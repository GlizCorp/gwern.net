    <!-- Load the rest of the CSS. Note that we do not need any JS hacks here: HTML allows <link> stylesheets in the body: https://html.spec.whatwg.org/multipage/links.html#body-ok https://jakearchibald.com/2016/link-in-body/ -->
    <link rel="stylesheet" type="text/css" href="/static/css/fonts.css?v=1655421673">
    <link rel="stylesheet" type="text/css" href="/static/css/default.css?v=1680562089">
    <link rel="stylesheet" type="text/css" href="/static/css/links.css?v=1680488513">

    <!-- JS library with utility functions used in rest of code -->
    <script src="/static/js/utility.js?v=1680451787" defer></script>
    <!-- JS library for Tufte-style 'sidenotes' (footnotes popped into the left & right margins on sufficiently-wide screens); much more convenient than floating footnotes & endnotes -->
    <script src="/static/js/sidenotes.js?v=1680034079" async></script>
    <!-- JS library for spawning popups -->
    <script src="/static/js/popups.js?v=1680451787" defer></script>
    <script src="/static/js/popins.js?v=1680451787" defer></script>
    <!-- JS library for annotating hyperlinks with introduction/summary from various sources; not lazy-loaded as (almost) all pages have popups -->
    <script src="/static/js/annotations.js?v=1680542597" defer></script>
    <script src="/static/js/content.js?v=1680542597" defer></script>
    <script src="/static/js/extracts.js?v=1680559847" defer></script>
    <script src="/static/js/extracts-annotations.js?v=1680542597" defer></script>
    <script src="/static/js/extracts-content.js?v=1680559847" defer></script>
    <script src="/static/js/extracts-options.js?v=1669597260" defer></script>

    <!-- Misc JS -->
<<<<<<< HEAD
	<script src="/static/js/Hyphenopoly_Loader.js?v=1650821831" defer></script>
    <script src="/static/js/typography.js?v=1679961615" defer></script>
    <script src="/static/js/rewrite.js?v=1680559847" defer></script>
    <script src="/static/js/transclude.js?v=1680542597" defer></script>
    <script src="/static/js/collapse.js?v=1680199557" defer></script>
=======
	<script src="/static/js/Hyphenopoly_Loader.js?v=1650818540" defer></script>
    <script src="/static/js/typography.js?v=1679961486" defer></script>
    <script src="/static/js/rewrite.js?v=1680562277" defer></script>
    <script src="/static/js/transclude.js?v=1680538025" defer></script>
    <script src="/static/js/collapse.js?v=1680131458" defer></script>
>>>>>>> d8403184

    <!-- Dark Mode theme switcher (lets users toggle between regular black-on-white CSS, and dark mode) -->
    <script src="/static/js/dark-mode.js?v=1663383996" defer></script>

    <!-- Reader Mode theme switcher (lets users toggle distraction-free ‘reader mode’ on and off) -->
    <script src="/static/js/reader-mode.js?v=1675354947" defer></script>
    <!-- JS library for clickable/zoomable images, for images larger than can be displayed in -->
    <!-- the body: /static/js/image-focus.js -->
    <!-- not lazy-loaded due to various bugs -->
    <script src="/static/js/image-focus.js?v=1675203106" defer></script>

    <!-- sort tables: https://mottie.github.io/tablesorter/docs/ ; requires JQuery, which has been prepended to avoid multiple JS page loads & race conditions -->
    <script>
    if (document.querySelector("table")) {
        var js = document.createElement("script");
        js.type = "text/javascript";
        js.src = "/static/js/tablesorter.js?v=1655848739";
        document.body.appendChild(js);
    }
    </script><|MERGE_RESOLUTION|>--- conflicted
+++ resolved
@@ -19,19 +19,11 @@
     <script src="/static/js/extracts-options.js?v=1669597260" defer></script>
 
     <!-- Misc JS -->
-<<<<<<< HEAD
 	<script src="/static/js/Hyphenopoly_Loader.js?v=1650821831" defer></script>
     <script src="/static/js/typography.js?v=1679961615" defer></script>
-    <script src="/static/js/rewrite.js?v=1680559847" defer></script>
+    <script src="/static/js/rewrite.js?v=1680564201" defer></script>
     <script src="/static/js/transclude.js?v=1680542597" defer></script>
     <script src="/static/js/collapse.js?v=1680199557" defer></script>
-=======
-	<script src="/static/js/Hyphenopoly_Loader.js?v=1650818540" defer></script>
-    <script src="/static/js/typography.js?v=1679961486" defer></script>
-    <script src="/static/js/rewrite.js?v=1680562277" defer></script>
-    <script src="/static/js/transclude.js?v=1680538025" defer></script>
-    <script src="/static/js/collapse.js?v=1680131458" defer></script>
->>>>>>> d8403184
 
     <!-- Dark Mode theme switcher (lets users toggle between regular black-on-white CSS, and dark mode) -->
     <script src="/static/js/dark-mode.js?v=1663383996" defer></script>
