--- conflicted
+++ resolved
@@ -1,17 +1,16 @@
     <!-- Load the rest of the CSS. Note that we do not need any JS hacks here: HTML allows <link> stylesheets in the body: https://html.spec.whatwg.org/multipage/links.html#body-ok https://jakearchibald.com/2016/link-in-body/ -->
-    <link rel="stylesheet" type="text/css" href="/static/css/fonts.css?v=1655421673">
-    <link rel="stylesheet" type="text/css" href="/static/css/default.css?v=1679280863">
-    <link rel="stylesheet" type="text/css" href="/static/css/links.css?v=1679257037">
+    <link rel="stylesheet" type="text/css" href="/static/css/fonts.css?v=1655420134">
+    <link rel="stylesheet" type="text/css" href="/static/css/default.css?v=1679257481">
+    <link rel="stylesheet" type="text/css" href="/static/css/links.css?v=1679319143">
 
     <!-- JS library with utility functions used in rest of code -->
-    <script src="/static/js/utility.js?v=1679145440" defer></script>
+    <script src="/static/js/utility.js?v=1679113666" defer></script>
     <!-- JS library for Tufte-style 'sidenotes' (footnotes popped into the left & right margins on sufficiently-wide screens); much more convenient than floating footnotes & endnotes -->
-    <script src="/static/js/sidenotes.js?v=1679145440" async></script>
+    <script src="/static/js/sidenotes.js?v=1679139922" async></script>
     <!-- JS library for spawning popups -->
-    <script src="/static/js/popups.js?v=1671035870" defer></script>
-    <script src="/static/js/popins.js?v=1672723961" defer></script>
+    <script src="/static/js/popups.js?v=1671035592" defer></script>
+    <script src="/static/js/popins.js?v=1671955286" defer></script>
     <!-- JS library for annotating hyperlinks with introduction/summary from various sources; not lazy-loaded as (almost) all pages have popups -->
-<<<<<<< HEAD
     <script src="/static/js/annotations.js?v=1676590455" defer></script>
     <script src="/static/js/content.js?v=1676590455" defer></script>
     <script src="/static/js/extracts.js?v=1679303358" defer></script>
@@ -25,38 +24,23 @@
     <script src="/static/js/rewrite.js?v=1679317926" defer></script>
     <script src="/static/js/transclude.js?v=1678223550" defer></script>
     <script src="/static/js/collapse.js?v=1679139040" defer></script>
-=======
-    <script src="/static/js/annotations.js?v=1675356047" defer></script>
-    <script src="/static/js/content.js?v=1675291882" defer></script>
-    <script src="/static/js/extracts.js?v=1674261556" defer></script>
-    <script src="/static/js/extracts-annotations.js?v=1670710700" defer></script>
-    <script src="/static/js/extracts-content.js?v=1675291890" defer></script>
-    <script src="/static/js/extracts-options.js?v=1669597260" defer></script>
-
-    <!-- Misc JS -->
-	<script src="/static/js/Hyphenopoly_Loader.js?v=1650821831" defer></script>
-    <script src="/static/js/typography.js?v=1667688786" defer></script>
-    <script src="/static/js/rewrite.js?v=1679145440" defer></script>
-    <script src="/static/js/transclude.js?v=1678223919" defer></script>
-    <script src="/static/js/collapse.js?v=1679145440" defer></script>
->>>>>>> 65904fe1
 
     <!-- Dark Mode theme switcher (lets users toggle between regular black-on-white CSS, and dark mode) -->
-    <script src="/static/js/dark-mode.js?v=1663383996" defer></script>
+    <script src="/static/js/dark-mode.js?v=1667249190" defer></script>
 
     <!-- Reader Mode theme switcher (lets users toggle distraction-free ‘reader mode’ on and off) -->
-    <script src="/static/js/reader-mode.js?v=1675354947" defer></script>
+    <script src="/static/js/reader-mode.js?v=1676590455" defer></script>
     <!-- JS library for clickable/zoomable images, for images larger than can be displayed in -->
     <!-- the body: /static/js/image-focus.js -->
     <!-- not lazy-loaded due to various bugs -->
-    <script src="/static/js/image-focus.js?v=1675203106" defer></script>
+    <script src="/static/js/image-focus.js?v=1676590455" defer></script>
 
     <!-- sort tables: https://mottie.github.io/tablesorter/docs/ ; requires JQuery, which has been prepended to avoid multiple JS page loads & race conditions -->
     <script>
     if (document.querySelector("table")) {
         var js = document.createElement("script");
         js.type = "text/javascript";
-        js.src = "/static/js/tablesorter.js?v=1655848739";
+        js.src = "/static/js/tablesorter.js?v=1656018097";
         document.body.appendChild(js);
     }
     </script>