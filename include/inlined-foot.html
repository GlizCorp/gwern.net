    <!-- Load the rest of the CSS. Note that we do not need any JS hacks here: HTML allows <link> stylesheets in the body: https://html.spec.whatwg.org/multipage/links.html#body-ok https://jakearchibald.com/2016/link-in-body/ -->
<<<<<<< HEAD
	<noscript><link rel="stylesheet" type="text/css" href="/static/css/style.css?v=1685929301"></noscript>

	<!-- Load the rest of the JS. -->
    <script src="/static/js/script.js?v=1685937731" defer></script>
=======
	<noscript><link rel="stylesheet" type="text/css" href="/static/css/fonts.css?v=1682217271"></noscript>
	<noscript><link rel="stylesheet" type="text/css" href="/static/css/default.css?v=1685470377"></noscript>
	<noscript><link rel="stylesheet" type="text/css" href="/static/css/links.css?v=1684442854"></noscript>

    <!-- JS library with utility functions used in rest of code -->
    <script src="/static/js/utility.js?v=1684270504" defer></script>
    <!-- Misc JS -->
    <script src="/static/js/misc.js?v=1684591042" defer></script>
    <!-- JS library for spawning popups -->
    <script src="/static/js/popups.js?v=1685150410" defer></script>
    <script src="/static/js/popins.js?v=1684628858" defer></script>
    <!-- JS library for annotating hyperlinks with introduction/summary from various sources; not lazy-loaded as (almost) all pages have popups -->
    <script src="/static/js/annotations.js?v=1683823518" defer></script>
    <script src="/static/js/content.js?v=1683618814" defer></script>
    <script src="/static/js/extracts.js?v=1684533021" defer></script>
    <script src="/static/js/extracts-annotations.js?v=1684243306" defer></script>
    <script src="/static/js/extracts-content.js?v=1684546605" defer></script>
    <script src="/static/js/extracts-options.js?v=1684353961" defer></script>
	<!-- JS library for in-browser hyphenation -->
	<script src="/static/js/Hyphenopoly_Loader.js?v=1650821831" defer></script>
    <!-- JS library for typography rectification -->
    <script src="/static/js/typography.js?v=1685750075" defer></script>
    <!-- Various rewrites and other page modifications -->
    <script src="/static/js/rewrite.js?v=1684657190" defer></script>
    <!-- JS library for Tufte-style 'sidenotes' (footnotes popped into the left & right margins on sufficiently-wide screens); much more convenient than floating footnotes & endnotes -->
    <script src="/static/js/sidenotes.js?v=1684204790" defer></script>
    <!-- JS library for client-side transclusion -->
    <script src="/static/js/transclude.js?v=1684353961" defer></script>
    <!-- JS library for collapsed sections -->
    <script src="/static/js/collapse.js?v=1684628858" defer></script>
    <!-- Dark Mode theme switcher (lets users toggle between regular black-on-white CSS, and dark mode) -->
    <script src="/static/js/dark-mode.js?v=1684277769" defer></script>
    <!-- Reader Mode theme switcher (lets users toggle distraction-free ‘reader mode’ on and off) -->
    <script src="/static/js/reader-mode.js?v=1684353961" defer></script>
    <!-- JS library for clickable/zoomable images, for images larger than can be displayed in the body: /static/js/image-focus.js -->
    <script src="/static/js/image-focus.js?v=1684353961" defer></script>
    <!-- Command console -->
    <script src="/static/js/console.js?v=1682886567" defer></script>
>>>>>>> 5f8a8e19
<|MERGE_RESOLUTION|>--- conflicted
+++ resolved
@@ -1,46 +1,5 @@
     <!-- Load the rest of the CSS. Note that we do not need any JS hacks here: HTML allows <link> stylesheets in the body: https://html.spec.whatwg.org/multipage/links.html#body-ok https://jakearchibald.com/2016/link-in-body/ -->
-<<<<<<< HEAD
-	<noscript><link rel="stylesheet" type="text/css" href="/static/css/style.css?v=1685929301"></noscript>
+	<noscript><link rel="stylesheet" type="text/css" href="/static/css/style.css?v=1685938551"></noscript>
 
 	<!-- Load the rest of the JS. -->
-    <script src="/static/js/script.js?v=1685937731" defer></script>
-=======
-	<noscript><link rel="stylesheet" type="text/css" href="/static/css/fonts.css?v=1682217271"></noscript>
-	<noscript><link rel="stylesheet" type="text/css" href="/static/css/default.css?v=1685470377"></noscript>
-	<noscript><link rel="stylesheet" type="text/css" href="/static/css/links.css?v=1684442854"></noscript>
-
-    <!-- JS library with utility functions used in rest of code -->
-    <script src="/static/js/utility.js?v=1684270504" defer></script>
-    <!-- Misc JS -->
-    <script src="/static/js/misc.js?v=1684591042" defer></script>
-    <!-- JS library for spawning popups -->
-    <script src="/static/js/popups.js?v=1685150410" defer></script>
-    <script src="/static/js/popins.js?v=1684628858" defer></script>
-    <!-- JS library for annotating hyperlinks with introduction/summary from various sources; not lazy-loaded as (almost) all pages have popups -->
-    <script src="/static/js/annotations.js?v=1683823518" defer></script>
-    <script src="/static/js/content.js?v=1683618814" defer></script>
-    <script src="/static/js/extracts.js?v=1684533021" defer></script>
-    <script src="/static/js/extracts-annotations.js?v=1684243306" defer></script>
-    <script src="/static/js/extracts-content.js?v=1684546605" defer></script>
-    <script src="/static/js/extracts-options.js?v=1684353961" defer></script>
-	<!-- JS library for in-browser hyphenation -->
-	<script src="/static/js/Hyphenopoly_Loader.js?v=1650821831" defer></script>
-    <!-- JS library for typography rectification -->
-    <script src="/static/js/typography.js?v=1685750075" defer></script>
-    <!-- Various rewrites and other page modifications -->
-    <script src="/static/js/rewrite.js?v=1684657190" defer></script>
-    <!-- JS library for Tufte-style 'sidenotes' (footnotes popped into the left & right margins on sufficiently-wide screens); much more convenient than floating footnotes & endnotes -->
-    <script src="/static/js/sidenotes.js?v=1684204790" defer></script>
-    <!-- JS library for client-side transclusion -->
-    <script src="/static/js/transclude.js?v=1684353961" defer></script>
-    <!-- JS library for collapsed sections -->
-    <script src="/static/js/collapse.js?v=1684628858" defer></script>
-    <!-- Dark Mode theme switcher (lets users toggle between regular black-on-white CSS, and dark mode) -->
-    <script src="/static/js/dark-mode.js?v=1684277769" defer></script>
-    <!-- Reader Mode theme switcher (lets users toggle distraction-free ‘reader mode’ on and off) -->
-    <script src="/static/js/reader-mode.js?v=1684353961" defer></script>
-    <!-- JS library for clickable/zoomable images, for images larger than can be displayed in the body: /static/js/image-focus.js -->
-    <script src="/static/js/image-focus.js?v=1684353961" defer></script>
-    <!-- Command console -->
-    <script src="/static/js/console.js?v=1682886567" defer></script>
->>>>>>> 5f8a8e19
+    <script src="/static/js/script.js?v=1685938917" defer></script>