    <!-- Load the rest of the CSS. Note that we do not need any JS hacks here: HTML allows <link> stylesheets in the body: https://html.spec.whatwg.org/multipage/links.html#body-ok https://jakearchibald.com/2016/link-in-body/ -->
    <link rel="stylesheet" type="text/css" href="/static/css/fonts.css?v=1655421673">
    <link rel="stylesheet" type="text/css" href="/static/css/default.css?v=1680127820">
    <link rel="stylesheet" type="text/css" href="/static/css/links.css?v=1679960841">

    <!-- JS library with utility functions used in rest of code -->
<<<<<<< HEAD
    <script src="/static/js/utility.js?v=1679961615" defer></script>
=======
    <script src="/static/js/utility.js?v=1680130026" defer></script>
>>>>>>> f34ba284
    <!-- JS library for Tufte-style 'sidenotes' (footnotes popped into the left & right margins on sufficiently-wide screens); much more convenient than floating footnotes & endnotes -->
    <script src="/static/js/sidenotes.js?v=1680034079" async></script>
    <!-- JS library for spawning popups -->
    <script src="/static/js/popups.js?v=1680123454" defer></script>
    <script src="/static/js/popins.js?v=1680123454" defer></script>
    <!-- JS library for annotating hyperlinks with introduction/summary from various sources; not lazy-loaded as (almost) all pages have popups -->
<<<<<<< HEAD
    <script src="/static/js/annotations.js?v=1679954614" defer></script>
    <script src="/static/js/content.js?v=1680108748" defer></script>
    <script src="/static/js/extracts.js?v=1680123454" defer></script>
    <script src="/static/js/extracts-annotations.js?v=1679405732" defer></script>
    <script src="/static/js/extracts-content.js?v=1680123454" defer></script>
    <script src="/static/js/extracts-options.js?v=1669597260" defer></script>

    <!-- Misc JS -->
	<script src="/static/js/Hyphenopoly_Loader.js?v=1650821831" defer></script>
    <script src="/static/js/typography.js?v=1679961615" defer></script>
    <script src="/static/js/rewrite.js?v=1680123454" defer></script>
    <script src="/static/js/transclude.js?v=1680123454" defer></script>
    <script src="/static/js/collapse.js?v=1680108748" defer></script>
=======
    <script src="/static/js/annotations.js?v=1679954045" defer></script>
    <script src="/static/js/content.js?v=1680130451" defer></script>
    <script src="/static/js/extracts.js?v=1680121230" defer></script>
    <script src="/static/js/extracts-annotations.js?v=1679399897" defer></script>
    <script src="/static/js/extracts-content.js?v=1680122873" defer></script>
    <script src="/static/js/extracts-options.js?v=1669582509" defer></script>

    <!-- Misc JS -->
	<script src="/static/js/Hyphenopoly_Loader.js?v=1650818540" defer></script>
    <script src="/static/js/typography.js?v=1679961486" defer></script>
    <script src="/static/js/rewrite.js?v=1680121453" defer></script>
    <script src="/static/js/transclude.js?v=1680119549" defer></script>
    <script src="/static/js/collapse.js?v=1680130068" defer></script>
>>>>>>> f34ba284

    <!-- Dark Mode theme switcher (lets users toggle between regular black-on-white CSS, and dark mode) -->
    <script src="/static/js/dark-mode.js?v=1663383996" defer></script>

    <!-- Reader Mode theme switcher (lets users toggle distraction-free ‘reader mode’ on and off) -->
    <script src="/static/js/reader-mode.js?v=1675354947" defer></script>
    <!-- JS library for clickable/zoomable images, for images larger than can be displayed in -->
    <!-- the body: /static/js/image-focus.js -->
    <!-- not lazy-loaded due to various bugs -->
    <script src="/static/js/image-focus.js?v=1675203106" defer></script>

    <!-- sort tables: https://mottie.github.io/tablesorter/docs/ ; requires JQuery, which has been prepended to avoid multiple JS page loads & race conditions -->
    <script>
    if (document.querySelector("table")) {
        var js = document.createElement("script");
        js.type = "text/javascript";
        js.src = "/static/js/tablesorter.js?v=1655848739";
        document.body.appendChild(js);
    }
    </script><|MERGE_RESOLUTION|>--- conflicted
+++ resolved
@@ -4,20 +4,15 @@
     <link rel="stylesheet" type="text/css" href="/static/css/links.css?v=1679960841">
 
     <!-- JS library with utility functions used in rest of code -->
-<<<<<<< HEAD
-    <script src="/static/js/utility.js?v=1679961615" defer></script>
-=======
-    <script src="/static/js/utility.js?v=1680130026" defer></script>
->>>>>>> f34ba284
+    <script src="/static/js/utility.js?v=1680130573" defer></script>
     <!-- JS library for Tufte-style 'sidenotes' (footnotes popped into the left & right margins on sufficiently-wide screens); much more convenient than floating footnotes & endnotes -->
     <script src="/static/js/sidenotes.js?v=1680034079" async></script>
     <!-- JS library for spawning popups -->
     <script src="/static/js/popups.js?v=1680123454" defer></script>
     <script src="/static/js/popins.js?v=1680123454" defer></script>
     <!-- JS library for annotating hyperlinks with introduction/summary from various sources; not lazy-loaded as (almost) all pages have popups -->
-<<<<<<< HEAD
     <script src="/static/js/annotations.js?v=1679954614" defer></script>
-    <script src="/static/js/content.js?v=1680108748" defer></script>
+    <script src="/static/js/content.js?v=1680130573" defer></script>
     <script src="/static/js/extracts.js?v=1680123454" defer></script>
     <script src="/static/js/extracts-annotations.js?v=1679405732" defer></script>
     <script src="/static/js/extracts-content.js?v=1680123454" defer></script>
@@ -28,22 +23,7 @@
     <script src="/static/js/typography.js?v=1679961615" defer></script>
     <script src="/static/js/rewrite.js?v=1680123454" defer></script>
     <script src="/static/js/transclude.js?v=1680123454" defer></script>
-    <script src="/static/js/collapse.js?v=1680108748" defer></script>
-=======
-    <script src="/static/js/annotations.js?v=1679954045" defer></script>
-    <script src="/static/js/content.js?v=1680130451" defer></script>
-    <script src="/static/js/extracts.js?v=1680121230" defer></script>
-    <script src="/static/js/extracts-annotations.js?v=1679399897" defer></script>
-    <script src="/static/js/extracts-content.js?v=1680122873" defer></script>
-    <script src="/static/js/extracts-options.js?v=1669582509" defer></script>
-
-    <!-- Misc JS -->
-	<script src="/static/js/Hyphenopoly_Loader.js?v=1650818540" defer></script>
-    <script src="/static/js/typography.js?v=1679961486" defer></script>
-    <script src="/static/js/rewrite.js?v=1680121453" defer></script>
-    <script src="/static/js/transclude.js?v=1680119549" defer></script>
-    <script src="/static/js/collapse.js?v=1680130068" defer></script>
->>>>>>> f34ba284
+    <script src="/static/js/collapse.js?v=1680130573" defer></script>
 
     <!-- Dark Mode theme switcher (lets users toggle between regular black-on-white CSS, and dark mode) -->
     <script src="/static/js/dark-mode.js?v=1663383996" defer></script>
