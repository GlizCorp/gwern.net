    <!-- Load the rest of the CSS. Note that we do not need any JS hacks here: HTML allows <link> stylesheets in the body: https://html.spec.whatwg.org/multipage/links.html#body-ok https://jakearchibald.com/2016/link-in-body/ -->
    <link rel="stylesheet" type="text/css" href="/static/css/fonts.css?v=1655421673">
    <link rel="stylesheet" type="text/css" href="/static/css/default.css?v=1682005084">
    <link rel="stylesheet" type="text/css" href="/static/css/links.css?v=1681888626">

    <!-- JS library with utility functions used in rest of code -->
    <script src="/static/js/utility.js?v=1681652497" defer></script>
    <!-- JS library for typography rectification -->
    <script src="/static/js/typography.js?v=1680872822" defer></script>
    <!-- JS library for spawning popups -->
    <script src="/static/js/popups.js?v=1681413951" defer></script>
    <script src="/static/js/popins.js?v=1680935603" defer></script>
    <!-- JS library for annotating hyperlinks with introduction/summary from various sources; not lazy-loaded as (almost) all pages have popups -->
<<<<<<< HEAD
    <script src="/static/js/annotations.js?v=1682014188" defer></script>
    <script src="/static/js/content.js?v=1681949955" defer></script>
    <script src="/static/js/extracts.js?v=1681950963" defer></script>
    <script src="/static/js/extracts-annotations.js?v=1681929143" defer></script>
    <script src="/static/js/extracts-content.js?v=1681973493" defer></script>
    <script src="/static/js/extracts-options.js?v=1669582509" defer></script>
=======
    <script src="/static/js/annotations.js?v=1681993905" defer></script>
    <script src="/static/js/content.js?v=1681957662" defer></script>
    <script src="/static/js/extracts.js?v=1681957662" defer></script>
    <script src="/static/js/extracts-annotations.js?v=1681957662" defer></script>
    <script src="/static/js/extracts-content.js?v=1681974804" defer></script>
    <script src="/static/js/extracts-options.js?v=1669597260" defer></script>
>>>>>>> 828fabd7

	<!-- JS library for in-browser hyphenation -->
	<script src="/static/js/Hyphenopoly_Loader.js?v=1650821831" defer></script>
    <!-- Misc JS -->
    <script src="/static/js/rewrite.js?v=1681957662" defer></script>
    <!-- JS library for Tufte-style 'sidenotes' (footnotes popped into the left & right margins on sufficiently-wide screens); much more convenient than floating footnotes & endnotes -->
    <script src="/static/js/sidenotes.js?v=1681974804" defer></script>
    <!-- JS library for client-side transclusion -->
    <script src="/static/js/transclude.js?v=1681957662" defer></script>
    <!-- JS library for collapsed sections -->
    <script src="/static/js/collapse.js?v=1681425244" defer></script>

    <!-- Dark Mode theme switcher (lets users toggle between regular black-on-white CSS, and dark mode) -->
    <script src="/static/js/dark-mode.js?v=1681801234" defer></script>

    <!-- Reader Mode theme switcher (lets users toggle distraction-free ‘reader mode’ on and off) -->
    <script src="/static/js/reader-mode.js?v=1681801234" defer></script>
    <!-- JS library for clickable/zoomable images, for images larger than can be displayed in -->
    <!-- the body: /static/js/image-focus.js -->
    <!-- not lazy-loaded due to various bugs -->
    <script src="/static/js/image-focus.js?v=1681974804" defer></script><|MERGE_RESOLUTION|>--- conflicted
+++ resolved
@@ -11,21 +11,12 @@
     <script src="/static/js/popups.js?v=1681413951" defer></script>
     <script src="/static/js/popins.js?v=1680935603" defer></script>
     <!-- JS library for annotating hyperlinks with introduction/summary from various sources; not lazy-loaded as (almost) all pages have popups -->
-<<<<<<< HEAD
     <script src="/static/js/annotations.js?v=1682014188" defer></script>
     <script src="/static/js/content.js?v=1681949955" defer></script>
     <script src="/static/js/extracts.js?v=1681950963" defer></script>
     <script src="/static/js/extracts-annotations.js?v=1681929143" defer></script>
     <script src="/static/js/extracts-content.js?v=1681973493" defer></script>
     <script src="/static/js/extracts-options.js?v=1669582509" defer></script>
-=======
-    <script src="/static/js/annotations.js?v=1681993905" defer></script>
-    <script src="/static/js/content.js?v=1681957662" defer></script>
-    <script src="/static/js/extracts.js?v=1681957662" defer></script>
-    <script src="/static/js/extracts-annotations.js?v=1681957662" defer></script>
-    <script src="/static/js/extracts-content.js?v=1681974804" defer></script>
-    <script src="/static/js/extracts-options.js?v=1669597260" defer></script>
->>>>>>> 828fabd7
 
 	<!-- JS library for in-browser hyphenation -->
 	<script src="/static/js/Hyphenopoly_Loader.js?v=1650821831" defer></script>
