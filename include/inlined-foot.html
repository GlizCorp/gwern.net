--- conflicted
+++ resolved
@@ -1,13 +1,7 @@
     <!-- Load the rest of the CSS. Note that we do not need any JS hacks here: HTML allows <link> stylesheets in the body: https://html.spec.whatwg.org/multipage/links.html#body-ok https://jakearchibald.com/2016/link-in-body/ -->
-<<<<<<< HEAD
-	<noscript><link rel="stylesheet" type="text/css" href="/static/css/fonts.css?v=1682217271"></noscript>
-	<noscript><link rel="stylesheet" type="text/css" href="/static/css/default.css?v=1682779069"></noscript>
-	<noscript><link rel="stylesheet" type="text/css" href="/static/css/links.css?v=1682780256"></noscript>
-=======
-	<link rel="stylesheet" type="text/css" href="/static/css/fonts.css?v=1682197422">
-	<link rel="stylesheet" type="text/css" href="/static/css/default.css?v=1682778857">
-	<link rel="stylesheet" type="text/css" href="/static/css/links.css?v=1682237813">
->>>>>>> c5844d92
+	<link rel="stylesheet" type="text/css" href="/static/css/fonts.css?v=1682217271">
+	<link rel="stylesheet" type="text/css" href="/static/css/default.css?v=1682779069">
+	<link rel="stylesheet" type="text/css" href="/static/css/links.css?v=1682780256">
 
     <!-- JS library with utility functions used in rest of code -->
     <script src="/static/js/utility.js?v=1682080933" defer></script>
@@ -17,29 +11,16 @@
     <script src="/static/js/popups.js?v=1682121616" defer></script>
     <script src="/static/js/popins.js?v=1680935603" defer></script>
     <!-- JS library for annotating hyperlinks with introduction/summary from various sources; not lazy-loaded as (almost) all pages have popups -->
-<<<<<<< HEAD
     <script src="/static/js/annotations.js?v=1682729209" defer></script>
     <script src="/static/js/content.js?v=1682754804" defer></script>
     <script src="/static/js/extracts.js?v=1682754804" defer></script>
     <script src="/static/js/extracts-annotations.js?v=1682754804" defer></script>
-    <script src="/static/js/extracts-content.js?v=1682754804" defer></script>
+    <script src="/static/js/extracts-content.js?v=1682781241" defer></script>
     <script src="/static/js/extracts-options.js?v=1669597260" defer></script>
-=======
-    <script src="/static/js/annotations.js?v=1682721790" defer></script>
-    <script src="/static/js/content.js?v=1682743160" defer></script>
-    <script src="/static/js/extracts.js?v=1682739387" defer></script>
-    <script src="/static/js/extracts-annotations.js?v=1682739416" defer></script>
-    <script src="/static/js/extracts-content.js?v=1682780030" defer></script>
-    <script src="/static/js/extracts-options.js?v=1669582509" defer></script>
->>>>>>> c5844d92
 	<!-- JS library for in-browser hyphenation -->
 	<script src="/static/js/Hyphenopoly_Loader.js?v=1650821831" defer></script>
     <!-- Misc JS -->
-<<<<<<< HEAD
-    <script src="/static/js/rewrite.js?v=1682754804" defer></script>
-=======
-    <script src="/static/js/rewrite.js?v=1682780390" defer></script>
->>>>>>> c5844d92
+    <script src="/static/js/rewrite.js?v=1682781241" defer></script>
     <!-- JS library for Tufte-style 'sidenotes' (footnotes popped into the left & right margins on sufficiently-wide screens); much more convenient than floating footnotes & endnotes -->
     <script src="/static/js/sidenotes.js?v=1682292991" defer></script>
     <!-- JS library for client-side transclusion -->
