    <!-- Load the rest of the CSS. Note that we do not need any JS hacks here: HTML allows <link> stylesheets in the body: https://html.spec.whatwg.org/multipage/links.html#body-ok https://jakearchibald.com/2016/link-in-body/ -->
<<<<<<< HEAD
	<link rel="stylesheet" type="text/css" href="/static/css/fonts.css?v=1682217271">
	<link rel="stylesheet" type="text/css" href="/static/css/default.css?v=1683144533">
	<link rel="stylesheet" type="text/css" href="/static/css/links.css?v=1682780256">
=======
	<noscript><link rel="stylesheet" type="text/css" href="/static/css/fonts.css?v=1682881267"></noscript>
	<noscript><link rel="stylesheet" type="text/css" href="/static/css/default.css?v=1683173617"></noscript>
	<noscript><link rel="stylesheet" type="text/css" href="/static/css/links.css?v=1682784367"></noscript>
>>>>>>> dc34a6ba

    <!-- JS library with utility functions used in rest of code -->
    <script src="/static/js/utility.js?v=1682967605" defer></script>
    <!-- Misc JS -->
    <script src="/static/js/misc.js?v=1682967605" defer></script>
    <!-- JS library for spawning popups -->
<<<<<<< HEAD
    <script src="/static/js/popups.js?v=1682878873" defer></script>
    <script src="/static/js/popins.js?v=1683144533" defer></script>
    <!-- JS library for annotating hyperlinks with introduction/summary from various sources; not lazy-loaded as (almost) all pages have popups -->
    <script src="/static/js/annotations.js?v=1682967345" defer></script>
    <script src="/static/js/content.js?v=1682797844" defer></script>
    <script src="/static/js/extracts.js?v=1682967605" defer></script>
    <script src="/static/js/extracts-annotations.js?v=1682754804" defer></script>
    <script src="/static/js/extracts-content.js?v=1683144533" defer></script>
    <script src="/static/js/extracts-options.js?v=1669597260" defer></script>
=======
    <script src="/static/js/popups.js?v=1682875599" defer></script>
    <script src="/static/js/popins.js?v=1683171408" defer></script>
    <!-- JS library for annotating hyperlinks with introduction/summary from various sources; not lazy-loaded as (almost) all pages have popups -->
    <script src="/static/js/annotations.js?v=1682963539" defer></script>
    <script src="/static/js/content.js?v=1682783983" defer></script>
    <script src="/static/js/extracts.js?v=1683174176" defer></script>
    <script src="/static/js/extracts-annotations.js?v=1683174449" defer></script>
    <script src="/static/js/extracts-content.js?v=1683139264" defer></script>
    <script src="/static/js/extracts-options.js?v=1669582509" defer></script>
>>>>>>> dc34a6ba
	<!-- JS library for in-browser hyphenation -->
	<script src="/static/js/Hyphenopoly_Loader.js?v=1650821831" defer></script>
    <!-- JS library for typography rectification -->
    <script src="/static/js/typography.js?v=1680872822" defer></script>
    <!-- Various rewrites and other page modifications -->
    <script src="/static/js/rewrite.js?v=1683164463" defer></script>
    <!-- JS library for Tufte-style 'sidenotes' (footnotes popped into the left & right margins on sufficiently-wide screens); much more convenient than floating footnotes & endnotes -->
    <script src="/static/js/sidenotes.js?v=1682292991" defer></script>
    <!-- JS library for client-side transclusion -->
    <script src="/static/js/transclude.js?v=1683072976" defer></script>
    <!-- JS library for collapsed sections -->
    <script src="/static/js/collapse.js?v=1682878873" defer></script>
    <!-- Dark Mode theme switcher (lets users toggle between regular black-on-white CSS, and dark mode) -->
    <script src="/static/js/dark-mode.js?v=1681801234" defer></script>
    <!-- Reader Mode theme switcher (lets users toggle distraction-free ‘reader mode’ on and off) -->
    <script src="/static/js/reader-mode.js?v=1681801234" defer></script>
    <!-- JS library for clickable/zoomable images, for images larger than can be displayed in the body: /static/js/image-focus.js -->
    <script src="/static/js/image-focus.js?v=1682451957" defer></script>
    <!-- Command console -->
    <script src="/static/js/console.js?v=1682886567" defer></script><|MERGE_RESOLUTION|>--- conflicted
+++ resolved
@@ -1,30 +1,13 @@
     <!-- Load the rest of the CSS. Note that we do not need any JS hacks here: HTML allows <link> stylesheets in the body: https://html.spec.whatwg.org/multipage/links.html#body-ok https://jakearchibald.com/2016/link-in-body/ -->
-<<<<<<< HEAD
-	<link rel="stylesheet" type="text/css" href="/static/css/fonts.css?v=1682217271">
-	<link rel="stylesheet" type="text/css" href="/static/css/default.css?v=1683144533">
-	<link rel="stylesheet" type="text/css" href="/static/css/links.css?v=1682780256">
-=======
 	<noscript><link rel="stylesheet" type="text/css" href="/static/css/fonts.css?v=1682881267"></noscript>
 	<noscript><link rel="stylesheet" type="text/css" href="/static/css/default.css?v=1683173617"></noscript>
 	<noscript><link rel="stylesheet" type="text/css" href="/static/css/links.css?v=1682784367"></noscript>
->>>>>>> dc34a6ba
 
     <!-- JS library with utility functions used in rest of code -->
     <script src="/static/js/utility.js?v=1682967605" defer></script>
     <!-- Misc JS -->
     <script src="/static/js/misc.js?v=1682967605" defer></script>
     <!-- JS library for spawning popups -->
-<<<<<<< HEAD
-    <script src="/static/js/popups.js?v=1682878873" defer></script>
-    <script src="/static/js/popins.js?v=1683144533" defer></script>
-    <!-- JS library for annotating hyperlinks with introduction/summary from various sources; not lazy-loaded as (almost) all pages have popups -->
-    <script src="/static/js/annotations.js?v=1682967345" defer></script>
-    <script src="/static/js/content.js?v=1682797844" defer></script>
-    <script src="/static/js/extracts.js?v=1682967605" defer></script>
-    <script src="/static/js/extracts-annotations.js?v=1682754804" defer></script>
-    <script src="/static/js/extracts-content.js?v=1683144533" defer></script>
-    <script src="/static/js/extracts-options.js?v=1669597260" defer></script>
-=======
     <script src="/static/js/popups.js?v=1682875599" defer></script>
     <script src="/static/js/popins.js?v=1683171408" defer></script>
     <!-- JS library for annotating hyperlinks with introduction/summary from various sources; not lazy-loaded as (almost) all pages have popups -->
@@ -34,7 +17,6 @@
     <script src="/static/js/extracts-annotations.js?v=1683174449" defer></script>
     <script src="/static/js/extracts-content.js?v=1683139264" defer></script>
     <script src="/static/js/extracts-options.js?v=1669582509" defer></script>
->>>>>>> dc34a6ba
 	<!-- JS library for in-browser hyphenation -->
 	<script src="/static/js/Hyphenopoly_Loader.js?v=1650821831" defer></script>
     <!-- JS library for typography rectification -->
