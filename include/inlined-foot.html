    <!-- Load the rest of the CSS. Note that we do not need any JS hacks here: HTML allows <link> stylesheets in the body: https://html.spec.whatwg.org/multipage/links.html#body-ok https://jakearchibald.com/2016/link-in-body/ -->
<<<<<<< HEAD
    <link rel="stylesheet" type="text/css" href="/static/css/fonts.css?v=1655421673">
    <link rel="stylesheet" type="text/css" href="/static/css/default.css?v=1679602532">
    <link rel="stylesheet" type="text/css" href="/static/css/links.css?v=1679257037">
=======
    <link rel="stylesheet" type="text/css" href="/static/css/fonts.css?v=1655420134">
    <link rel="stylesheet" type="text/css" href="/static/css/default.css?v=1679662216">
    <link rel="stylesheet" type="text/css" href="/static/css/links.css?v=1679319143">
>>>>>>> 87e155d5

    <!-- JS library with utility functions used in rest of code -->
    <script src="/static/js/utility.js?v=1679145440" defer></script>
    <!-- JS library for Tufte-style 'sidenotes' (footnotes popped into the left & right margins on sufficiently-wide screens); much more convenient than floating footnotes & endnotes -->
    <script src="/static/js/sidenotes.js?v=1679145440" async></script>
    <!-- JS library for spawning popups -->
<<<<<<< HEAD
    <script src="/static/js/popups.js?v=1679602532" defer></script>
    <script src="/static/js/popins.js?v=1679505092" defer></script>
=======
    <script src="/static/js/popups.js?v=1679660806" defer></script>
    <script src="/static/js/popins.js?v=1679494405" defer></script>
>>>>>>> 87e155d5
    <!-- JS library for annotating hyperlinks with introduction/summary from various sources; not lazy-loaded as (almost) all pages have popups -->
    <script src="/static/js/annotations.js?v=1675356047" defer></script>
    <script src="/static/js/content.js?v=1675291882" defer></script>
    <script src="/static/js/extracts.js?v=1679505092" defer></script>
    <script src="/static/js/extracts-annotations.js?v=1679405732" defer></script>
    <script src="/static/js/extracts-content.js?v=1679405732" defer></script>
    <script src="/static/js/extracts-options.js?v=1669597260" defer></script>

    <!-- Misc JS -->
<<<<<<< HEAD
	<script src="/static/js/Hyphenopoly_Loader.js?v=1650821831" defer></script>
    <script src="/static/js/typography.js?v=1679318915" defer></script>
    <script src="/static/js/rewrite.js?v=1679578855" defer></script>
    <script src="/static/js/transclude.js?v=1679516648" defer></script>
    <script src="/static/js/collapse.js?v=1679145440" defer></script>
=======
	<script src="/static/js/Hyphenopoly_Loader.js?v=1650818540" defer></script>
    <script src="/static/js/typography.js?v=1679317879" defer></script>
    <script src="/static/js/rewrite.js?v=1679580371" defer></script>
    <script src="/static/js/transclude.js?v=1679661838" defer></script>
    <script src="/static/js/collapse.js?v=1679558671" defer></script>
>>>>>>> 87e155d5

    <!-- Dark Mode theme switcher (lets users toggle between regular black-on-white CSS, and dark mode) -->
    <script src="/static/js/dark-mode.js?v=1663383996" defer></script>

    <!-- Reader Mode theme switcher (lets users toggle distraction-free ‘reader mode’ on and off) -->
    <script src="/static/js/reader-mode.js?v=1675354947" defer></script>
    <!-- JS library for clickable/zoomable images, for images larger than can be displayed in -->
    <!-- the body: /static/js/image-focus.js -->
    <!-- not lazy-loaded due to various bugs -->
    <script src="/static/js/image-focus.js?v=1675203106" defer></script>

    <!-- sort tables: https://mottie.github.io/tablesorter/docs/ ; requires JQuery, which has been prepended to avoid multiple JS page loads & race conditions -->
    <script>
    if (document.querySelector("table")) {
        var js = document.createElement("script");
        js.type = "text/javascript";
        js.src = "/static/js/tablesorter.js?v=1655848739";
        document.body.appendChild(js);
    }
    </script><|MERGE_RESOLUTION|>--- conflicted
+++ resolved
@@ -1,26 +1,15 @@
     <!-- Load the rest of the CSS. Note that we do not need any JS hacks here: HTML allows <link> stylesheets in the body: https://html.spec.whatwg.org/multipage/links.html#body-ok https://jakearchibald.com/2016/link-in-body/ -->
-<<<<<<< HEAD
     <link rel="stylesheet" type="text/css" href="/static/css/fonts.css?v=1655421673">
-    <link rel="stylesheet" type="text/css" href="/static/css/default.css?v=1679602532">
+    <link rel="stylesheet" type="text/css" href="/static/css/default.css?v=1679665720">
     <link rel="stylesheet" type="text/css" href="/static/css/links.css?v=1679257037">
-=======
-    <link rel="stylesheet" type="text/css" href="/static/css/fonts.css?v=1655420134">
-    <link rel="stylesheet" type="text/css" href="/static/css/default.css?v=1679662216">
-    <link rel="stylesheet" type="text/css" href="/static/css/links.css?v=1679319143">
->>>>>>> 87e155d5
 
     <!-- JS library with utility functions used in rest of code -->
     <script src="/static/js/utility.js?v=1679145440" defer></script>
     <!-- JS library for Tufte-style 'sidenotes' (footnotes popped into the left & right margins on sufficiently-wide screens); much more convenient than floating footnotes & endnotes -->
     <script src="/static/js/sidenotes.js?v=1679145440" async></script>
     <!-- JS library for spawning popups -->
-<<<<<<< HEAD
     <script src="/static/js/popups.js?v=1679602532" defer></script>
     <script src="/static/js/popins.js?v=1679505092" defer></script>
-=======
-    <script src="/static/js/popups.js?v=1679660806" defer></script>
-    <script src="/static/js/popins.js?v=1679494405" defer></script>
->>>>>>> 87e155d5
     <!-- JS library for annotating hyperlinks with introduction/summary from various sources; not lazy-loaded as (almost) all pages have popups -->
     <script src="/static/js/annotations.js?v=1675356047" defer></script>
     <script src="/static/js/content.js?v=1675291882" defer></script>
@@ -30,19 +19,11 @@
     <script src="/static/js/extracts-options.js?v=1669597260" defer></script>
 
     <!-- Misc JS -->
-<<<<<<< HEAD
 	<script src="/static/js/Hyphenopoly_Loader.js?v=1650821831" defer></script>
     <script src="/static/js/typography.js?v=1679318915" defer></script>
     <script src="/static/js/rewrite.js?v=1679578855" defer></script>
     <script src="/static/js/transclude.js?v=1679516648" defer></script>
     <script src="/static/js/collapse.js?v=1679145440" defer></script>
-=======
-	<script src="/static/js/Hyphenopoly_Loader.js?v=1650818540" defer></script>
-    <script src="/static/js/typography.js?v=1679317879" defer></script>
-    <script src="/static/js/rewrite.js?v=1679580371" defer></script>
-    <script src="/static/js/transclude.js?v=1679661838" defer></script>
-    <script src="/static/js/collapse.js?v=1679558671" defer></script>
->>>>>>> 87e155d5
 
     <!-- Dark Mode theme switcher (lets users toggle between regular black-on-white CSS, and dark mode) -->
     <script src="/static/js/dark-mode.js?v=1663383996" defer></script>
