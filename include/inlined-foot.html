--- conflicted
+++ resolved
@@ -1,7 +1,7 @@
     <!-- Load the rest of the CSS. Note that we do not need any JS hacks here: HTML allows <link> stylesheets in the body: https://html.spec.whatwg.org/multipage/links.html#body-ok https://jakearchibald.com/2016/link-in-body/ -->
     <link rel="stylesheet" type="text/css" href="/static/css/fonts.css?v=1655421673">
     <link rel="stylesheet" type="text/css" href="/static/css/default.css?v=1680892594">
-    <link rel="stylesheet" type="text/css" href="/static/css/links.css?v=1680488513">
+    <link rel="stylesheet" type="text/css" href="/static/css/links.css?v=1680893082">
 
     <!-- JS library with utility functions used in rest of code -->
     <script src="/static/js/utility.js?v=1680850836" defer></script>
@@ -19,19 +19,11 @@
     <script src="/static/js/extracts-options.js?v=1669597260" defer></script>
 
     <!-- Misc JS -->
-<<<<<<< HEAD
 	<script src="/static/js/Hyphenopoly_Loader.js?v=1650821831" defer></script>
     <script src="/static/js/typography.js?v=1680872822" defer></script>
-    <script src="/static/js/rewrite.js?v=1680850836" defer></script>
+    <script src="/static/js/rewrite.js?v=1680916150" defer></script>
     <script src="/static/js/transclude.js?v=1680850836" defer></script>
     <script src="/static/js/collapse.js?v=1680838863" defer></script>
-=======
-	<script src="/static/js/Hyphenopoly_Loader.js?v=1650818540" defer></script>
-    <script src="/static/js/typography.js?v=1680851954" defer></script>
-    <script src="/static/js/rewrite.js?v=1680893460" defer></script>
-    <script src="/static/js/transclude.js?v=1680838955" defer></script>
-    <script src="/static/js/collapse.js?v=1680838483" defer></script>
->>>>>>> 3ef5184e
 
     <!-- Dark Mode theme switcher (lets users toggle between regular black-on-white CSS, and dark mode) -->
     <script src="/static/js/dark-mode.js?v=1663383996" defer></script>
