    <!-- Load the rest of the CSS. Note that we do not need any JS hacks here: HTML allows <link> stylesheets in the body: https://html.spec.whatwg.org/multipage/links.html#body-ok https://jakearchibald.com/2016/link-in-body/ -->
    <link rel="stylesheet" type="text/css" href="/static/css/fonts.css?v=1655421673">
    <link rel="stylesheet" type="text/css" href="/static/css/default.css?v=1679665720">
    <link rel="stylesheet" type="text/css" href="/static/css/links.css?v=1679257037">

    <!-- JS library with utility functions used in rest of code -->
    <script src="/static/js/utility.js?v=1679145440" defer></script>
    <!-- JS library for Tufte-style 'sidenotes' (footnotes popped into the left & right margins on sufficiently-wide screens); much more convenient than floating footnotes & endnotes -->
    <script src="/static/js/sidenotes.js?v=1679145440" async></script>
    <!-- JS library for spawning popups -->
    <script src="/static/js/popups.js?v=1679602532" defer></script>
    <script src="/static/js/popins.js?v=1679505092" defer></script>
    <!-- JS library for annotating hyperlinks with introduction/summary from various sources; not lazy-loaded as (almost) all pages have popups -->
<<<<<<< HEAD
    <script src="/static/js/annotations.js?v=1675356047" defer></script>
    <script src="/static/js/content.js?v=1675291882" defer></script>
    <script src="/static/js/extracts.js?v=1679505092" defer></script>
    <script src="/static/js/extracts-annotations.js?v=1679405732" defer></script>
    <script src="/static/js/extracts-content.js?v=1679405732" defer></script>
    <script src="/static/js/extracts-options.js?v=1669597260" defer></script>

    <!-- Misc JS -->
	<script src="/static/js/Hyphenopoly_Loader.js?v=1650821831" defer></script>
    <script src="/static/js/typography.js?v=1679318915" defer></script>
    <script src="/static/js/rewrite.js?v=1679578855" defer></script>
    <script src="/static/js/transclude.js?v=1679516648" defer></script>
    <script src="/static/js/collapse.js?v=1679145440" defer></script>
=======
    <script src="/static/js/annotations.js?v=1679400523" defer></script>
    <script src="/static/js/content.js?v=1679663106" defer></script>
    <script src="/static/js/extracts.js?v=1679502596" defer></script>
    <script src="/static/js/extracts-annotations.js?v=1679399897" defer></script>
    <script src="/static/js/extracts-content.js?v=1679399935" defer></script>
    <script src="/static/js/extracts-options.js?v=1669582509" defer></script>

    <!-- Misc JS -->
	<script src="/static/js/Hyphenopoly_Loader.js?v=1650818540" defer></script>
    <script src="/static/js/typography.js?v=1679317879" defer></script>
    <script src="/static/js/rewrite.js?v=1679580371" defer></script>
    <script src="/static/js/transclude.js?v=1679666156" defer></script>
    <script src="/static/js/collapse.js?v=1679558671" defer></script>
>>>>>>> a4bde3bb

    <!-- Dark Mode theme switcher (lets users toggle between regular black-on-white CSS, and dark mode) -->
    <script src="/static/js/dark-mode.js?v=1663383996" defer></script>

    <!-- Reader Mode theme switcher (lets users toggle distraction-free ‘reader mode’ on and off) -->
    <script src="/static/js/reader-mode.js?v=1675354947" defer></script>
    <!-- JS library for clickable/zoomable images, for images larger than can be displayed in -->
    <!-- the body: /static/js/image-focus.js -->
    <!-- not lazy-loaded due to various bugs -->
    <script src="/static/js/image-focus.js?v=1675203106" defer></script>

    <!-- sort tables: https://mottie.github.io/tablesorter/docs/ ; requires JQuery, which has been prepended to avoid multiple JS page loads & race conditions -->
    <script>
    if (document.querySelector("table")) {
        var js = document.createElement("script");
        js.type = "text/javascript";
        js.src = "/static/js/tablesorter.js?v=1655848739";
        document.body.appendChild(js);
    }
    </script><|MERGE_RESOLUTION|>--- conflicted
+++ resolved
@@ -11,7 +11,6 @@
     <script src="/static/js/popups.js?v=1679602532" defer></script>
     <script src="/static/js/popins.js?v=1679505092" defer></script>
     <!-- JS library for annotating hyperlinks with introduction/summary from various sources; not lazy-loaded as (almost) all pages have popups -->
-<<<<<<< HEAD
     <script src="/static/js/annotations.js?v=1675356047" defer></script>
     <script src="/static/js/content.js?v=1675291882" defer></script>
     <script src="/static/js/extracts.js?v=1679505092" defer></script>
@@ -23,23 +22,8 @@
 	<script src="/static/js/Hyphenopoly_Loader.js?v=1650821831" defer></script>
     <script src="/static/js/typography.js?v=1679318915" defer></script>
     <script src="/static/js/rewrite.js?v=1679578855" defer></script>
-    <script src="/static/js/transclude.js?v=1679516648" defer></script>
+    <script src="/static/js/transclude.js?v=1679667468" defer></script>
     <script src="/static/js/collapse.js?v=1679145440" defer></script>
-=======
-    <script src="/static/js/annotations.js?v=1679400523" defer></script>
-    <script src="/static/js/content.js?v=1679663106" defer></script>
-    <script src="/static/js/extracts.js?v=1679502596" defer></script>
-    <script src="/static/js/extracts-annotations.js?v=1679399897" defer></script>
-    <script src="/static/js/extracts-content.js?v=1679399935" defer></script>
-    <script src="/static/js/extracts-options.js?v=1669582509" defer></script>
-
-    <!-- Misc JS -->
-	<script src="/static/js/Hyphenopoly_Loader.js?v=1650818540" defer></script>
-    <script src="/static/js/typography.js?v=1679317879" defer></script>
-    <script src="/static/js/rewrite.js?v=1679580371" defer></script>
-    <script src="/static/js/transclude.js?v=1679666156" defer></script>
-    <script src="/static/js/collapse.js?v=1679558671" defer></script>
->>>>>>> a4bde3bb
 
     <!-- Dark Mode theme switcher (lets users toggle between regular black-on-white CSS, and dark mode) -->
     <script src="/static/js/dark-mode.js?v=1663383996" defer></script>
