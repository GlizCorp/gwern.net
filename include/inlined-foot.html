--- conflicted
+++ resolved
@@ -1,10 +1,6 @@
     <!-- Load the rest of the CSS. Note that we do not need any JS hacks here: HTML allows <link> stylesheets in the body: https://html.spec.whatwg.org/multipage/links.html#body-ok https://jakearchibald.com/2016/link-in-body/ -->
     <link rel="stylesheet" type="text/css" href="/static/css/fonts.css?v=1655420134">
-<<<<<<< HEAD
-    <link rel="stylesheet" type="text/css" href="/static/css/default.css?v=1681161942">
-=======
     <link rel="stylesheet" type="text/css" href="/static/css/default.css?v=1681175752">
->>>>>>> 779621ee
     <link rel="stylesheet" type="text/css" href="/static/css/links.css?v=1681070379">
 
     <!-- JS library with utility functions used in rest of code -->
