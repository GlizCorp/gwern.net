--- conflicted
+++ resolved
@@ -896,3023 +896,9 @@
 	background-color: var(--GW-wikipedia-image-background-color);
 }
 </style>
-<<<<<<< HEAD
-<link id="initial-styles" rel="stylesheet" type="text/css" href="/static/css/head.css?v=1685929301">
-<script src="/static/js/head.js?v=1685937731"></script>
-<link rel="preload" href="/static/img/icon/icons.svg?v=1685937732" as="image">
-<link rel="preload" href="/static/css/style.css?v=1685929301" as="style" onload="this.onload = null; this.rel = 'stylesheet'">
-<link rel="preload" href="/static/js/script.js?v=1685937731" as="script" onload="">
-=======
-<style id="inlined-styles">
-/*********/
-/* FONTS */
-/*********/
-/* fonts are now loaded from /static/css/fonts.css */
-
-
-/**********/
-/* COLORS */
-/**********/
-/* colors are now in /static/css/colors.css (light-mode) or /include/dark-mode-GENERATED.css + /include/components/dark-mode-adjustments.css +/include/components/colors-dark-GENERATED.css (dark-mode) */
-
-
-/*************/
-/* VARIABLES */
-/*************/
-
-:root {
-    --GW-serif-font-stack: "Source Serif Pro", "Apple Garamond", "Baskerville", "Libre Baskerville", "Droid Serif", "Times New Roman", "Times", serif, "Noto Emoji", "Quivira";
-    --GW-sans-serif-font-stack: "Source Sans Pro", "Lucida Sans Unicode", "Helvetica", "Trebuchet MS", sans-serif, "Noto Emoji", "Quivira";
-    --GW-monospaced-font-stack: "IBM Plex Mono", "Liberation Mono", "Consolas", "Courier", monospace, "Noto Emoji", "Quivira";
-
-    --GW-body-text-font-size: 1rem;
-
-    --GW-base-font-size: 20px;
-
-	--GW-body-text-alignment: left;
-}
-@media all and (max-width: 649px) {
-    :root {
-        --GW-base-font-size: 18px;
-    }
-}
-
-
-/***********/
-/* GENERAL */
-/***********/
-
-html {
-    font-size: var(--GW-base-font-size);
-}
-
-html,
-.shadow-body {
-	--background-color: var(--GW-body-background-color);
-
-    background-color: var(--background-color);
-    color: var(--GW-body-text-color);
-    font-weight: 400;
-    font-family: var(--GW-serif-font-stack);
-}
-
-body,
-.shadow-body {
-    font-size: var(--GW-body-text-font-size);
-}
-
-svg {
-    fill: currentColor;
-}
-
-
-/**********/
-/* LAYOUT */
-/**********/
-
-html {
-    padding: 0;
-    margin: 0;
-}
-
-body {
-	--GW-body-max-width: 935px;
-	--GW-body-side-padding: 20px;
-
-    max-width: var(--GW-body-max-width);
-    padding: 0 var(--GW-body-side-padding);
-    margin: 0 auto;
-}
-@media only screen and (max-width: 649px) {
-	--GW-body-side-padding: 15px;
-}
-
-main {
-    position: relative;
-}
-@media only screen and (min-width: 650px) {
-    main {
-        min-height: 100vh;
-        display: flex;
-        flex-flow: column;
-    }
-    article {
-        flex: 1 1 auto;
-    }
-}
-
-
-/*****************/
-/* ACCESSIBILITY */
-/*****************/
-/* Provide a link which skips straight to the content bypassing the sidebar &
-   metadata block; this link is positioned off-screen until <Tab>-navigated to,
-   which focuses it, highlighting it in a big red block in the upper-left corner.
-   Implementation & rationale from https://webaim.org/techniques/skipnav/
-   Further background: https://www.w3.org/TR/WCAG20-TECHS/G1.html
- */
-#skip-to-content-link  {
-    padding: 0.3em 0.75em 0.4em 0.65em;
-    position: absolute;
-    top: -2.375em;
-    left: 0;
-    font-family: var(--GW-sans-serif-font-stack);
-    color: var(--GW-skip-to-content-text-color);
-    background-color: var(--GW-skip-to-content-background-color);
-    border-color: var(--GW-skip-to-content-border-color);
-    border-style: double;
-    border-width: 0 3px 3px 0;
-    outline: none;
-    z-index: 10001;
-    transition:
-        top 1s ease-out;
-}
-#skip-to-content-link:focus {
-    top: 0;
-    transition:
-        top 0.1s ease-in;
-}
-
-
-/***********/
-/* SIDEBAR */
-/***********/
-
-#sidebar {
-    display: flex;
-    justify-content: center;
-}
-@media all and (min-width: 650px) {
-    #sidebar {
-        margin: 0.5em 0 0.25em 0;
-    }
-}
-@media all and (max-width: 649px) {
-    #sidebar {
-        margin: 1em 0 0.5em 0;
-    }
-}
-
-#sidebar a {
-    display: block;
-    border: 1px dotted currentColor;
-    text-align: center;
-    margin: 1px 0 1px 2px;
-}
-@media all and (min-width: 650px) {
-    #sidebar a {
-        color: var(--GW-nav-header-link-color);
-    }
-    #sidebar a:hover {
-        color: var(--GW-nav-header-link-hover-color);
-    }
-}
-
-#sidebar a#logo {
-    display: flex;
-    margin: 1px 0;
-}
-#sidebar a#logo svg {
-	height: 100%;
-}
-@media all and (max-width: 649px) {
-    #sidebar a#logo {
-        padding: 0.5em 0.375em;
-    }
-    #sidebar a#logo svg {
-        width: 2.5em;
-    }
-}
-@media all and (min-width: 650px) {
-    @media all and (max-width: 1179px) {
-        #sidebar a#logo {
-            padding: 0.25em 0.375em;
-        }
-        #sidebar a#logo svg {
-            width: 1em;
-        }
-    }
-    @media all and (min-width: 1180px) {
-        #sidebar a#logo {
-            position: absolute;
-            right: 100%;
-            margin: 0 0.75em 0 0;
-            padding: 0.125em;
-            border: none;
-            opacity: 0.5;
-        }
-        #sidebar a#logo:hover {
-            opacity: 1.0;
-        }
-        #sidebar a#logo svg {
-            width: 4em;
-        }
-    }
-}
-
-#sidebar-links {
-    display: flex;
-    flex-flow: row wrap;
-    flex: 1 1 100%;
-    margin: 0;
-}
-#sidebar-links a {
-    flex: 1 1 auto;
-    padding: 0.25em 0.75em;
-}
-
-@media all and (max-width: 649px) {
-    #sidebar-links a {
-        font-variant: small-caps;
-    }
-    #sidebar-links a:nth-child(1),
-    #sidebar-links a:nth-child(2),
-    #sidebar-links a:nth-child(3) {
-        min-width: 25%;
-    }
-    #sidebar-links a.patreon {
-        display: none;
-    }
-}
-@media all and (min-width: 650px) {
-    #sidebar-links a {
-        text-transform: uppercase;
-        font-weight: 600;
-    }
-}
-@media all and (min-width: 1180px) {
-    #sidebar-links a:first-child {
-        margin-left: 0;
-    }
-}
-
-
-/***************/
-/* PAGE HEADER */
-/***************/
-
-header {
-    overflow: auto;
-}
-@media all and (max-width: 649px) {
-    header {
-        padding: 0 1em;
-    }
-}
-@media all and (min-width: 650px) {
-    header {
-        padding: 0 2em;
-    }
-}
-
-header h1 {
-    margin: 0.75em 0;
-    text-align: center;
-    text-transform: none;
-    font-variant: small-caps;
-    font-size: 2.5em;
-    line-height: 1.15;
-    font-weight: 600;
-    letter-spacing: -1px;
-}
-@media all and (max-width: 649px) {
-    header h1 {
-        font-size: 2em;
-    }
-}
-
-/*	Source Serif Pro has no italic small caps, sadly.
- */
-header h1 em {
-	font-variant: normal;
-}
-
-/***********************/
-/* PAGE METADATA BLOCK */
-/***********************/
-
-#page-metadata {
-    margin: 0 0 2rem 0;
-    line-height: 1.5;
-}
-
-/* Override normal handling of italics: before, we wrapped descriptions in `<em>`; however, they compile to HTML which can contain italics of their own (eg. book titles). This causes HTML Tidy to warn about nested italics (which is valid HTML but *usually* means you've made an error - this often triggers when I mess up bolding, for example, like on /GPT-3 ). So we removed the wrapper in favor of the above `font-style: italic`. However, now the titles don't unitalicize automatically like they would for nested italics! So we force italicized titles back to normal Roman font to match the expected typographic convention. */
-#page-description {
-    display: block;
-    font-style: italic;
-    text-align: justify;
-}
-/*  The following is needed only due to the .justified-not no-hyphens styles;
-    when the A/B test of justification & indentation is done, remove this also.
-        —SA 2022-11-20
- */
-#page-description p {
-    -webkit-hyphens: auto;
-    hyphens: auto;
-}
-#page-description em {
-    font-style: normal;
-}
-
-#page-metadata > .link-tags {
-    margin: 0 auto 0.25em auto;
-}
-#page-metadata > .link-tags a {
-    white-space: nowrap;
-}
-#page-metadata > .link-tags a:nth-child(n+2) {
-    margin: 0 0.05em 0 0.1em;
-}
-
-#page-metadata > .link-tags,
-#page-metadata-block {
-	-webkit-hyphens: none;
-    hyphens: none;
-}
-
-#page-metadata-block > span {
-    white-space: nowrap;
-}
-#page-metadata-block > span#page-author {
-    white-space: normal;
-}
-
-#page-source a {
-    font-variant-numeric: oldstyle-nums;
-}
-
-/*  Interpunct separators for the metadata fields; looks nicer than semicolons
-    or slashes
- */
-#page-metadata-block > span:not(:last-child)::after {
-    content: "\00B7"; /* interpunct MIDDLE DOT (U+00B7) '·' */
-    margin: 0 0.35em 0 0.65em;
-}
-
-@media all and (min-width: 650px) {
-    #page-metadata {
-        overflow: auto;
-        font-size: calc((19/20) * var(--GW-body-text-font-size));
-    }
-    #page-description {
-        margin: 0 auto 0.75em auto;
-        -webkit-hyphens: none;
-        hyphens: none;
-    }
-    #page-metadata-block,
-    #page-metadata > .link-tags {
-        font-size: calc((18/20) * var(--GW-body-text-font-size));
-    }
-}
-@media all and (max-width: 649px) {
-    #page-metadata {
-        overflow: visible;
-        font-size: calc((17/18) * var(--GW-body-text-font-size));
-    }
-    #page-description {
-        margin: 0 auto 1em auto;
-        line-height: calc(25/17);
-    }
-    #page-metadata > .link-tags,
-    #page-metadata-block {
-        text-align: center;
-    }
-    #page-metadata > .link-tags {
-        margin: 0 auto 0.75em auto;
-    }
-    #page-metadata-block {
-        font-size: calc((16/18) * var(--GW-body-text-font-size));
-        line-height: calc(25/16);
-    }
-    #page-metadata-block > #page-author::after,
-    #page-metadata-block > #page-status::after,
-    #page-metadata-block > #page-importance::after {
-        content: none;
-    }
-
-    #page-metadata-block {
-        display: flex;
-        flex-flow: row wrap;
-        justify-content: center;
-    }
-    /* date, status */
-    #page-metadata-block #page-date-range,
-    #page-metadata-block #page-status {
-        order: 1;
-    }
-    /* certainty, importance */
-    #page-metadata-block #page-confidence,
-    #page-metadata-block #page-importance {
-        order: 3;
-    }
-    /* backlinks, similar, bibliography */
-    #page-metadata-block .backlinks,
-    #page-metadata-block .similars,
-    #page-metadata-block .link-bibliography {
-        order: 5;
-    }
-    #page-metadata-block::before,
-    #page-metadata-block::after {
-        content: "";
-        width: 100%;
-    }
-    /* break between date/status and certainty/importance */
-    #page-metadata-block::before {
-        order: 2;
-    }
-    /* break between certainty/importance and backlinks/similar/bibliography */
-    #page-metadata-block::after {
-        order: 4;
-    }
-}
-
-/*=--------=*/
-/*= /index =*/
-/*=--------=*/
-
-/*  Header self-links on home page need not be full-width. */
-body.index article #markdownBody section:not(.collapse) > h1:first-child a {
-    display: inline;
-}
-
-/*  On the index page, we hide article-related formatting, begging, to make it
-    more compact & classy.
- */
-body.index #sidebar a.patreon,
-body.index #sidebar a.annotations-newest::after,
-body.index #TOC,
-body.index #page-metadata,
-body.index header {
-    display: none;
-}
-
-/*  No index self-link. */
-body.index #sidebar a#logo {
-    pointer-events: none;
-}
-/*  Special nav link styling on /index. */
-@media all and (min-width: 650px) {
-    body.index #sidebar a {
-        color: var(--GW-nav-header-link-hover-color);
-    }
-    body.index #sidebar a:hover {
-        color: var(--GW-nav-header-link-color);
-    }
-}
-@media all and (min-width: 1180px) {
-    body.index #sidebar a#logo {
-        opacity: 1.0;
-    }
-}
-
-body.index #markdownBody section h1 {
-    border-bottom: 1px dotted currentColor;
-}
-
-/*  Columns.
- */
-
-/* Suppress bonus section in single/double-column layout */
-body.index #markdownBody #notable {
-    display: none;
-}
-
-@media only screen and (min-width: 961px) {
-    body.index #markdownBody {
-        display: grid;
-        grid-template-columns: 1fr 1fr;
-        grid-column-gap: 2em;
-        grid-row-gap: 0.5em;
-    }
-    body.index #markdownBody .abstract {
-        grid-column-start: 1;
-        grid-column-end: -1;
-    }
-    body.index #markdownBody section > ul {
-        margin: 0.75em 3em 0 0.25em;
-    }
-    @media only screen and (max-width: 1040px) {
-        body.index #markdownBody {
-            grid-template-columns: 1fr;
-        }
-        body.index #markdownBody section > ul {
-            column-count: 2;
-            column-gap: 3em;
-        }
-        body.index #markdownBody section > ul li {
-            break-inside: avoid;
-        }
-    }
-}
-
-/*  On sufficiently-wide screens, we can get 3 columns in nicely; to preserve
-    the initial row being ‘meta’ blocks, we leave #notable visible
-    (for a newest/popular/notable triplet)
- */
-@media only screen and (min-width: 1761px) {
-    body.index #markdownBody #notable {
-        display: block;
-    }
-    body.index #markdownBody {
-        grid-template-columns: 45ch 45ch 45ch;
-        margin-left: -20ch;
-    }
-    body.index #markdownBody .abstract {
-    	max-width: 935px;
-    	margin-left: 20ch;
-    }
-}
-
-/*  Abstract is not a real abstract, just an introduction, no need for the
-    abstract formatting.
- */
-body.index .abstract {
-    padding: 0;
-    border: none;
-    margin: 0;
-    box-shadow: none;
-}
-
-/*  Add some vertical padding for the introduction.
- */
-@media all and (max-width: 649px) {
-    body.index #markdownBody {
-        padding-top: 1em;
-    }
-}
-@media all and (min-width: 650px) {
-    body.index #markdownBody {
-        padding-top: 1.5em;
-    }
-}
-
-/*  Headings on the home page.
- */
-body.index #markdownBody h1 {
-    margin: 1.125em 0 0 0;
-}
-
-/*  Lists on the home page.
- */
-body.index #markdownBody .section-link-list li,
-body.index #markdownBody .section-link-list li p {
-    text-align: left;
-}
-body.index #markdownBody .section-link-list {
-    margin: 1em 3em 0 0;
-    padding: 0 0 0 1.375em;
-}
-body.index #markdownBody .section-link-list li > ul {
-    margin: 0;
-}
-body.index #markdownBody .section-link-list li {
-    margin-top: 0;
-}
-body.index #markdownBody .section-link-list > li:nth-of-type(n+2),
-body.index #markdownBody .section-link-list ul > li:nth-of-type(n+2) {
-    margin: 0;
-}
-
-@media only screen and (max-width: 649px) {
-    body.index #markdownBody section {
-        max-width: 100%;
-    }
-    body.index #markdownBody .section-link-list {
-        overflow-wrap: break-word;
-        margin-right: 0;
-    }
-    body.index #markdownBody .section-link-list li {
-        line-height: 1.65;
-        padding: 1px 0;
-        margin: 2px 0 0 0;
-    }
-    body.index #markdownBody .section-link-list > li::before,
-    body.index #markdownBody .section-link-list ul > li::before {
-        top: 0.25em;
-    }
-}
-
-
-/*********************/
-/* TABLE OF CONTENTS */
-/*********************/
-
-div.TOC:empty {
-    display: none;
-}
-
-#TOC {
-    margin: 0 2.25em 1em 0;
-    padding: 0.625em 0.75em 0.75em 0.75em;
-    position: relative;
-    z-index: 20;
-}
-div.TOC {
-    border: 1px solid var(--GW-TOC-border-color);
-    background-color: var(--GW-TOC-background-color);
-    font-family: var(--GW-sans-serif-font-stack);
-    line-height: 1.25;
-}
-
-@media all and (min-width: 901px) {
-	/*	On desktop, we want the TOC side by side with the content.
-	 */
-    #TOC {
-        float: left;
-        max-width: 285px;
-    }
-}
-@media all and (max-width: 900px) {
-	/*  On mobile, we want the TOC to be inline.
-	 */
-    #TOC {
-        clear: both;
-        margin: 2em auto;
-    }
-}
-
-/*=-----------------=*/
-/*= TOC list layout =*/
-/*=-----------------=*/
-
-div.TOC ul {
-    list-style-type: none;
-    margin: 0;
-    padding: 0;
-    text-indent: 0;
-}
-
-@media all and (max-width: 900px) {
-	/*	Two-column layout.
-	 */
-    #TOC > ul {
-        column-count: 2;
-        column-gap: 1.25em;
-    }
-	#TOC ul > li:first-child {
-		break-before: avoid-column;
-	}
-	/*	Divider line between the columns.
-	 */
-    #TOC {
-        background-image:
-            linear-gradient(var(--GW-TOC-border-color),
-                            var(--GW-TOC-border-color));
-        background-repeat: no-repeat;
-        background-size: 1px 100%;
-        background-position: 50% 0;
-    }
-}
-
-div.TOC ul ul {
-    margin: 0;
-    padding-left: 0.7em;
-    padding-top: 0.35em;
-}
-
-div.TOC ul > li {
-    font-weight: bold;
-    margin: 0 0 0.5em 0;
-    padding-left: 1.125em;
-    position: relative;
-    overflow-wrap: break-word;
-}
-div.TOC ul > li:last-child {
-    margin-bottom: 0;
-}
-
-@media all and (max-width: 900px) {
-	/*	No numbers on mobile.
-	 */
-    #TOC ul > li {
-        padding-left: 0;
-    }
-    #TOC ul > li::before {
-        content: none;
-    }
-}
-
-div.TOC ul > li li {
-    font-weight: normal;
-    font-size: 0.9em;
-}
-
-@media all and (max-width: 649px) {
-    #TOC ul > li li a {
-        padding: 1px 0 0 0;
-    }
-    #TOC ul > li li li a {
-        padding: 2px 0 0 0;
-    }
-    #TOC ul > li li li li a {
-        padding: 3px 0 0 0;
-    }
-    #TOC ul > li li li li a {
-        padding: 4px 0 0 0;
-    }
-}
-
-/*=------------------=*/
-/*= TOC link styling =*/
-/*=------------------=*/
-
-div.TOC a {
-    border: 0;
-    display: inline-block;
-    width: 100%;
-    box-sizing: border-box;
-    position: relative;
-    padding: 0 0.25rem 0 0;
-}
-
-@media only screen and (hover: none) {
-	div.TOC a {
-		position: relative;
-	}
-	div.TOC a::before {
-		content: "";
-		position: absolute;
-		left: -0.50em;
-		top: -0.25em;
-		width: calc(100% + 0.75em);
-		height: calc(100% + 0.50em);
-	}
-}
-
-/*=--------------------------=*/
-/*= Inline code in TOC links =*/
-/*=--------------------------=*/
-
-div.TOC code {
-    font-family: inherit;
-    font-size: inherit;
-    border: none;
-    padding: 0;
-    background-color: inherit;
-}
-
-/*=-------------------------------=*/
-/*= Wikipedia-style TOC numbering =*/
-/*=-------------------------------=*/
-
-div.TOC > ul {
-    counter-reset: htoc_1;
-}
-div.TOC > ul > li::before {
-    counter-increment: htoc_1;
-    content: counter(htoc_1) "\2006  ";
-}
-div.TOC > ul ul {
-    counter-reset: htoc_2;
-}
-div.TOC > ul ul > li::before {
-    counter-increment: htoc_2;
-    content: counter(htoc_1) "." counter(htoc_2) "\2006  ";
-}
-div.TOC > ul ul ul {
-    counter-reset: htoc_3;
-}
-div.TOC > ul ul ul > li::before {
-    counter-increment: htoc_3;
-    content: counter(htoc_1) "." counter(htoc_2) "." counter(htoc_3) "\2006  ";
-}
-div.TOC > ul ul ul ul {
-    counter-reset: htoc_4;
-}
-div.TOC > ul ul ul ul li::before {
-    counter-increment: htoc_4;
-    content: counter(htoc_1) "." counter(htoc_2) "." counter(htoc_3) "." counter(htoc_4) "\2006  ";
-}
-div.TOC > ul ul ul ul ul {
-    counter-reset: htoc_5;
-}
-div.TOC > ul ul ul ul ul > li::before {
-    counter-increment: htoc_5;
-    content: counter(htoc_1) "." counter(htoc_2) "." counter(htoc_3) "." counter(htoc_4) "." counter(htoc_5) "\2006  ";
-}
-div.TOC > ul ul ul ul ul ul {
-    counter-reset: htoc_6;
-}
-div.TOC > ul ul ul ul ul ul > li::before {
-    counter-increment: htoc_6;
-    content: counter(htoc_1) "." counter(htoc_2) "." counter(htoc_3) "." counter(htoc_4) "." counter(htoc_5) "." counter(htoc_6) "\2006  ";
-}
-div.TOC ul > li::before {
-    position: absolute;
-    right: calc(100% - 1em);
-    left: unset;
-    width: 111px;
-    height: initial;
-    padding: 0;
-    text-align: right;
-    font-weight: normal;
-    pointer-events: none;
-    color: var(--GW-TOC-number-color);
-}
-div.TOC ul > li:hover::before {
-    color: var(--GW-TOC-number-hover-color);
-}
-
-/*  The table of contents is a *table*, so align
- */
-div.TOC {
-    font-variant-numeric: tabular-nums;
-}
-
-/*=-------------------=*/
-/*= Directory indexes =*/
-/*=-------------------=*/
-
-section#see-also:only-of-type > h1:first-child {
-    margin-top: 0.25em;
-}
-section#see-also:only-of-type > h1:first-child a {
-    display: none;
-}
-
-.abstract.abstract-tag-directory blockquote {
-    margin-top: 1em;
-}
-
-#TOC.TOC-links-only {
-    padding-top: 2.5em;
-}
-#TOC.TOC-links-only::before {
-    content: "Contents";
-    position: absolute;
-    font-size: 1.125em;
-    font-weight: bold;
-    top: 0.5em;
-    left: 0.75em;
-}
-#TOC.TOC-links-only li {
-    font-weight: normal;
-    font-size: 0.9em;
-}
-
-@media all and (max-width: 900px) {
-    #TOC.TOC-links-only::before {
-        left: 0.5em;
-    }
-    body[class*='-index'] #TOC {
-        background-image: none;
-    }
-    body[class*='-index'] #TOC > ul {
-        column-count: 1;
-    }
-}
-
-@media all and (min-width: 650px) {
-    body[class*='-index'] #TOC {
-        float: unset;
-        max-width: unset;
-        margin-right: unset;
-        margin-top: 3.5em;
-    }
-}
-@media all and (max-width: 649px) {
-    body[class*='-index'] #TOC {
-        margin-top: 2.75em;
-    }
-}
-
-
-/****************/
-/* MAIN CONTENT */
-/****************/
-
-.markdownBody {
-    /*  Try to avoid scrollbars on paragraphs: prevents long unbroken
-        un-hyphenatable lines from causing H-scrolling
-     */
-    overflow-wrap: break-word;
-}
-
-/*  Breakpoint for sidenotes.
- */
-@media all and (min-width: 1761px) {
-    #markdownBody {
-        position: relative;
-    }
-}
-
-@media all and (min-width: 650px) {
-    @media all and (max-width: 1000px) {
-        /*  Replaces A/B-test-set average value; the wider the screen, the more
-            line-height is necessary, and no one size suits all, so set 3
-            brackets of increasing height.
-         */
-        .markdownBody {
-            line-height: 1.50;
-        }
-    }
-    @media all and (min-width: 1001px) and (max-width: 1200px) {
-        .markdownBody {
-            line-height: 1.55;
-        }
-    }
-    @media all and (min-width: 1201px) {
-        .markdownBody {
-            line-height: 1.60;
-        }
-    }
-}
-@media all and (max-width: 649px) {
-    .markdownBody {
-        line-height: 1.45;
-    }
-}
-
-/*  On wide screens (desktop), use fully-justified text (words get
-    broken/hyphenated as necessary to avoid a ‘ragged margin’), overriding
-    browser default of ‘flush left, ragged right’ (see
-    https://en.wikipedia.org/wiki/Typographic_alignment#Flush_left )
-
-    On mobile/narrow screens, that doesn’t work as well: because browsers do
-    greedy layout, justification forces ‘s t r e t c h e d out’ words
-    and large spaces, leading to blatant
-    https://en.wikipedia.org/wiki/River_(typography) , getting worse the
-    narrower the screen (eg. in lists). On wide screens, it isn’t too bad, and
-    justification is still better than not, but on mobile it is extremely
-    noticeable. Switching to flush left ragged right doesn’t look as nicely
-    ‘even’, but it avoids that pathological behavior. (More advanced typesetting
-    algorithms like Knuth-Plass
-    https://en.wikipedia.org/wiki/Line_wrap_and_word_wrap#Minimum_raggedness
-    can handle mobile widths nicely, but no contemporary browser implements them
-    natively, and all JS implementations I’ve looked at are buggy.)
-
-    However, do hyphenate at all widths.
-*/
-.markdownBody p,
-.markdownBody li {
-    -webkit-hyphens: auto;
-    hyphens: auto;
-}
-@media all and (min-width: 900px) {
-    .markdownBody p,
-    .markdownBody li {
-        text-align: var(--GW-body-text-alignment);
-    }
-    .markdownBody div.TOC li {
-        text-align: left;
-    }
-}
-
-body.justified-not .markdownBody p,
-body.justified-not .markdownBody li {
-    -webkit-hyphens: none;
-    hyphens: none;
-}
-@media all and (min-width: 900px) {
-    body.justified-not .markdownBody p,
-    body.justified-not .markdownBody li {
-        --GW-body-text-alignment: left;
-    }
-}
-
-/*  Cute ‘old-style’ numerals, look a little nicer inline in text, and available
-    natively in the SS fonts:
-    https://practicaltypography.com/alternate-figures.html#oldstyle-figures
- */
-.markdownBody {
-    font-variant-numeric: oldstyle-nums;
-}
-
-.abstract blockquote {
-	--background-color: var(--GW-blockquote-background-color-level-one);
-
-    margin: 0 0 1.5em 0;
-    border-color: var(--GW-abstract-border-color);
-    padding-top: 0.9em;
-    clear: none;
-}
-@media all and (max-width: 649px) {
-    .abstract blockquote {
-        padding-top: 0.75rem;
-    }
-}
-
-* + .abstract {
-	margin-top: 1.5em;
-}
-
-/*  Auto-smallcaps the first line of the introduction (= the first `<p>` after
-    an ‘abstract’ div); this avoids the need to manually specify what to
-    smallcaps, and it auto-adjusts to screen/line-width, which is nicer.
- */
-.abstract + p::first-line,
-#markdownBody > p:first-child::first-line,
-.markdownBody #page-metadata + p::first-line {
-    font-feature-settings: 'smcp';
-}
-
-section.collapse.expanded-not {
-	display: flow-root;
-}
-
-h1 {
-    margin: 0.6em 0 0.5em -0.75rem;
-    font-weight: bold;
-    position: relative;
-}
-
-@media all and (max-width: 649px) {
-    h1 {
-        margin: 1.25em 0 0.5em 0;
-        padding-bottom: 2px;
-    }
-}
-
-/*  Lazy-load below-fold sections in supported browsers.
-    Disabled temporarily pending layout redesign to compensate for layout
-    containment. —Obormot 2021-03-21
-    */
-/*
-section.level1:nth-of-type(n+4) {
-    content-visibility: auto;
-    contain-intrinsic-size: 200vh;
-}
- */
-
-/*=----------------=*/
-/*= Heading levels =*/
-/*=----------------=*/
-
-h1 {
-    font-feature-settings: 'smcp';
-    font-size: 1.75em;
-    line-height: 1.25;
-    letter-spacing: -0.75px;
-}
-
-/*=-------=*/
-/*= Other =*/
-/*=-------=*/
-
-.markdownBody li {
-    display: flow-root;
-}
-
-
-/*************/
-/* SIDENOTES */
-/*************/
-
-/*  Hide sidenote columns on narrow viewports.
-    */
-@media only screen and (max-width: 1760px) {
-    #sidenote-column-left,
-    #sidenote-column-right {
-        display: none;
-    }
-}
-
-/*=--------------=*/
-/*= Margin notes =*/
-/*=--------------=*/
-
-/*  On wide viewports, hide the margin notes until it is determined which layout
-	form it should take (‘sidenote’ or ‘inline’).
- */
-@media only screen and (min-width: 1761px) {
-    .marginnote:not(.inline):not(.sidenote) {
-        display: none;
-    }
-}
-
-
-/*********/
-/* LINKS */
-/*********/
-
-a {
-    text-decoration: none;
-    color: var(--GW-body-link-color); /* off-black */
-}
-/*  Slightly gray out links the reader has already visited, so they know if
-    they’ve seen that content before. (A critical affordance in densely
-    hyperlinked longform.)
- */
-.markdownBody a:hover {
-    color: var(--GW-body-link-hover-color);
-}
-.markdownBody a:visited {
-	color: var(--GW-body-link-visited-color);
-}
-.markdownBody a:visited:hover {
-    color: var(--GW-body-link-hover-color);
-}
-
-/*=------------------------=*/
-/*= Fancy link underlining =*/
-/*=------------------------=*/
-
-/*  Tufte CSS for underlining (https://github.com/edwardtufte/tufte-css)
-    The advantage of all this CSS linenoise compared to the previous 'text-decoration: none; border-bottom: 1px Solid grey;' solution from http://devhints.wordpress.com/2006/10/24/css-links-with-different-color-underlines/
-    is the 'skip-ink': when dealing with characters with 'descenders', like 'y', 'g', 'p', 'q' etc, with regular underlining the bottom stroke overlaps with the line and it's harder to read;
-    by adding this text-shadow stuff and backgrounding, a little break is made in the underline to add contrast and keep the descender fully visible and outlined. (The downside is that the overlapping text-shadows can also slightly damage the rendering of slashes & parentheses, which come too close and get partially erased.)
-
-    Unfortunately, we don't want to add underlines to links in the TOC because it clutters it (all the lines are links and are in small font), so we have to avoid styling the TOC, which is difficult.
-    I got around this by adding in the Hakyll template an additional <div> just for the body of the Markdown content, excluding the TOC, and changing the Tufte CSS to target *that* instead.
-
-May be able at some point to simplify this using regular link underlining, since CSS4's `text-decoration-skip-ink` by default avoids overlapping with text descenders (but as of Oct 2019, no Edge/IE or Safari support, and only the latest Firefox 70 supports it; maybe in a few years...): https://developer.mozilla.org/en-US/docs/Web/CSS/text-decoration-skip-ink#Browser_Compatibility https://www.caniuse.com/#feat=mdn-css_properties_text-decoration-skip-ink (Right now, Firefox skip-ink looks quite bad: it doesn't skip enough ink, defeating the point, and also positions the underline badly!)
-*/
-
-/*	Color-inverted containers.
- */
-.markdownBody .colors-invert a {
-    color: var(--GW-body-link-inverted-color);
-}
-.markdownBody .colors-invert a:hover {
-    color: var(--GW-body-link-inverted-hover-color);
-}
-.markdownBody .colors-invert a:visited {
-	color: var(--GW-body-link-inverted-visited-color);
-}
-.markdownBody .colors-invert a:visited:hover {
-    color: var(--GW-body-link-inverted-hover-color);
-}
-
-.markdownBody a {
-	--link-underline-background-color: var(--background-color);
-	--link-underline-gradient-line-color: currentColor;
-
-    background-image: linear-gradient(var(--link-underline-gradient-line-color), 
-    								  var(--link-underline-gradient-line-color));
-    background-size: 1px 1px;
-    background-repeat: repeat-x;
-    background-position: 0% calc(100% - 0.1em);
-
-    /*  Disable oldstyle nums in underlined links because the oldstyle nums are almost subscript-like and overlap */
-    font-variant-numeric: lining-nums;
-}
-.markdownBody a:link,
-.markdownBody a:link * {
-    text-shadow:
-         0      0.05em  var(--link-underline-background-color),
-         0.05em 0.05em  var(--link-underline-background-color),
-        -0.05em 0.05em  var(--link-underline-background-color),
-         0.17em 0.05em  var(--link-underline-background-color),
-        -0.17em 0.05em  var(--link-underline-background-color),
-         0.17em 0       var(--link-underline-background-color),
-        -0.17em 0       var(--link-underline-background-color);
-}
-
-/*	Links with decoration disabled.
- */
-.markdownBody a.decorate-not:link,
-.markdownBody a.decorate-not:link * {
-    background-image: none;
-    text-shadow: none;
-}
-
-/* eliminate the blurring of headers and links when selecting by overriding the text-shadow: */
-::selection {
-    text-shadow: none;
-    background: var(--GW-text-selection-background-color);
-    color: var(--GW-text-selection-color);
-}
-
-/*  Prevent code block background color and border from obscuring link
-    underlining, for inline <code> elements in links.
- */
-a code {
-    border-bottom-width: 0;
-    word-break: normal;
-    background-color: transparent;
-}
-
-/*  Reduce text-shadow overlap partially erasing letters next to smallcaps:
-    eg. in `<a href="https://www.microcovid.org/">"microCOVID project"</a>`,
-    the ‘o’ in ‘micro’ will be partially erased and look like a ‘c’ without
-    some sort of extra spacing
- */
-.markdownBody a:link .smallcaps {
-    margin-left: 0.8px;
-}
-
-/*  Like above, but for subscripts and superscripts
- */
-.markdownBody a:link sub,
-.markdownBody a:link sup {
-    padding: 0 0.05em;
-}
-
-
-/**************/
-/* PARAGRAPHS */
-/**************/
-
-p {
-    margin: 0;
-}
-.abstract + p {
-	margin-top: 1em;
-}
-
-body.indented p + p,
-body.indented p + .float-left + p,
-body.indented p + .float-right + p,
-body.indented div[class^='drop-cap-'] + p {
-    text-indent: 2.5em;
-}
-@media all and (max-width: 649px) {
-    body.indented p + p,
-	body.indented p + .float-left + p,
-	body.indented p + .float-right + p,
-    body.indented div[class^='drop-cap-'] + p {
-        text-indent: 1.75em;
-    }
-}
-
-body.indented-not p + p,
-body.indented-not p + .float-left + p,
-body.indented-not p + .float-right + p,
-body.indented-not div[class^='drop-cap-'] + p {
-    margin-top: 1em;
-}
-@media all and (max-width: 649px) {
-    body.indented-not p + p,
-	body.indented-not p + .float-left + p,
-	body.indented-not p + .float-right + p,
-    body.indented-not div[class^='drop-cap-'] + p {
-        margin-top: 1em;
-    }
-}
-
-
-/***************/
-/* BLOCKQUOTES */
-/***************/
-/*  Additional blockquote styling done in default.css.
- */
-
-blockquote {
-    display: flow-root;
-    overflow: visible;
-    margin: 1.625em 0 1.75em 0;
-    border: 1px solid var(--border-color);
-    background-color: var(--background-color);
-    font-size: 0.95em;
-    padding: 1em 1.25em;
-}
-
-/*  Three-level of blockquote emphasis (darkening).
- */
-blockquote,
-blockquote blockquote blockquote blockquote {
-    --background-color: var(--GW-blockquote-background-color-level-one);
-}
-blockquote {
-    --border-color: var(--GW-blockquote-border-color-level-one);
-}
-blockquote blockquote blockquote blockquote {
-    --border-color: var(--GW-blockquote-border-color-level-four);
-}
-
-blockquote blockquote,
-blockquote blockquote blockquote blockquote blockquote {
-    --border-color: var(--GW-blockquote-border-color-level-two);
-    --background-color: var(--GW-blockquote-background-color-level-two);
-}
-
-blockquote blockquote blockquote,
-blockquote blockquote blockquote blockquote blockquote blockquote {
-    --border-color: var(--GW-blockquote-border-color-level-three);
-    --background-color: var(--GW-blockquote-background-color-level-three);
-}
-
-/*=--------------------=*/
-/*= Various edge cases =*/
-/*=--------------------=*/
-
-@media all and (max-width: 649px) {
-    /* even less horizontal is available on mobile! */
-    blockquote {
-        margin: 1.25em 0 1.5em 0;
-        padding: 0.75em 1em;
-    }
-}
-
-p + blockquote {
-    margin-top: 1em;
-}
-
-blockquote > figure.float-right:first-child {
-    margin-top: 0.375em;
-}
-
-
-/***************/
-/* CODE BLOCKS */
-/***************/
-
-pre {
-    overflow: auto;
-}
-
-
-/********/
-/* MATH */
-/********/
-
-.math.inline,
-.math.inline .mjpage,
-.math.inline .mjx-chtml,
-.math.inline .mjx-math,
-.math.inline .mjx-mrow {
-    display: inline;
-    white-space: normal;
-}
-
-
-/**********/
-/* TABLES */
-/**********/
-
-div.table-wrapper {
-    margin: 2em 0 2.125em 0;
-}
-
-.table-scroll-wrapper {
-    overflow-x: auto;
-    overflow-y: hidden;
-}
-
-/*=-------------------=*/
-/*= Full-width tables =*/
-/*=-------------------=*/
-
-.table-wrapper .width-full {
-    position: relative;
-    z-index: 1;
-}
-.table-wrapper .width-full table {
-    width: fit-content;
-    margin: 0 auto;
-}
-
-
-/***********/
-/* FIGURES */
-/***********/
-
-figure img,
-figure video,
-figure svg {
-    display: block;
-    max-height: calc(100vh - 8rem);
-    max-width: 100%;
-    height: auto;
-    width: auto;
-    margin: 0 auto;
-
-    /*  This is to prevent overflow of image alt-text in Chrome.
-     */
-    overflow: hidden;
-}
-
-/*  Floating figures. (Mostly for amusing asides/memes.)
- */
-@media all and (min-width: 650px) {
-    figure.float-right {
-        float: right;
-        max-width: calc(50% - 1.5em);
-        margin: 0.5em 0 1em 1.5em;
-    }
-    figure.float-left {
-        float: left;
-        max-width: calc(50% - 1.5em);
-        margin: 0.5em 1.5em 1em 0;
-    }
-    figure.outline-not {
-        margin-bottom: 0.5em;
-    }
-
-	/*	Reduce reflow.
-	 */
-	img.float-right,
-	img.float-left {
-		max-width: calc(50% - 1.5em);
-	}
-}
-
-
-/********/
-/* MISC */
-/********/
-
-/*  Enable standard Pandoc attribute-based syntax for small-caps like
-    ‘[foo]{.smallcaps}’; see https://pandoc.org/MANUAL.html#small-caps
- */
-span.smallcaps {
-    font-feature-settings: 'smcp';
-}
-
-
-/***********/
-/* CONSOLE */
-/***********/
-
-#console.hidden {
-    bottom: calc(-1 * var(--GW-console-view-height));
-    opacity: 0;
-}
-
-
-/*************/
-/* DARK MODE */
-/*************/
-/*  See /static/js/dark-mode.js and
-/include/dark-mode-GENERATED.css + /include/components/dark-mode-adjustments.css +/include/components/colors-dark-GENERATED.css
-This allows the user to toggle dark-mode at runtime.
-*/
-
-
-/*********************/
-/* SPECIAL OCCASIONS */
-/*********************/
-
-/*=-----------=*/
-/*= Halloween =*/
-/*=-----------=*/
-
-body.special-halloween-dark {
-    --GW-blood-red: #b00;
-    --GW-blood-red-dried: #700;
-    --GW-blood-red-arterial: #e00;
-
-    --GW-sidebar-horizontal-rule-color: var(--GW-blood-red);
-
-    --GW-TOC-border-color: var(--GW-blood-red-dried);
-    --GW-abstract-border-color: var(--GW-blood-red-dried);
-
-    --GW-pre-element-border-color: var(--GW-blood-red-dried);
-
-    --GW-epigraph-quotation-mark-color: var(--GW-blood-red-dried);
-
-    --GW-H1-border-color: var(--GW-blood-red);
-    --GW-H2-border-color: var(--GW-blood-red);
-
-    --GW-drop-caps-yinit-color: var(--GW-blood-red);
-    --GW-drop-caps-yinit-text-shadow-color: var(--GW-blood-red);
-    --GW-drop-caps-de-zs-color: var(--GW-blood-red);
-    --GW-drop-caps-cheshire-color: var(--GW-blood-red);
-    --GW-drop-caps-kanzlei-color: var(--GW-blood-red);
-
-    --GW-figure-outline-color: var(--GW-blood-red-dried);
-    --GW-figure-caption-outline-color: var(--GW-blood-red);
-
-    --GW-footnotes-section-top-rule-color: var(--GW-blood-red-dried);
-    --GW-footnote-border-color: var(--GW-blood-red-arterial);
-    --GW-sidenote-highlight-box-shadow-color: var(--GW-blood-red-arterial);
-    --GW-footnote-backlink-border-color: var(--GW-blood-red);
-
-    --GW-sidenote-self-link-border-color: var(--GW-blood-red-arterial);
-    --GW-sidenote-border-color: var(--GW-blood-red-arterial);
-
-    --GW-math-block-scrollbar-border-color: var(--GW-blood-red);
-
-    --GW-page-toolbar-border-color: var(--GW-blood-red-dried);
-
-    --GW-back-to-top-link-color: var(--GW-blood-red-dried);
-
-    --GW-body-link-hover-color: var(--GW-blood-red-arterial);
-
-    --GW-highlighted-link-outline-color: var(--GW-blood-red);
-}
-
-body.special-halloween-dark blockquote {
-    --GW-blockquote-border-color: var(--GW-blood-red-dried);
-}
-
-body.special-halloween-dark #logo {
-    color: var(--GW-blood-red);
-}
-
-body.special-halloween-dark #navigation a {
-    color: var(--GW-blood-red);
-}
-
-body.special-halloween-dark h1,
-body.special-halloween-dark h2,
-body.special-halloween-dark h3,
-body.special-halloween-dark h4,
-body.special-halloween-dark h5,
-body.special-halloween-dark h6 {
-    --GW-body-text-color: var(--GW-blood-red);
-    --GW-body-link-color: var(--GW-blood-red);
-
-    color: var(--GW-body-text-color);
-}
-</style>
-<script>
-/*  Create global ‘GW’ object, if need be.
- */
-if (typeof window.GW == "undefined")
-    window.GW = { };
-
-
-/*****************/
-/* MEDIA QUERIES */
-/*****************/
-
-GW.mediaQueries = {
-    mobileWidth:           matchMedia("(max-width: 649px)"),
-    systemDarkModeActive:  matchMedia("(prefers-color-scheme: dark)"),
-    hoverAvailable:        matchMedia("only screen and (hover: hover) and (pointer: fine)"),
-    portraitOrientation:   matchMedia("(orientation: portrait)"),
-    printView:             matchMedia("print")
-};
-
-GW.isMobile = () => {
-    /*  We consider a client to be mobile if one of two conditions obtain:
-        1. JavaScript detects touch capability, AND viewport is narrow; or,
-        2. CSS does NOT detect hover capability.
-     */
-    return (   (   ("ontouchstart" in document.documentElement)
-                && GW.mediaQueries.mobileWidth.matches)
-            || !GW.mediaQueries.hoverAvailable.matches);
-};
-
-GW.isFirefox = () => {
-    return (navigator.userAgent.indexOf("Firefox") > 0);
-};
-
-GW.isX11 = () => {
-    return (navigator.userAgent.indexOf("X11") > 0);
-};
-
-
-/********************/
-/* DEBUGGING OUTPUT */
-/********************/
-
-GW.dateTimeFormat = new Intl.DateTimeFormat([], { hour12: false, hour: "numeric", minute: "numeric", second: "numeric" });
-
-function GWTimestamp() {
-    let time = Date.now();
-    let ms = `${(time % 1000)}`.padStart(3,'0');
-    let timestamp = `${GW.dateTimeFormat.format(time)}.${ms}`;
-
-    return timestamp;
-}
-
-GW.logLevel = localStorage.getItem("gw-log-level") || 0;
-GW.logSourcePadLength = 28;
-
-function GWLog (string, source = "", level = 1) {
-    if (GW.logLevel < level)
-        return;
-
-    let sourcestamp = (source > "" ? `[${source}]` : `[ ]`).padEnd(GW.logSourcePadLength, ' ');
-
-	let outputString = (`[${GWTimestamp()}]  ` + sourcestamp + string);
-
-	if (GW.console)
-		GW.console.print(outputString);
-	else
-		console.log(outputString);
-}
-GW.setLogLevel = (level, permanently = false) => {
-    if (permanently)
-        localStorage.setItem("gw-log-level", level);
-
-    GW.logLevel = level;
-};
-
-function GWStopWatch(f, ...args) {
-    let fname = (f.name || f.toString().slice(0, f.toString().indexOf('{')));
-    console.log(`[${GWTimestamp()}]  ${fname} [BEGIN]`);
-    let rval = f(...args);
-    console.log(`[${GWTimestamp()}]  ${fname} [END]`);
-    return rval;
-}
-
-
-/***********/
-/* CONSOLE */
-/***********/
-
-GW.consoleTempBuffer = "";
-GW.console = {
-	print: (string) => {
-		GW.consoleTempBuffer += string;
-		GW.consoleTempBuffer += "\n";
-	},
-};
-
-function $ (f) {
-    try {
-        let result = typeof f == "function"
-                     ? f()
-                     : eval(f);
-        if (result != undefined)
-            GW.console.print(result);
-    } catch (e) {
-        GW.console.print(e);
-    }
-}
-
-
-/*******************/
-/* ERROR REPORTING */
-/*******************/
-
-/*  Reports an error by sending an XMLHTTPRequest to the 404 page, suffixed
-    with some error string (which gets automatically URL-encoded).
-
-	(Requires utility.js.)
- */
-function GWServerLogError(errorString, errorType) {
-    doAjax({ location: `${location.origin}/static/404-error-` + fixedEncodeURIComponent(errorString) });
-    GWLog(`Reporting ${(errorType || "error")}:  ${errorString}`, "error reporting", 1);
-}
-
-
-/*************************/
-/* JS CLASS MODIFICATION */
-/*************************/
-
-/*  The first item of the array (or null if array is empty).
- */
-Object.defineProperty(Array.prototype, "first", {
-    get() {
-        if (this.length == 0)
-            return null;
-
-        return this[0];
-    }
-});
-
-/*  The last item of the array (or null if array is empty).
- */
-Object.defineProperty(Array.prototype, "last", {
-    get() {
-        if (this.length == 0)
-            return null;
-
-        return this[(this.length - 1)];
-    }
-});
-
-/*  Remove given item from array.
- */
-Array.prototype.remove = function (item) {
-    let index = this.indexOf(item);
-    if (index !== -1)
-        this.splice(index, 1);
-};
-
-/*  Remove from array the first item that passes the provided test function.
-    The test function should take an array item and return true/false.
-    */
-Array.prototype.removeIf = function (test) {
-    let index = this.findIndex(test);
-    if (index !== -1)
-        this.splice(index, 1);
-};
-
-/*  Insert the given item into the array just before the first item that passes
-    the provided test function. If no item passes the test function, append the
-    item to the end of the array.
- */
-Array.prototype.insertBefore = function (item, test) {
-    let index = this.findIndex(test);
-    if (index === -1) {
-        this.push(item);
-    } else {
-        this.splice(index, 0, item);
-    }
-};
-
-/*	Polyfill for findLastIndex, for older browser versions 
-	(Firefox 103 and lower, Chrome 96 and lower).
-	https://developer.mozilla.org/en-US/docs/Web/JavaScript/Reference/Global_Objects/Array/findLastIndex
-	NOTE: Does not support the `thisArg` parameter.
- */
-if (Array.prototype.findLastIndex === undefined) {
-	Array.prototype.findLastIndex = function (test) {
-		for (let i = this.length - 1; i >= 0; i--) {
-			if (test(this[i], i, this))
-				return i;
-		}
-		return -1;
-	}
-}
-
-/*	Returns copy of the array, with duplicate values removed.
- */
-Array.prototype.unique = function () {
-	return this.filter((value, index, array) => array.indexOf(value) == index);
-}
-
-
-/************************/
-/* ACTIVE MEDIA QUERIES */
-/************************/
-
-/*  This function provides two slightly different versions of its functionality,
-    depending on how many arguments it gets.
-
-    If one function is given (in addition to the media query and its name), it
-    is called whenever the media query changes (in either direction).
-
-    If two functions are given (in addition to the media query and its name),
-    then the first function is called whenever the media query starts matching,
-    and the second function is called whenever the media query stops matching.
-
-    If you want to call a function for a change in one direction only, pass an
-    empty closure (NOT null!) as one of the function arguments.
-
-    There is also an optional fifth argument. This should be a function to be
-    called when the active media query is canceled.
- */
-function doWhenMatchMedia(mediaQuery, name, ifMatchesOrAlwaysDo, otherwiseDo = null, whenCanceledDo = null) {
-    if (typeof GW.mediaQueryResponders == "undefined")
-        GW.mediaQueryResponders = { };
-
-    let mediaQueryResponder = (event, canceling = false) => {
-        if (canceling) {
-            GWLog(`Canceling media query “${name}”`, "media queries", 1);
-
-            if (whenCanceledDo != null)
-                whenCanceledDo(mediaQuery);
-        } else {
-            let matches = (typeof event == "undefined") ? mediaQuery.matches : event.matches;
-
-            GWLog(`Media query “${name}” triggered (matches: ${matches ? "YES" : "NO"})`, "media queries", 1);
-
-            if ((otherwiseDo == null) || matches)
-                ifMatchesOrAlwaysDo(mediaQuery);
-            else
-                otherwiseDo(mediaQuery);
-        }
-    };
-    mediaQueryResponder();
-    mediaQuery.addListener(mediaQueryResponder);
-
-    GW.mediaQueryResponders[name] = mediaQueryResponder;
-}
-
-/*  Deactivates and discards an active media query, after calling the function
-    that was passed as the whenCanceledDo parameter when the media query was
-    added.
- */
-function cancelDoWhenMatchMedia(name) {
-    GW.mediaQueryResponders[name](null, true);
-
-    for ([ key, mediaQuery ] of Object.entries(GW.mediaQueries))
-        mediaQuery.removeListener(GW.mediaQueryResponders[name]);
-
-    GW.mediaQueryResponders[name] = null;
-}
-
-
-/***********/
-/* HELPERS */
-/***********/
-
-/*******************************************************************************/
-/*  Product of two string arrays. (Argument can be a string, which is equivalent
-    to passing an array with a single string member.)
-    Returns array whose members are all results of concatenating each left hand
-    array string with each right hand array string, eg.:
-
-        [ "a", "b" ].π([ "x", "y" ])
-
-    will return:
-
-        [ "ax", "ay", "bx", "by" ]
-
-    Any non-string argument must be iterable, else null is returned. Any
-    members of a passed array (or other iterable object), whatever their types,
-    are stringified and interpolated into the resulting product strings.
- */
-Array.prototype.π = function (strings) {
-    if (typeof strings == "string")
-        strings = [ strings ];
-
-    if (!!strings[Symbol.iterator] == "false")
-        return null;
-
-    let product = [ ];
-    for (lhs of this) {
-        for (rhs of strings) {
-            product.push(`${lhs}${rhs}`);
-        }
-    }
-    return product;
-};
-
-/*****************************************************************************/
-/*  As Array.π, but applies sequentially to each argument. (First argument may
-    be a string, which is impossible with the Array member version.)
- */
-function _π(...args) {
-    if (args.length == 0)
-        return [ ];
-
-    let product = [ "" ];
-    for (arg of args)
-        product = product.π(arg);
-
-    return product;
-}
-
-/*  Returns val, or def if val == defval. (By default, defval is -1.)
-    (In other words, `defval(X,Y,Z)` is “return X if Y is Z [else, just Y]”.)
- */
-function defval(def, val, defval = -1) {
-    return (val == defval) ? def : val;
-}
-
-/*  Returns val, or min if val < min, or max if val > max.
-    (In other words, clamps val to [min,max].)
- */
-function valMinMax(val, min, max) {
-    return Math.max(Math.min(val, max), min);
-}
-
-
-/*****************/
-/* NOTIFICATIONS */
-/*****************/
-/*  The GW.notificationCenter object allows us to register handler functions for
-    named events. Any number of handlers may be registered for any given named
-    event, and when that event is fired, all of its registered handlers will be
-    called. Because event handlers are registered for events by event name
-    (which may be any string we like), a handler may be registered for an event
-    at any time and at any location in the code. (In other words, an event does
-    not need to first be “defined”, nor needs to “exist” in any way, in order
-    for a handler to be registered for it.)
-
-    We can also make the calling of any given event handler conditional (with a
-    user-defined, handler-specific condition function [closure] that dynamically
-    determines whether its associated handler should be called or not, when the
-    event the handler was registered for is fired), specify that an event
-    handler should be called only once or many times, and group handlers for a
-    particular event into named “phases” (to ensure that certain handlers for an
-    event are always called before/after others).
-
-    Events themselves are also user-defined. Causing an event to fire is as
-    simple as calling GW.notificationCenter.fireEvent() and providing an event
-    name (which may be any string), plus an event info dictionary (which may
-    contain any keys and values we deem necessary, and which will be passed to
-    the handler functions); this will trigger the calling of all the handlers
-    that have been registered for that event name.
-
-    See the comments on specific elements of GW.notificationCenter, below, for
-    more information.
- */
-GW.notificationCenter = {
-    /*  Dictionary of registered event handlers for named events.
-
-        KEYS are event names (eg. ‘GW.contentDidLoad’).
-
-        VALUES are arrays of handler definitions for each event. Each handler
-        definition is a dictionary with the following keys/values:
-
-        - ‘f’ (key)
-            Handler function to call when the named event fires (passing the
-            event info dictionary of the fired event). (See comment on the
-            ‘addHandlerForEvent’ function, below, for details.)
-
-        - ‘options’ (key) [optional]
-            Event options dictionary, with the following keys/values:
-
-            - ‘condition’ (key) [optional]
-                Test function, to which the event info dictionary of the fired
-                event is passed; the handler function is called if (and only if)
-                the condition returns true
-
-            - ‘once’ (key) [optional]
-                Boolean value; if true, the handler will be removed after the
-                handler function is called once (note that if there is a
-                condition function provided [see the ‘condition’ key], the
-                handler function will not be called - and therefore will not be
-                removed - if the named event is fired by the condition evaluates
-                to false).
-
-                If not set, defaults to false (ie. by default a handler is
-                not removed after an event is fired once, but will continue to
-                be invoked each time the named event fires and the condition,
-                if any, evaluates as true).
-
-            - ‘phase’ (key) [optional]
-                String which specifies when the given handler function should be
-                called, relative to other handlers registered for the named
-                event.
-
-                The format for this string is as follows:
-
-                - If the first character is anything other than ‘<’ or ‘>’, the
-                  entire string is treated as the name of a handler phase. The
-                  given handler function will be called in the same handler
-                  phase as all other handlers assigned to that phase. (Within a
-                  phase, handlers are called in the order in which they were
-                  added.)
-
-                - If the first character is ‘<’, then the rest of the string
-                  is treated as the name of a handler phase. The given handler
-                  function will be called prior to any handlers assigned to the
-                  specified phase, but after any handlers assigned to an earlier
-                  named phase (if any). (Within such a “before phase X”
-                  ‘pseudo-phase’, handlers are called in the order in which they
-                  were added.)
-
-                - If the first character is ‘>’, then the rest of the string
-                  is treated as the name of a handler phase. The given handler
-                  function will be called after any handlers assigned to the
-                  specified phase, but before any handlers assigned to a later
-                  named phase (if any). (Within such an “after phase X”
-                  ‘pseudo-phase’, handlers are called in the order in which they
-                  were added.)
-
-        When an event is fired, any handlers registered for that event (ie.
-        members of the array which is the value for that event’s name in the
-        eventHandlers dictionary) are called in array order. (If a condition is
-        specified for any given handler, the handler function is only called if
-        the condition function - called with the event info dictionary as its
-        argument - evaluates true.)
-
-        The order of an event handlers array for a given event is, by default,
-        determined by the order in which handlers are registered for that event.
-        The value of the ‘phase’ key of an event’s options dictionary can
-        override and modify this default order. (See definition of the ‘phase’
-        key of an event handler options dictionary, above.)
-     */
-    eventHandlers: { },
-
-    /*  Defined event handler phases for certain named events.
-        (See definition of the ‘phase’ key of an event handler options
-         dictionary, above, for more info.)
-
-        Phases are defined in execution order. For example, consider a
-        hypothetical GW.exampleDidHappen event, whose handler phases are defined
-        as follows: `[ "foo", "bar" ]`. When the GW.exampleDidHappen event
-        fires, event handlers are called in the following order:
-
-		1. Handlers assigned to be called before all other phases (ie. those
-		   with ‘<’ as the value of their ‘phase’ key in their event handler
-		   options dictionary)
-        2. Handlers assigned to be called before the ‘foo’ phase (ie.
-           those with ‘<foo’ as the value of their ‘phase’ key in their
-           event handler options dictionary)
-        3. Handlers assigned to be called during the ‘foo’ phase (ie.
-           those with ‘foo’ as the value of their ‘phase’ key in their
-           event handler options dictionary)
-        4. Handlers assigned to be called after the ‘foo’ phase (ie.
-           those with ‘>foo’ as the value of their ‘phase’ key in their
-           event handler options dictionary)
-        5. Handlers assigned to be called before the ‘bar’ phase
-           (ie. those with ‘<bar’ as the value of their ‘phase’ key
-           in their event handler options dictionary)
-        6. Handlers assigned to be called during the ‘bar’ phase
-           (ie. those with ‘bar’ as the value of their ‘phase’ key
-           in their event handler options dictionary)
-        7. Handlers assigned to be called after the ‘bar’ phase
-           (ie. those with ‘>bar’ as the value of their ‘phase’ key
-           in their event handler options dictionary)
-        8. Handlers assigned to be called after all other phases (ie. those
-		   with ‘>’ as the value of their ‘phase’ key in their event handler
-		   options dictionary)
-
-        (Handlers with no specified phase might be called at any point after
-         step 1 and before step 8 in this sequence, depending on when they were
-         registered.)
-     */
-    handlerPhaseOrders: { },
-
-    /*  Register a new event handler for the named event. Arguments are:
-
-        - ‘eventName’
-            The name of an event (eg. ‘GW.contentDidLoad’).
-
-        - ‘f’
-            Event handler function. When the event fires, this function will be
-            called. Not that if a condition is specified in the event handler
-            options (ie. if a condition function is provided as the value of
-            the ‘condition’ key in the event handler options dictionary), then
-            the handler function will be called only if the condition function
-            evaluates true).
-
-            The event handler function should take one argument: an event info
-            dictionary. The keys and values of this dictionary are mostly
-            event-specific (but see the ‘fireEvent’ function, below, for more
-            info).
-
-        - ‘options’ [optional]
-            Event handler options dictionary. See comment on the ‘eventHandlers’
-            property (above) for info on possible keys/values.
-
-        Note that if there already exists a registered event handler for the
-        given event with the same event handler function as the new handler that
-        you are trying to register, then the new handler will not be registered
-        (even if it has different handler options than the existing handler).
-     */
-    addHandlerForEvent: (eventName, f, options = { }) => {
-        /*  If this event is currently firing, do not add the handler yet.
-            Instead, add it to the waiting list. It will be added once the event
-            has finished firing.
-         */
-        if (GW.notificationCenter.currentEvents.includes(eventName)) {
-            if (GW.notificationCenter.waitingHandlers[eventName] == null)
-                GW.notificationCenter.waitingHandlers[eventName] = [ ];
-
-            GW.notificationCenter.waitingHandlers[eventName].push({ f: f, options: options });
-
-            return;
-        }
-
-        /*  If there’s not already a handlers array for the given event (which
-            may be, eg. because no event handlers have yet been registered
-            for this event), create the array.
-         */
-        if (GW.notificationCenter.eventHandlers[eventName] == null)
-            GW.notificationCenter.eventHandlers[eventName] = [ ];
-
-        /*  Array of registered handlers for the named event. Might be empty
-            (if no handlers have been registered for this event yet).
-         */
-        let handlers = GW.notificationCenter.eventHandlers[eventName];
-
-        /*  If there is already a registered handler with the same handler
-            function as the one we’re trying to register, do not register this
-            new one (even if it has different handler options).
-         */
-        if (handlers.findIndex(handler => handler.f == f) !== -1)
-            return;
-
-        /*  By default, add the new handler to the end of the handlers array
-            for this event (so that, when the event is fired, this new handler
-            gets called after all the previously registered handlers).
-
-            However, if a defined handler phase order exists for the event
-            that we’re registering this handler for (see ‘phaseOrder’, below),
-            and a phase has been specified in this handler’s options dictionary,
-            then that might result in this handler being inserted into the named
-            event’s handler array at a different point.
-         */
-        let insertAt = handlers.length;
-
-        /*  Get the handler phase order for the named event, if any.
-
-            (If no handler phases have been defined for the given event, then
-             we will ignore the value of the ‘phase’ key in the new handler’s
-             options dictionary, and simply stick with the default behavior of
-             adding the new handler at the end of the event’s handler array.)
-         */
-        let phaseOrder = GW.notificationCenter.handlerPhaseOrders[eventName];
-
-        /*  If the handler we’re registering isn’t assigned to any particular
-            handler phase, we will simply add it to the end of the handler array
-            for the given event (and the next large block of code, within the
-            conditional below, will not be executed). However, we still want to
-            set an empty-string value for the ‘phase’ key of the handler’s
-            options dictionary, in order for the ‘phaseAt’ function (below) to
-            work properly.
-         */
-        if (phaseOrder)
-            options.phase = (options.phase || "");
-
-        /*  Only if (a) there’s a defined handler phase order for the given
-            event, AND (b) the handler we’re registering is being assigned to a
-            specific phase, do we have anything to do here...
-         */
-        if (   options.phase > ""
-            && phaseOrder) {
-            /*  Get the target phase name, which may be the full value of the
-                ‘phase’ key of the options dictionary, OR it may be that value
-                minus the first character (if the value of the ‘phase’ key
-                begins with a ‘<’ or a ‘>’ character).
-                */
-            let targetPhase = options.phase.match(/^([<>]?)(.+)/)[2];
-
-            /*  Get the index of the target phase in the defined handler phase
-                order for the named event. If the specified phase is not found
-                in the defined handler phase order, set targetPhaseIndex to
-                the length of the phase order array, thus ensuring that, by
-                default, the new handler will be appended to the end of the
-                event’s handlers array.
-             */
-            let targetPhaseIndex = defval(phaseOrder.length, phaseOrder.indexOf(targetPhase), -1);
-
-            /*  Takes an index into the given event’s handler array. Returns a
-                dictionary with these keys/values:
-
-                - ‘phase’ [key]
-                    The name of the phase to which the handler at the given
-                    index is assigned (could be an empty string).
-
-                - ‘before’ [key]
-                    Boolean value; true if the handler at the given index is
-                    assigned to run before the specified phase, false otherwise
-                    (ie. if it’s instead assigned to run either during or
-                    after the specified phase).
-
-                - ‘after’ [key]
-                    Boolean value; true if the handler at the given index is
-                    assigned to run after the specified phase, false otherwise
-                    (ie. if it’s instead assigned to run either before or
-                    during the specified phase).
-
-                (Note that for an event handler which has not been assigned to
-                 any specific phase, ‘phase’ will be the empty string, and both
-                 ‘before’ and ‘after’ will be false.)
-
-                Returns null if the given index is out of bounds of the event’s
-                handler definitions array.
-             */
-            let phaseAt = (index) => {
-                if (index >= handlers.length)
-                    return null;
-                let parts = handlers[index].options.phase.match(/^([<>]?)(.*)$/);
-                return {
-                    phase: parts[2],
-                    before: (parts[1] == "<"),
-                    after: (parts[1] == ">")
-                };
-            };
-
-            if (options.phase.startsWith("<")) {
-                /*  The handler is assigned to be called before the specified
-                    phase.
-                 */
-                for (var i = 0; i < handlers.length; i++) {
-                    /*  We have found the index before which to insert, if the
-                        handler at this index is assigned to be called during
-                        or after our target phase, OR if it is assigned to be
-                        called before, during, or after any later phase.
-
-                        (In other words, we have passed all the handlers which
-                         are assigned either to any earlier phase or to before
-                         the specified phase.)
-                     */
-                    if (    phaseAt(i).phase == targetPhase
-                        && !phaseAt(i).before)
-                        break;
-                    if (phaseOrder.slice(targetPhaseIndex + 1).includes(phaseAt(i).phase))
-                        break;
-                }
-
-                /*  If neither of the break conditions in the loop were
-                    encountered, i is now equal to the handler array length,
-                    and the new handler will be added to the end of the array.
-                    Otherwise, it’ll be inserted in the appropriate place.
-                 */
-                insertAt = i;
-            } else if (options.phase.startsWith(">")) {
-                /*  The handler is assigned to be called after the specified
-                    phase.
-                 */
-                for (var j = handlers.length - 1; j > -1; j--) {
-                    /*  We have found the index _after_ which to insert (hence
-                        the `j++`), if the handler at this index is assigned to
-                        be called before, during, or after the target phase, OR
-                        if it is assigned to be called before, during, or after
-                        any earlier phase.
-
-                        (In other words, we have passed - moving backwards
-                         through the handlers array - all the handlers which
-                         are assigned either to any later phase or to after
-                         or during the specified phase.)
-                     */
-                    if (phaseAt(j).phase == targetPhase) {
-                        j++;
-                        break;
-                    }
-
-                    /*  There are no “earlier phases” if the target phase index
-                        is either 0 or out of array bounds of the phase order.
-                        (The latter will happen if the target phase is not in
-                         the defined phase order for the given event.)
-                    */
-                    if (   targetPhaseIndex > 0
-                        && targetPhaseIndex < phaseOrder.length
-                        && phaseOrder.slice(0, targetPhaseIndex - 1).includes(phaseAt(j).phase)) {
-                        j++;
-                        break;
-                    }
-                }
-
-                /*  If neither of the break conditions in the loop were
-                    encountered, j is now equal to -1; in this case, set j to
-                    the handlers array length, such that the new handler will be
-                    added to the end of the array. Otherwise, it’ll be inserted
-                    in the appropriate place.
-                 */
-                insertAt = defval(handlers.length, j, -1);
-            } else {
-                /*  The handler is assigned to be called during the specified
-                    phase.
-                 */
-                for (var k = 0; k < handlers.length; k++) {
-                    /*  We have found the index before which to insert, if the
-                        handler at this index is assigned to be called after the
-                        target phase, OR if it is assigned to be called before,
-                        during, or after any later phase.
-
-                        (In other words, we have passed all the handlers which
-                         are assigned either to any earlier phase or to before
-                         or during the specified phase.)
-                     */
-                    if (   phaseAt(k).phase == targetPhase
-                        && phaseAt(k).after)
-                        break;
-                    if (phaseOrder.slice(targetPhaseIndex + 1).includes(phaseAt(k).phase))
-                        break;
-                }
-
-                /*  If neither of the break conditions in the loop were
-                    encountered, k is now equal to the handler array length,
-                    and the new handler will be added to the end of the array.
-                    Otherwise, it’ll be inserted in the appropriate place.
-                 */
-                insertAt = k;
-            }
-        }
-
-        /*  Add the new event handler to the named event’s handler definitions
-            array, at whatever index we have now determined it should go to.
-         */
-        GW.notificationCenter.eventHandlers[eventName].splice(insertAt, 0, { f: f, options: options });
-    },
-
-    /*  Unregister the event handler with the given handler function from the
-        specified named event (if such a handler exists).
-     */
-    removeHandlerForEvent: (eventName, f) => {
-        if (GW.notificationCenter.eventHandlers[eventName] == null)
-            return;
-
-        GW.notificationCenter.eventHandlers[eventName].removeIf(handler => handler.f === f);
-    },
-
-    /*  Unregister all registered event handlers from the specified named event.
-     */
-    removeAllHandlersForEvent: (eventName) => {
-        GW.notificationCenter.eventHandlers[eventName] = null;
-    },
-
-    /*  Event-specific pre-fire processing functions. Keys are event names.
-        Values are functions that take the event info as an argument, and return
-        modified event info.
-    */
-    prefireProcessors: { },
-
-    /*  Array of events that are currently being fired. Used to avoid adding a
-        handler to an event while it’s firing.
-     */
-    currentEvents: [ ],
-
-    /*  Arrays (keyed to event names) of event handlers waiting to be added to
-        events. A handler waits here if its addHandlerForEvent() call happened
-        while the target event was firing. The handler will be added once the
-        event has finished firing.
-     */
-    waitingHandlers: { },
-
-    /*  Add all waiting handlers for the event, if any.
-     */
-    addWaitingHandlersForEvent: (eventName) => {
-        if (GW.notificationCenter.waitingHandlers[eventName]) {
-            GW.notificationCenter.waitingHandlers[eventName].forEach(handler => {
-                if (handler.f) {
-                    GW.notificationCenter.addHandlerForEvent(eventName, handler.f, handler.options);
-                    handler.f = null;
-                }
-            });
-            GW.notificationCenter.waitingHandlers[eventName] = GW.notificationCenter.waitingHandlers[eventName].filter(handler => handler.f);
-        }
-    },
-
-    /*  Fire an event with the given name and event info dictionary.
-
-        In addition to printing a console log message (if the log level is set
-        to 1 or higher), this will also cause each event handler that has been
-        registered for the named event to be called. (Handlers with a condition
-        function specified in their event handler options will first have that
-        condition function called, and the handler function will only be called
-        if the condition evaluates true.)
-
-        The event info dictionary provided to the ‘fireEvent’ function will be
-        passed as the argument to each handler function (as well as to any
-        condition function that is called to determine whether a handler should
-        be called).
-
-        The event info dictionary may contain various, mostly event-specific,
-        keys and values. The one common key/value that any event’s info
-        dictionary may contain is the ‘source’ key, whose value should be a
-        string identifying the function, browser event, or other context which
-        caused the given event to be fired (such as ‘DOMContentLoaded’ or
-        ‘Annotations.load’). In addition to any ways in which it may be used
-        by an event handler, this string (ie. the value of the ‘source’ key)
-        is (if present) included in the console message that is printed when the
-        event is fired.
-     */
-    fireEvent: (eventName, eventInfo = { }) => {
-        if (!eventName)
-            return;
-
-        //  Register this event as currently being fired.
-        GW.notificationCenter.currentEvents.push(eventName);
-
-        /*  Store event name in info dictionary, so that event handlers can
-            access it. (This permits, eg. the same handler to handle multiple
-            events, and conditionally select behavior based on which event is
-            calling the handler.)
-         */
-        eventInfo.eventName = eventName;
-
-        /*  The ‘16’ here is the width of the date field plus spacing.
-            The “Source:” text is manually padded to be as wide
-            as “[notification]”.
-         */
-        GWLog(`Event “${eventName}” fired.`
-            + `${((eventInfo && eventInfo.source)
-                  ? ("\n"
-                   + "".padStart(16, ' ')
-                   + "       Source:".padEnd(GW.logSourcePadLength, ' ')
-                   + eventInfo.source)
-                  : ""
-                 )}`, "notification");
-
-        /*  If event-specific pre-fire processing is needed, do it.
-         */
-        if (GW.notificationCenter.prefireProcessors[eventName])
-            eventInfo = GW.notificationCenter.prefireProcessors[eventName](eventInfo);
-
-        /*  Call all registered handlers (if any), in order.
-         */
-        if (GW.notificationCenter.eventHandlers[eventName]) {
-            for (let i = 0; i < GW.notificationCenter.eventHandlers[eventName].length; i++) {
-                let handler = GW.notificationCenter.eventHandlers[eventName][i];
-                /*  If a condition function is provided, call it to determine
-                    whether the handler function should be called.
-                 */
-                if (   handler.options.condition
-                    && handler.options.condition(eventInfo) == false)
-                    continue;
-
-                /*  If the condition function evaluated true, or if no condition
-                    function was provided, we call the handler.
-                 */
-                handler.f(eventInfo);
-
-                /*  If the handler options specified a true value for the ‘once’
-                    key, we unregister this handler after having called it once.
-
-                    (Note that in the case of an once-only handler that’s called
-                     conditionally, i.e. one with a specified condition function,
-                     regardless of how many times the named event fires, the handler
-                     is never automatically removed until its condition evaluates
-                     true and the handler actually gets called once.)
-                 */
-                if (handler.options.once) {
-                    GW.notificationCenter.eventHandlers[eventName].splice(i, 1);
-                    i--;
-                }
-            }
-        }
-
-        //  Unregister this event from the list of events currently being fired.
-        GW.notificationCenter.currentEvents.remove(eventName);
-
-        //  Add any handlers that are waiting to be added.
-        GW.notificationCenter.addWaitingHandlersForEvent(eventName);
-    }
-};
-
-/*  Event-specific handler phase order for the ‘GW.contentDidLoad’ event.
- */
-GW.notificationCenter.handlerPhaseOrders["GW.contentDidLoad"] = [ "transclude", "rewrite" ];
-GW.notificationCenter.handlerPhaseOrders["GW.contentDidInject"] = [ "rewrite", "eventListeners" ];
-
-/*  Event-specific boolean flags for the ‘GW.contentDidInject’ event.
-
-    See rewrite.js for details on the meaning of these flags.
- */
-GW.contentDidInjectEventFlags = {
-    clickable:          1 << 0,
-    stripCollapses:     1 << 1,
-    fullWidthPossible:  1 << 2
-};
-
-/*  Event-specific pre-fire processing for the ‘GW.contentDidInject’ event.
- */
-GW.notificationCenter.prefireProcessors["GW.contentDidInject"] = (eventInfo) => {
-    for ([flagName, flagValue] of Object.entries(GW.contentDidInjectEventFlags))
-        eventInfo[flagName] = (0 != (eventInfo.flags & flagValue));
-
-    return eventInfo;
-};
-
-
-/********************/
-/* EVENT LISTENERS */
-/********************/
-
-GW.eventListeners = { };
-
-/*  Adds a named event listener to the page (or other target).
- */
-function addNamedEventListener(eventName, fn, name, options = { }, target = document) {
-    if (options.defer) {
-        doWhenPageLoaded(() => {
-            requestAnimationFrame(() => {
-                if (options.ifDeferCallWhenAdd)
-                    fn();
-                addNamedEventListener(eventName, fn, name, { defer: false }, target);
-            });
-        });
-        return;
-    }
-
-    let wrapper = (event) => {
-        requestAnimationFrame(() => {
-            fn(event);
-            target.addEventListener(eventName, wrapper, { once: true, passive: true });
-        });
-    }
-    target.addEventListener(eventName, wrapper, { once: true, passive: true });
-
-    /*  Retain a reference to the event listener, if a name is provided.
-     */
-    if (name) {
-    	if (GW.eventListeners[eventName] == null)
-    		GW.eventListeners[eventName] = { };
-
-        GW.eventListeners[eventName][name] = { wrapper: wrapper, target: target };
-    }
-
-    return wrapper;
-}
-
-/*  Removes a named event listener from the page (or other target).
- */
-function removeNamedEventListener(eventName, name) {
-	if (GW.eventListeners[eventName] == null)
-		return;
-
-    let listener = GW.eventListeners[eventName][name];
-    if (listener) {
-        listener.target.removeEventListener(eventName, listener.wrapper);
-        GW.eventListeners[eventName][name] = null;
-    }
-}
-
-/*  Adds a scroll event listener to the page (or other target).
- */
-function addScrollListener(fn, name, options = { }, target = document) {
-	return addNamedEventListener("scroll", fn, name, options, target);
-}
-
-/*  Removes a named scroll event listener from the page (or other target).
- */
-function removeScrollListener(name) {
-	removeNamedEventListener("scroll", name);
-}
-
-/*  Adds a resize event listener to the window.
- */
-function addWindowResizeListener(fn, name, options) {
-	return addNamedEventListener("resize", fn, name, options, window);
-}
-
-/*  Removes a named resize event listener from the window.
- */
-function removeWindowResizeListener(name) {
-	removeNamedEventListener("resize", name);
-}
-
-
-/****************/
-/* SCROLL STATE */
-/****************/
-
-GW.scrollState = {
-    lastScrollTop:              0,
-    unbrokenDownScrollDistance: 0,
-    unbrokenUpScrollDistance:   0
-};
-
-function updateScrollState(event) {
-    GWLog("updateScrollState", "inline.js", 3);
-
-    GW.scrollState.newScrollTop = window.pageYOffset;
-    GW.scrollState.unbrokenDownScrollDistance = GW.scrollState.newScrollTop > GW.scrollState.lastScrollTop
-        										? (  GW.scrollState.unbrokenDownScrollDistance 
-        										   + GW.scrollState.newScrollTop 
-        										   - GW.scrollState.lastScrollTop)
-        										: 0;
-    GW.scrollState.unbrokenUpScrollDistance = GW.scrollState.newScrollTop < GW.scrollState.lastScrollTop
-        									  ? (  GW.scrollState.unbrokenUpScrollDistance 
-        									     + GW.scrollState.lastScrollTop 
-        									     - GW.scrollState.newScrollTop)
-        									  : 0;
-    GW.scrollState.lastScrollTop = GW.scrollState.newScrollTop;
-}
-addScrollListener(updateScrollState, "updateScrollStateScrollListener", { defer: true, ifDeferCallWhenAdd: true });
-
-/*  Toggles whether the page is scrollable.
- */
-function isPageScrollingEnabled() {
-    return !(document.documentElement.classList.contains("scroll-enabled-not"));
-}
-/*  Pass true or false to enable or disable (respectively) page scrolling.
-    Calling this function with no arguments toggles the state (enables if
-    currently disabled, or vice versa).
- */
-function togglePageScrolling(enable) {
-    if (typeof enable == "undefined")
-        enable = document.documentElement.classList.contains("scroll-enabled-not");
-
-    let preventScroll = (event) => { document.documentElement.scrollTop = GW.scrollState.lastScrollTop; };
-
-    /*  The `scroll-enabled-not` CSS class, which is added to the `html` element
-        when scrolling is disabled by this function (in order to permit the
-        “toggle” behavior, i.e. calling ‘togglePageScrolling’ with no
-        arguments), allows the assignment of arbitrary CSS properties to the
-        page on the basis of scroll state. This is purely a convenience (which
-        may be useful if, for example, some styling needs to change on the basis
-        of change in page scroll state, eg. modifying the appearance of scroll
-        bars). No specific CSS properties are needed in order for this function
-        to work properly.
-     */
-    if (   enable
-        && isPageScrollingEnabled() == false) {
-        document.documentElement.classList.toggle("scroll-enabled-not", false);
-        removeScrollListener("preventScroll");
-        addScrollListener(updateScrollState, "updateScrollStateScrollListener");
-    } else if (  !enable
-               && isPageScrollingEnabled() == true) {
-        document.documentElement.classList.toggle("scroll-enabled-not", true);
-        addScrollListener(preventScroll, "preventScroll");
-        removeScrollListener("updateScrollStateScrollListener");
-    }
-}
-
-
-/***********/
-/* DO-WHEN */
-/***********/
-
-/*  Run the given function immediately if the page is already loaded, or add
-    a listener to run it as soon as the page loads.
- */
-function doWhenPageLoaded(f) {
-    if (document.readyState == "complete")
-        f();
-    else
-        window.addEventListener("load", () => { f(); });
-}
-
-/*  Run the given function immediately if the page content has already loaded
-    (DOMContentLoaded event has fired), or add a listener to run it as soon as
-    the event fires.
- */
-function doWhenDOMContentLoaded(f) {
-    if (GW.DOMContentLoaded == true)
-        f();
-    else
-        window.addEventListener("DOMContentLoaded", () => { f(); });
-}
-
-/*  Run the given function immediately if the <body> element has already been
-    created, or add a mutation observer to run it as soon as the <body> element
-    is created.
- */
-function doWhenBodyExists(f) {
-    if (document.body) {
-        f();
-    } else {
-        let observer = new MutationObserver((mutationsList, observer) => {
-            if (document.body) {
-                observer.disconnect();
-                f();
-            }
-        });
-
-        observer.observe(document.documentElement, { childList: true });
-    }
-}
-
-
-/******************/
-/* BROWSER EVENTS */
-/******************/
-
-/*  We know this is false here, because this script is inlined in the <head>
-    of the page; so the page body has not yet loaded when this code runs.
- */
-GW.DOMContentLoaded = false;
-
-GWLog("document.readyState." + document.readyState, "browser event");
-window.addEventListener("DOMContentLoaded", () => {
-    GWLog("window.DOMContentLoaded", "browser event");
-    GW.DOMContentLoaded = true;
-    let pageURL = new URL(location.href);
-    GW.notificationCenter.fireEvent("GW.contentDidLoad", {
-        source: "DOMContentLoaded",
-        container: document.body,
-        document: document,
-        loadLocation: pageURL
-    });
-    GW.notificationCenter.fireEvent("GW.contentDidInject", {
-        source: "DOMContentLoaded",
-        container: document.body,
-        document: document,
-        loadLocation: pageURL,
-        flags: (  GW.contentDidInjectEventFlags.clickable
-                | GW.contentDidInjectEventFlags.fullWidthPossible)
-    });
-});
-window.addEventListener("load", () => {
-    GWLog("window.load", "browser event");
-});
-document.addEventListener("readystatechange", () => {
-    GWLog("document.readyState." + document.readyState, "browser event");
-});
-
-
-/*********************/
-/* SPECIAL OCCASIONS */
-/*********************/
-
-/*  If a special function is provided to apply classes, one should also be
-    provided to remove those classes. (See the ‘halloween’ entry for example.)
- */
-GW.specialOccasions = [
-    [ "halloween", () => isTodayHalloween(), () => {
-        document.body.classList.remove("special-halloween-dark", "special-halloween-light");
-        let specialClass = DarkMode.computedMode() == "dark"
-                           ? "special-halloween-dark"
-                           : "special-halloween-light";
-        document.body.classList.add(specialClass);
-      }, () => {
-        document.body.classList.remove("special-halloween-dark", "special-halloween-light");
-      } ],
-    [ "christmas", () => isTodayChristmas() ],
-];
-
-function isTodayHalloween() {
-    // only bother English-speakers with Anglosphere holidays like Halloween:
-    let language = window.navigator.userLanguage || window.navigator.language;
-    if ("en" == language.slice(0,2)) { // match 'en', 'en-US', 'en-GB', 'en-AU'...
-        let now = new Date();
-        let date = (now.toISOString()).slice(5,10); // `YYYY-MM-DDTHH:mm:ss.sssZ` → MM-DD
-        let hour =  now.getHours();
-        // It is a sin to celebrate Halloween while there is daylight; however, calculating local sunset or local ambient light is too hard
-        // (where would we even get that geolocation or light sensor data from‽), so we will simply define 'night' as >5PM and <6AM.
-        return (date == "10-31" && hour > 17) || (date == "11-01" && hour < 6)
-    }
-}
-function isTodayChristmas() {
-    let now = new Date();
-    let date = (now.toISOString()).slice(5,10);
-    let hour =  now.getHours();
-    // Christmas = Christmas Eve + all Christmas Day; Christmas Eve starts in the evening, so again >5PM.
-    return (date == "12-24" && hour > 17) || (date == "12-25")
-}
-
-function applySpecialOccasionClasses() {
-    for (occasion of GW.specialOccasions) {
-        let [ name, test, doIfTrue, doIfFalse ] = occasion;
-        if (test()) {
-            if (doIfTrue)
-                doIfTrue();
-            else
-                document.body.classList.add("special-" + name);
-        } else {
-            if (doIfFalse)
-                doIfFalse();
-            else if (!doIfTrue)
-                document.body.classList.remove("special-" + name);
-
-        }
-    }
-}
-
-doWhenBodyExists(() => {
-    applySpecialOccasionClasses();
-    GW.notificationCenter.addHandlerForEvent("DarkMode.computedModeDidChange", (info) => {
-        applySpecialOccasionClasses();
-    });
-});
-</script>
-<script>
-/*	This code is part of dark-mode.js by Said Achmiz.
-	See the file `dark-mode.js` for license and more information.
- */
-
-/*	Dark mode: before anything else loads, check browser localStorage for dark 
-	mode preference and immediately toggle sets of CSS color variables/classes 
-	to avoid any ‘flash of white’ or delayed loading. Note: CSS falls back to 
-	the media-query browser/OS variable preference, so still works if JS is 
-	blocked! (The JS is only necessary for the theme switcher widget allowing 
-	‘force light’/‘force dark’ options. If users block JS, set the dark mode 
-	preference, and are unhappy when they get dark mode, well, they made their 
-	bed and must lie in it.)
- */
-
-DarkMode = {
-	/*  Set specified color mode (auto, light, dark).
-
-		Called by: this file (immediately upon load)
-		Called by: DarkMode.modeSelectButtonClicked (dark-mode.js)
-	 */
-	setMode: (selectedMode = DarkMode.currentMode()) => {
-		GWLog("DarkMode.setMode", "dark-mode.js", 1);
-
-		//	The style block should be inlined (and already loaded).
-		let darkModeStyles = document.querySelector("#inlined-dark-mode-styles");
-		if (darkModeStyles == null)
-			return;
-
-		//	Set `media` attribute of style block to match requested mode.
-		if (selectedMode == 'auto') {
-			darkModeStyles.media = "all and (prefers-color-scheme: dark)";
-		} else if (selectedMode == 'dark') {
-			darkModeStyles.media = "all";
-		} else {
-			darkModeStyles.media = "not all";
-		}
-
-		//	Fire event.
-		GW.notificationCenter.fireEvent("DarkMode.didSetMode");
-	},
-
-    /*  Returns current (saved) mode (light, dark, or auto).
-     */
-    currentMode: () => {
-        return (localStorage.getItem("dark-mode-setting") || "auto");
-    },
-
-	/*	Returns currently color mode (light or dark).
-		Based on saved selector mode, plus system setting (if selected mode is
-		‘auto’).
-	 */
-	computedMode: () => {
-		return ((   DarkMode.currentMode() == "dark" 
-				|| (   DarkMode.currentMode() == "auto" 
-					&& GW.mediaQueries.systemDarkModeActive.matches))
-				? "dark"
-				: "light");
-	}
-};
-
-//	Activate saved mode.
-DarkMode.setMode();
-
-//	Set up mode change events.
-GW.notificationCenter.addHandlerForEvent("DarkMode.didSetMode", (info) => {
-	GW.notificationCenter.fireEvent("DarkMode.computedModeDidChange");
-});
-doWhenMatchMedia(GW.mediaQueries.systemDarkModeActive, "DarkMode.fireComputedModeDidChangeEventForSystemDarkModeChange", () => {
-	GW.notificationCenter.fireEvent("DarkMode.computedModeDidChange");
-});
-</script>
-<script>
-ReaderMode = {
-    active: false,
-
-    styles: `
-        ${(_π("body.reader-mode-active ",
-              [ "#sidebar-links",
-                "#page-metadata #page-status",
-                "#page-metadata #page-confidence",
-                "#page-metadata #page-importance",
-                "#page-metadata .backlinks",
-                "#page-metadata .link-bibliography",
-                "#page-metadata .similars",
-                "#page-metadata #page-date-range::after",
-                "#TOC ul li::before",
-                "#footer",
-                "#footer-logo",
-                "#navigation",
-                "#sidenote-column-left",
-                "#sidenote-column-right",
-                "#annotation-of-the-day",
-                ".inflation-adjusted .subsup",
-                ".footnote-ref",
-                ".footnote-back"
-                ]
-              ).join(",\n"))} {
-            display: none;
-        }
-        body.reader-mode-active #logo {
-            border-color: transparent;
-        }
-        @media only screen and (max-width: 649px) {
-            body.reader-mode-active #TOC {
-                margin-top: 1em;
-            }
-        }
-        body.reader-mode-active #TOC ul li {
-            padding-left: 0.125em;
-        }
-        ${(_π("body.reader-mode-active #markdownBody .spawns-",
-              [ "popup", "popin" ]
-              ).join(",\n"))} {
-            margin: 0;
-            padding: 0;
-        }
-        body.reader-mode-active #markdownBody a .indicator-hook::before {
-            padding-left: 0.3em;
-            box-shadow:
-                -0.17em  0.05em 0 0 var(--link-underline-background-color),
-                -0.17em -0.05em 0 0 var(--link-underline-background-color),
-                -0.17em  0      0 0 var(--link-underline-background-color);
-            background-image:
-                linear-gradient(var(--link-underline-background-color),
-                                var(--link-underline-background-color)),
-                linear-gradient(var(--link-underline-gradient-line-color),
-                                var(--link-underline-gradient-line-color)),
-                linear-gradient(var(--link-underline-gradient-line-color),
-                                var(--link-underline-gradient-line-color));
-            background-size:
-                1px  0.5em,
-                100% 1px,
-                1px  calc(0.75em - 0.1em);
-            background-position:
-                0 0.1em,
-                0 calc(100% - 0.1em),
-                0 calc(100% - 0.1em);
-        }
-        body.reader-mode-active #markdownBody a .link-icon-hook {
-            position: absolute;
-            box-shadow:
-                 0.17em  0.05em 0 0 var(--link-underline-background-color),
-                 0.17em -0.05em 0 0 var(--link-underline-background-color),
-                 0.17em  0      0 0 var(--link-underline-background-color);
-            background-color: var(--link-underline-background-color);
-            background-image:
-                linear-gradient(var(--link-underline-gradient-line-color),
-                                var(--link-underline-gradient-line-color));
-            background-size:
-                100% 1px;
-            background-position:
-                0 calc(100% - 0.2em);
-            background-repeat: no-repeat;
-        }
-        body.reader-mode-active #markdownBody a.has-annotation .link-icon-hook {
-            background-image: var(--link-underline-background-image);
-            background-size: 2px 1px;
-            background-repeat: repeat-x;
-        }
-        body.reader-mode-active #markdownBody a .indicator-hook,
-        body.reader-mode-active #markdownBody a .link-icon-hook {
-            visibility: hidden;
-        }
-        body.reader-mode-active #markdownBody a:hover {
-            position: relative;
-            z-index: 111;
-        }
-        body.reader-mode-active #markdownBody a:hover .indicator-hook,
-        body.reader-mode-active #markdownBody a:hover .link-icon-hook {
-            visibility: visible;
-        }
-        body.reader-mode-active.masked-links-hidden #markdownBody a .indicator-hook,
-        body.reader-mode-active.masked-links-hidden #markdownBody a .link-icon-hook {
-            display: none;
-        }
-        ${(_π("body.reader-mode-active.masked-links-hidden #markdownBody ",
-              [ "p", "li", "figcaption" ],
-              " a:not(.popup-open)",
-              [ "", ":visited", ":hover" ]
-              ).join(",\n"))} {
-            color: inherit;
-            background: none;
-            cursor: text;
-        }
-        body.reader-mode-active.masked-links-hidden #markdownBody a:link,
-        body.reader-mode-active.masked-links-hidden #markdownBody a:link * {
-            text-shadow: none;
-        }
-        body.reader-mode-active.masked-links-hidden #markdownBody a code {
-            border-bottom-width: 1px;
-        }
-        /*  Citations.
-         */
-        body.reader-mode-active .cite-joiner {
-            display: initial;
-        }
-        body.reader-mode-active .cite-date::before {
-            content: " ";
-        }
-
-        body.reader-mode-active .cite-date {
-            vertical-align: unset;
-            font-size: unset;
-            line-height: unset;
-            font-variant-numeric: unset;
-            margin-left: unset;
-        }
-        body.reader-mode-active .cite-author-plural::after {
-                 content: " " ;
-        }
-        /*  Mobile layout adjustments.
-         */
-        @media only screen and (max-width: 649px) {
-            body.reader-mode-active #sidebar {
-                position: relative;
-                margin: 1em 0 0 0;
-            }
-            body.reader-mode-active #sidebar #logo {
-                width: 100%;
-                justify-content: center;
-                margin: 0;
-                padding: 0;
-            }
-            body.reader-mode-active #sidebar #logo svg {
-                width: 1.5rem;
-                background-color: var(--GW-body-background-color);
-                padding: 0 10px 0 11px;
-                margin: auto;
-            }
-            body.reader-mode-active #sidebar #logo::before {
-                content: "";
-                position: absolute;
-                width: 100%;
-                height: 0;
-                border-bottom: 1px dotted var(--GW-bottom-ornament-line-color);
-                left: 0;
-                top: 50%;
-                z-index: -1;
-            }
-            body.reader-mode-active header h1 {
-                margin: 0.625em 0 0.375em 0;
-            }
-        }
-    `,
-
-    readerModeTitleNote: " (reader mode)",
-
-    /*  Inject a style block with the given content and element ID.
-     */
-    //  Called by: this file (immediately on load)
-    injectStyleBlock: (styleBlockContent, styleBlockID) => {
-        document.querySelector("head").insertAdjacentHTML("beforeend", `<style id='${styleBlockID}'>${styleBlockContent}</style>`);
-    },
-
-    /*  Activate or deactivate reader mode, as determined by the current setting
-        and the selected mode.
-     */
-    //  Called by: this file (doWhenBodyExists)
-    //  Called by: ReaderMode.modeSelectButtonClicked (reader-mode.js)
-    setMode: (selectedMode = ReaderMode.currentMode()) => {
-        GWLog("ReaderMode.setMode", "reader-mode.js", 1);
-
-        //  Activate (if needed).
-        if (ReaderMode.enabled() == true)
-            ReaderMode.activate();
-
-        //  Fire event.
-        GW.notificationCenter.fireEvent("ReaderMode.didSetMode");
-    },
-
-    /*  Returns true if reader mode is set to be enabled for the current page,
-        false otherwise.
-     */
-    enabled: () => {
-        let currentMode = ReaderMode.currentMode();
-        return (   currentMode == "on"
-                || (   currentMode == "auto"
-                    && document.body.classList.contains("reader-mode")))
-    },
-
-    /*  Returns current (saved) mode (on, off, or auto).
-     */
-    currentMode: () => {
-        return (localStorage.getItem("reader-mode-setting") || "auto");
-    },
-
-    /*  Masks links and hide other elements, as appropriate. This will hide
-        linkicons and pop-frame indicators, and will thus cause reflow.
-     */
-    //  Called by: ReaderMode.setMode
-    activate: () => {
-        GWLog("ReaderMode.activate", "reader-mode.js", 1);
-
-        ReaderMode.active = true;
-
-        //  Add body classes.
-        document.body.classList.add("reader-mode-active", "masked-links-hidden");
-
-        //  Update document title.
-        document.title += ReaderMode.readerModeTitleNote;
-    },
-};
-
-//  Inject initial style block.
-ReaderMode.injectStyleBlock(ReaderMode.styles, "reader-mode-styles");
-
-//  Activate saved mode, once the <body> element is loaded (and classes known).
-doWhenBodyExists(ReaderMode.setMode);
-</script>
-<link rel="preload" href="/static/css/fonts.css?v=1682217271" as="style" onload="this.onload = null; this.rel = 'stylesheet'">
-<link rel="preload" href="/static/css/default.css?v=1685470377" as="style" onload="this.onload = null; this.rel = 'stylesheet'">
-<link rel="preload" href="/static/css/links.css?v=1684442854" as="style" onload="this.onload = null; this.rel = 'stylesheet'">
-<link rel="preload" href="/static/img/icon/icons.svg" as="image">
->>>>>>> 5f8a8e19
+<link id="initial-styles" rel="stylesheet" type="text/css" href="/static/css/head.css?v=1685938551">
+<script src="/static/js/head.js?v=1685938917"></script>
+<link rel="preload" href="/static/img/icon/icons.svg?v=1685938918" as="image">
+<link rel="preload" href="/static/css/style.css?v=1685938551" as="style" onload="this.onload = null; this.rel = 'stylesheet'">
+<link rel="preload" href="/static/js/script.js?v=1685938917" as="script" onload="">
+<link rel="preload" href="/static/img/icon/icons.svg?v=1685938929" as="image">