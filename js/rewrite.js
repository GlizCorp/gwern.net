/* Miscellaneous JS functions which run after the page loads to rewrite or adjust parts of the page. */
/* author: Said Achmiz */
/* license: MIT (derivative of footnotes.js, which is PD) */

if (typeof window.GW == "undefined")
    window.GW = { };

/***********/
/* HELPERS */
/***********/

/*  Run the given function immediately if the page is already loaded, or add
    a listener to run it as soon as the page loads.
    */
function doWhenPageLoaded(f) {
    if (document.readyState == "complete")
        f();
    else
        window.addEventListener("load", f);
}

/*=------------------=*/
/*= Tables & Figures =*/
/*=------------------=*/

/*  Expands all tables & figures whose wrapper block is marked with class
    "full-width" to span the viewport (minus a specified margin on both sides).
    */
function expandFullWidthBlocks() {
    document.querySelectorAll("img.full-width").forEach(fullWidthImage => {
        fullWidthImage.closest("figure").classList.add("full-width");
    });

    let fullWidthBlockMargin = "2.5ch";
    let pageWidth = document.querySelector("html").clientWidth;

    /*  Find all full-width blocks; set their position and size.
        */
	let allFullWidthBlocks = document.querySelectorAll(".tableWrapper.full-width, figure.full-width");

	allFullWidthBlocks.forEach(fullWidthBlock => {
        fullWidthBlock.removeAttribute("style");
	});

	if (matchMedia("(max-width: 768px)").matches) return;

    allFullWidthBlocks.forEach(fullWidthBlock => {
        fullWidthBlock.style.width = `calc(${pageWidth + "px"} - (2 * ${fullWidthBlockMargin}))`;
    });

    requestAnimationFrame(() => {
		allFullWidthBlocks.forEach(fullWidthBlock => {
			fullWidthBlock.style.left = `calc(${(fullWidthBlock.getBoundingClientRect().left * -1) + "px"} + ${fullWidthBlockMargin})`;
		});

		/*  If sidenotes exist, update sidenote positions.
			*/
		requestAnimationFrame(() => {
			if (typeof window.GW == "undefined" ||
				typeof GW.sidenotes == "undefined" ||
				GW.sidenotes.mediaQueries.viewportWidthBreakpoint.matches == true ||
				GW.sidenotes.sidenoteDivs.length == 0)
				return;

				updateSidenotePositions();
		});
    });
}

/*=-----------------=*/
/*= Figure captions =*/
/*=-----------------=*/

/*  Returns an array of objects each with two properties: 'media' (which
    is the image or video element) and 'caption' (which is the figcaption
    element). These are all the captioned media elements on the page.
    */
function getAllCaptionedMedia() {
    return Array.prototype.map.call(document.querySelectorAll("figure"), figure => {
        let media = figure.querySelector("img") || figure.querySelector("video");
        let caption = figure.querySelector("figcaption");
        return { media: media, caption: caption };
    }).filter(captionedMedia => captionedMedia.media && captionedMedia.caption);
}

/*  Sets minimum width of all captions to the width of their associated
    media (image or video) element.
    */
function setCaptionsMinimumWidth() {
    getAllCaptionedMedia().forEach(captionedMedia => {
        //  Get the caption wrapper span.
        let wrapper = captionedMedia.caption.closest(".caption-wrapper");
        //  Set wrapper minimum width to width of media element.
        wrapper.style.minWidth = captionedMedia.media.clientWidth + "px";
    });
}

/*=-------------=*/
/*= Code blocks =*/
/*=-------------=*/

/*  Rounds the height of all code blocks to the nearest integer (i.e., the
    nearest pixel), to fix a weird bug that cuts off the bottom border.
    */
function rectifyCodeBlockHeight(codeBlock) {
    codeBlock.style.height = parseInt(getComputedStyle(codeBlock).height) + "px";
}

/*********/
/* SETUP */
/*********/

/*  Wrap each table in a div.tableWrapper (for layout purposes).
    */
document.querySelectorAll("table").forEach(table => {
    if (table.parentElement.tagName == "DIV" && table.parentElement.children.length == 1)
        table.parentElement.classList.toggle("tableWrapper", true);
    else
        table.outerHTML = "<div class='tableWrapper'>" + table.outerHTML + "</div>";
});

/*  Expand full-width tables, and add a listener to recompute their size and
    position upon window resize.
    */
doWhenPageLoaded(expandFullWidthBlocks);
window.addEventListener("resize", expandFullWidthBlocks);

/*  Unwrap pre.sourceCode blocks from their extraneous containing divs.
    */
document.querySelectorAll("div.sourceCode").forEach(scd => {
    scd.outerHTML = scd.innerHTML;
});

/*  Rectify heights of all code blocks.
    */
doWhenPageLoaded(() => {
    document.querySelectorAll("pre code").forEach(codeBlock => {
        rectifyCodeBlockHeight(codeBlock);
    });
});

/*  Inject disclosure buttons and otherwise prepare the collapse blocks.
    */
document.querySelectorAll(".collapse").forEach(collapseBlock => {
    let disclosureButtonHTML = "<input type='checkbox' title='This is a collapsed region; mouse click to expand it. Collapsed text can be sections, code, text samples, or long digressions which most users will not read, and interested readers can opt into.' class='disclosure-button' aria-label='Open/close collapsed section'>";
    if (collapseBlock.tagName == "SECTION") {
        //  Inject the disclosure button.
        collapseBlock.children[0].insertAdjacentHTML("afterend", disclosureButtonHTML);
    } else if ([ "H1", "H2", "H3", "H4", "H5", "H6" ].contains(collapseBlock.tagName)) {
        // Remove the `collapse` class and do nothing else.
        collapseBlock.classList.remove("collapse");
    } else {
        //  Construct collapse block wrapper and inject the disclosure button.
        let realCollapseBlock = document.createElement("div");
        realCollapseBlock.classList.add("collapse");
        realCollapseBlock.insertAdjacentHTML("afterbegin", disclosureButtonHTML);
        //  Move block-to-be-collapsed into wrapper.
        collapseBlock.parentElement.insertBefore(realCollapseBlock, collapseBlock);
        collapseBlock.classList.remove("collapse");
        realCollapseBlock.appendChild(collapseBlock);
    }
});
/*  Add listeners to toggle 'expanded' class of collapse blocks.
    */
document.querySelectorAll(".disclosure-button").forEach(disclosureButton => {
    let collapseBlock = disclosureButton.closest(".collapse");
    disclosureButton.addEventListener("change", (event) => {
        collapseBlock.classList.toggle("expanded", disclosureButton.checked);

        //  If it's a code block, adjust its height.
        if (collapseBlock.lastElementChild.tagName == "PRE") {
            let codeBlock = collapseBlock.lastElementChild.lastElementChild;
            if (codeBlock.tagName != "CODE") return;

            codeBlock.style.height = "";
            requestAnimationFrame(() => {
                rectifyCodeBlockHeight(codeBlock);
            });
        }
    });
});

/*  Wrap all captions in figures in a span.
    */
getAllCaptionedMedia().forEach(captionedMedia => {
    //  Wrap the caption in the wrapper span.
    let wrapper = document.createElement("span");
    wrapper.classList.add("caption-wrapper");
    wrapper.appendChild(captionedMedia.caption);

    //  Re-insert the wrapped caption into the figure.
    let figure = captionedMedia.media.closest("figure");
    figure.appendChild(wrapper);

    // Tag the figure with the image's float class.
    if (captionedMedia.media.classList.contains("float-left"))
        captionedMedia.media.closest("figure").classList.add("float-left");
    if (captionedMedia.media.classList.contains("float-right"))
        captionedMedia.media.closest("figure").classList.add("float-right");
});

/*  Set minimum caption box width, and add listener to recalculate on
    window resize.
    */
doWhenPageLoaded(setCaptionsMinimumWidth);
window.addEventListener('resize', setCaptionsMinimumWidth);

/*  Insert zero-width spaces after problematic characters in links (TODO: 'and popups' - probably have to do this in popups.js because the textContent doesn't exist until the popup is actually created).
    (This is to mitigate justification/wrapping problems.)
    */
let problematicCharacters = '/';
let problematicCharactersReplacementRegexp = new RegExp("(\\w[" + problematicCharacters + "])(\\w)", 'g');
let problematicCharactersReplacementPattern = "$1\u{200B}$2";
let problematicCharactersReplacementPatternEscaped = "$1&#x200b;$2";
document.querySelectorAll("p a, p a *, ul a, ul a *, ol a, ol a *").forEach(element => {
    element.childNodes.forEach(node => {
       if (node.childNodes.length > 0) return;
       node.textContent = node.textContent.replace(problematicCharactersReplacementRegexp, problematicCharactersReplacementPattern);
    });
});

/*  Set the display form of margin notes (margin vs. inline).
 */
function updateMarginNoteStyle() {
    document.querySelectorAll(".marginnote").forEach(marginNote => {
        if (GW.sidenotes.mediaQueries.viewportWidthBreakpoint.matches) {
            marginNote.classList.add("inline");
            marginNote.classList.remove("sidenote");
        } else {
            marginNote.classList.remove("inline");
            marginNote.classList.add("sidenote");
        }
    });
}
doWhenPageLoaded (() => {
    if (typeof window.GW == "undefined" ||
        typeof GW.sidenotes == "undefined" ||
        GW.sidenotes.mediaQueries.viewportWidthBreakpoint.matches == true ||
        GW.sidenotes.sidenoteDivs.length == 0) {
        return; }
    else {
        updateMarginNoteStyle();
        GW.sidenotes.mediaQueries.viewportWidthBreakpoint.addListener(updateMarginNoteStyle);
    }
});

/* What happens when a user C-fs on a page and there is a hit *inside* a collapse block? Just navigating to the collapsed section is not useful, especially when there may be multiple collapses inside a frame. So we must specially handle searches and pop open collapse sections with matches. Hooking keybindings like C-f is the usual approach, but that breaks on all the possible ways to invoke searches (different keys, bindings, browsers, toolbars, buttons etc). It's more reliable to check the 'blur'. */
/*  Reveals the given node by expanding all containing collapse blocks.
    */
function expandAllAncestorsOfNode(node) {
    // If the node is not an element (e.g. a text node), get its parent element.
    let element = node instanceof HTMLElement ? node : node.parentElement;

    // Get the closest containing collapse block. If none such, return.
    let enclosingCollapseBlock = element.closest(".collapse");
    if (!enclosingCollapseBlock) return;

    // Expand the collapse block by checking the disclosure-button checkbox.
    enclosingCollapseBlock.querySelector(`#${enclosingCollapseBlock.id} > .disclosure-button`).checked = true;

    // Recursively expand all ancestors of the collapse block.
    expandAllAncestorsOfNode(enclosingCollapseBlock.parentElement);
}

/*  When the window loses focus, add the selectionchange listener.
    (This will be triggered when a "find in page" UI is opened.)
    */
window.addEventListener("blur", () => {
    document.addEventListener("selectionchange", GW.selectionChangedWhenSearching = (event) => {
        expandAllAncestorsOfNode((document.getSelection()||{}).anchorNode);
    });
});

/*  When the window gains focus, remove the selectionchange listener.
    (This will be triggered when a "find in page" UI is closed.)
    */
window.addEventListener("focus", () => {
    document.removeEventListener("selectionchange", GW.selectionChangedWhenSearching);
});

/*! instant.page v5.1.0 - (C) 2019-2020 Alexandre Dieulot - https://instant.page/license */
/* Settings: 'prefetch' (loads HTML of target) after 800ms hover (desktop) or mouse-down-click (mobile); TODO: left in logging for testing during experiment */
let t,e;const n=new Set,o=document.createElement("link"),z=o.relList&&o.relList.supports&&o.relList.supports("prefetch")&&window.IntersectionObserver&&"isIntersecting"in IntersectionObserverEntry.prototype,s="instantAllowQueryString"in document.body.dataset,a=true,r="instantWhitelist"in document.body.dataset,c="instantMousedownShortcut"in document.body.dataset,d=1111;let l=800,u=!1,f=!1,m=!1;if("instantIntensity"in document.body.dataset){const t=document.body.dataset.instantIntensity;if("mousedown"==t.substr(0,"mousedown".length))u=!0,"mousedown-only"==t&&(f=!0);else if("viewport"==t.substr(0,"viewport".length))navigator.connection&&(navigator.connection.saveData||navigator.connection.effectiveType&&navigator.connection.effectiveType.includes("2g"))||("viewport"==t?document.documentElement.clientWidth*document.documentElement.clientHeight<45e4&&(m=!0):"viewport-all"==t&&(m=!0));else{const e=parseInt(t);isNaN(e)||(l=e)}}if(z){const n={capture:!0,passive:!0};if(f||document.addEventListener("touchstart",function(t){e=performance.now();const n=t.target.closest("a");if(!h(n))return;v(n.href)},n),u?c||document.addEventListener("mousedown",function(t){const e=t.target.closest("a");if(!h(e))return;v(e.href)},n):document.addEventListener("mouseover",function(n){if(performance.now()-e<d)return;const o=n.target.closest("a");if(!h(o))return;o.addEventListener("mouseout",p,{passive:!0}),t=setTimeout(()=>{v(o.href),t=void 0},l)},n),c&&document.addEventListener("mousedown",function(t){if(performance.now()-e<d)return;const n=t.target.closest("a");if(t.which>1||t.metaKey||t.ctrlKey)return;if(!n)return;n.addEventListener("click",function(t){1337!=t.detail&&t.preventDefault()},{capture:!0,passive:!1,once:!0});const o=new MouseEvent("click",{view:window,bubbles:!0,cancelable:!1,detail:1337});n.dispatchEvent(o)},n),m){let t;(t=window.requestIdleCallback?t=>{requestIdleCallback(t,{timeout:1500})}:t=>{t()})(()=>{const t=new IntersectionObserver(e=>{e.forEach(e=>{if(e.isIntersecting){const n=e.target;t.unobserve(n),v(n.href)}})});document.querySelectorAll("a").forEach(e=>{h(e)&&t.observe(e)})})}}function p(e){e.relatedTarget&&e.target.closest("a")==e.relatedTarget.closest("a")||t&&(clearTimeout(t),t=void 0)}function h(t){if(t&&t.href&&(!r||"instant"in t.dataset)&&(a||t.origin==location.origin||"instant"in t.dataset)&&["http:","https:"].includes(t.protocol)&&("http:"!=t.protocol||"https:"!=location.protocol)&&(s||!t.search||"instant"in t.dataset)&&!(t.hash&&t.pathname+t.search==location.pathname+location.search||"noInstant"in t.dataset))return!0}function v(t){if(n.has(t))return;const e=document.createElement("link");console.log("Prefetched: "+t);e.rel="prefetch",e.href=t,document.head.appendChild(e),n.add(t)};

/* Directional navigation links on self-links: for each self-link like "see [later](#later-identifier)", find the linked identifier, whether it's before or after, and if it is before/previously, annotate the self-link with '↑' and if after/later, '↓'. This helps the reader know if it's a backwards link to a identifier already read, or an unread identifier. */
document.body.querySelectorAll("#markdownBody :not(h1):not(h2):not(h3):not(h4):not(h5):not(h6) > a[href^='#']:not(.footnote-ref):not(.footnote-back):not(.sidenote-self-link):not(.sidenote-back):not(.sidenote)").forEach(identifierLink => {
    header = document.body.querySelector("#markdownBody *[id='" + identifierLink.hash.substring(1) + "']");
    if (!header) return;
    identifierLink.classList.add((identifierLink.compareDocumentPosition(header) == Node.DOCUMENT_POSITION_FOLLOWING) ? 'identifier-link-down' : 'identifier-link-up');
});

/*	HYPHENS
	Add copy listener to strip soft hyphens from copy-pasted text (inserted by compile-time hyphenator).
	*/
function getSelectionHTML() {
    var container = document.createElement("div");
    container.appendChild(window.getSelection().getRangeAt(0).cloneContents());
    return container.innerHTML;
}
window.addEventListener("copy", GW.textCopied = (event) => {
    if (event.target.matches("input, textarea")) return;
    event.preventDefault();
    const selectedHTML = getSelectionHTML();
    const selectedText = getSelection().toString();
    event.clipboardData.setData("text/plain", selectedText.replace(/\u00AD|\u200b/g, ""));
    event.clipboardData.setData("text/html",  selectedHTML.replace(/\u00AD|\u200b/g, ""));
});

// For X11 Linux, middle-click somehow manages to bypass the copy-paste listener
// function getTextNodes(node) {
//  var allTextNodes = [ ];
//  let walk = document.createTreeWalker(node, NodeFilter.SHOW_TEXT, null, false);
//  while (node = walk.nextNode())
//      allTextNodes.push(node);
//  return allTextNodes;
// }
// if (navigator.userAgent.match(/X11|Ubuntu/)) {
//  getTextNodes(document.querySelector("#markdownBody")).forEach(textNode => {
//      textNode.textContent = textNode.textContent.replace(/\u00ad/g,"");
//  });
<<<<<<< HEAD
// }
=======
// }

/* Use the previous/next navigation links defined at the bottom of the page to support "auto-scrolling" functionality to navigate to the logical next/previous page by scrolling to the top/bottom of the page and pressing a navigation button twice within 500ms; this lets the reader scroll through gwern.net as if it were an extremely long book. */
/* Disabled for now. Too much accidental triggering makes this feature annoying in practice. */
// let navLinkNextHref = document.querySelector("#navigation-next").href;
// let navLinkPrevHref = document.querySelector("#navigation-previous").href;
// var lastScroll = 0;
// document.addEventListener("keydown", (event) => {
// 	// Space/Up-arrow/Down-arrow/Home/End/PgDn/PgUp
// 	if ([32, 38, 40, 36, 35, 33, 34].includes(event.keyCode)) {
// 		now = Date.now();
// 		if ((now - lastScroll) > 500) {
// 			lastScroll = now;
// 		} else {
// 			// we are at top:
// 			if (window.pageYOffset == 0.0) {
// 				window.location.href = navLinkPrevHref;
// 			} else if (((window.innerHeight + window.scrollY) + 1.0) >= document.body.offsetHeight) {
// 				window.location.href = navLinkNextHref;
// 			}
// 		}
// 	}
// });
>>>>>>> edd47534
<|MERGE_RESOLUTION|>--- conflicted
+++ resolved
@@ -318,30 +318,4 @@
 //  getTextNodes(document.querySelector("#markdownBody")).forEach(textNode => {
 //      textNode.textContent = textNode.textContent.replace(/\u00ad/g,"");
 //  });
-<<<<<<< HEAD
-// }
-=======
-// }
-
-/* Use the previous/next navigation links defined at the bottom of the page to support "auto-scrolling" functionality to navigate to the logical next/previous page by scrolling to the top/bottom of the page and pressing a navigation button twice within 500ms; this lets the reader scroll through gwern.net as if it were an extremely long book. */
-/* Disabled for now. Too much accidental triggering makes this feature annoying in practice. */
-// let navLinkNextHref = document.querySelector("#navigation-next").href;
-// let navLinkPrevHref = document.querySelector("#navigation-previous").href;
-// var lastScroll = 0;
-// document.addEventListener("keydown", (event) => {
-// 	// Space/Up-arrow/Down-arrow/Home/End/PgDn/PgUp
-// 	if ([32, 38, 40, 36, 35, 33, 34].includes(event.keyCode)) {
-// 		now = Date.now();
-// 		if ((now - lastScroll) > 500) {
-// 			lastScroll = now;
-// 		} else {
-// 			// we are at top:
-// 			if (window.pageYOffset == 0.0) {
-// 				window.location.href = navLinkPrevHref;
-// 			} else if (((window.innerHeight + window.scrollY) + 1.0) >= document.body.offsetHeight) {
-// 				window.location.href = navLinkNextHref;
-// 			}
-// 		}
-// 	}
-// });
->>>>>>> edd47534
+// }