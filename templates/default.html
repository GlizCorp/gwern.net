<!DOCTYPE html>
<html lang="en-us">
  <head>
    <meta charset="utf-8">

    <!-- CSS+JS inline for speed -->
    $partial("static/includes/inlined-head-escaped.html")$

    <!-- fetch the title & body fonts immediately to avoid re-rendering -->
    <!-- also inline minimal set of font CSS needed for initial screen, for speed -->
    $partial("static/includes/inlined-fonts.html")$

    $if(index)$
    <!-- Google Webmaster requires this tag, but only on the index/homepage -->
    <meta name="google-site-verification" content="BOhOQI1uMfsqu_DopVApovk1mJD5ZBLfan0s9go3phk" />
    $else$
    <!-- JS library for Tufte-style 'sidenotes' (footnotes popped into the left & right margins on sufficiently-wide screens); much more convenient than floating footnotes & endnotes -->
    <script src="/static/js/sidenotes.js" async></script> <!-- since sidenotes visibly render, unlike the other JS libs, we prioritize its loading in the head -->
    $endif$
    <!-- Hint at necessary third-party domains -->
    <link rel="preconnect" href="https://www.googletagmanager.com">

    <meta name="title" content="$titlePlain$">
    <meta name="citation_title" content="$titlePlain$">
    <meta name="og:title" content="$titlePlain$">
    <meta name="twitter:title" content="$titlePlain$">
    <meta name="generator" content="https://github.com/gwern/gwern.net/">
    <meta name="creator" content="gwern.net">
    $if(author)$
    <meta name="author" content="$author$">
    <meta name="citation_author" content="$author$">
    $else$
    $if(index)$
    <meta name="author" content="N/A">
    <meta name="citation_author" content="N/A">
    $else$
    <meta name="author" content="Gwern Branwen">
    <meta name="citation_author" content="Gwern Branwen">
    $endif$
    $endif$
    <meta name="contact" content="https://www.gwern.net/Links#contact">
    <link rel="index" title="Gwern.net" href="https://www.gwern.net/index">
    <link href="https://gwern.substack.com/feed" type="application/rss+xml" rel="alternate" title="ATOM/RSS feed of Gwern.net newsletters with additions and links." />

    <meta name="twitter:creator" content="gwern">
    <meta name="twitter:site" content="gwern.net">
    <meta name="og:site" content="gwern.net">
    <meta name="og:type" content="article">
    $if(description)$<meta name="description" content="$description$">
    <meta name="og:description" content="$description$">$endif$
    <meta property="og:image" content="https://www.gwern.net$thumbnail$">
    $if(thumbnailText)$<meta property="og:image:alt" content="$thumbnailText$">$endif$
    <meta name="keywords" content="$tags$">
    <meta name="dc.date.issued" content="$created$">
    <meta name="citation_publication_date" content="$created$">
    <meta name="dcterms.modified" content="$modified$">
    <link rel="schema.dcterms" href="https://www.dublincore.org/specifications/dublin-core/dcmi-terms/">
    <meta name="dcterms.rights" content="CC PD-0">
    <meta name="dc.rights" content="https://creativecommons.org/publicdomain/zero/1.0/">
    <link rel="canonical" href="https://www.gwern.net$url$">
    <meta name="citation_fulltext_html_url" content="https://www.gwern.net$url$">
    <meta name="og:url" content="https://www.gwern.net$url$">
    <meta name="page-source" content="https://www.gwern.net$url$.page">
    <meta name="citation_fulltext_world_readable" content="">
    <meta name="viewport" content="width=device-width, initial-scale=1.0">
    <meta name="color-scheme" content="light dark">

    <title>$titlePlain$ · Gwern.net</title>

    <link rel="icon" type="image/png" href="/static/img/logo/logo-favicon-small.png" />
    <link rel="apple-touch-icon" type="image/png" href="/static/img/logo/logo-favicon-appletouch.png">
  </head>

  <!-- Skip fancy css like drop-caps on index pages -->
  $if(index)$<body class="$safeURL$">$else$<body class="$safeURL$ $cssExtension$">$endif$

<<<<<<< HEAD
    <a id="skiptocontent" href="#markdownBody">Skip to main content</a>
=======
    <a id="skip-to-content-link" href="#markdownBody">Skip to main content</a>
>>>>>>> 29909307

    <main>
      <nav id="sidebar">
        <a id="logo" rel="home me contents" href="/index" title="Homepage: categorized list of articles index">
          <svg viewBox="0 0 64 75" alt="Gwern.net Site Logo (a Gothic/Fraktur blackletter capital G)"><use href="/static/img/logo/logo-smooth.svg#logo" /></svg>
        </a>
        <div id="sidebar-links">
        <a class="site" href="/About" title="Site ideals, source, content, traffic, examples, license" rel="author">Site</a>
        <a class="links" href="/Links" title="Who am I online, what have I done, what am I like? Contact information; sites I use; things I've worked on" rel="author">Me</a>
        <a class="new" href="/Changelog" title="Changelog of what's new or updated">Changes</a>
        <a class="mail" href="/tags/newsletter" title="Monthly mailing list archives" rel="me">News</a>
        <a class="patreon" href="https://www.patreon.com/gwern" title="Link to Patreon donation profile to support my writing" rel="me">support on<br><span>PATREON</span></a>
        </nav>
      </div>

      <header>
        <h1>$title$</h1>
      </header>

      <article> $if(index)$ $else$
        <div id="page-metadata">
          <p>$if(description)$
            <span id="page-description" title="Short description of page.">$description$</span><br/>$endif$
            <span id="page-tags" title="List of tags for this page."><em>$tagsHTML$</em></span>
            <br/>
            <span id="page-metadata-block">
              $if(author)$ <span id="page-author" title="Author of this page.">by: <em>$author$</em></span>$endif$
              <span id="page-date-range"><span id="page-creation" title="Date page contents were begun."><em>$created$</em></span>–<span id="page-source"><a title="Link to latest revision of the raw Markdown text source for this page, '$title$': $url$.page" class="no-icon" href="$url$.page"><span id="page-modified" title="Date of last major modification to this page."><em>$modified$</em></span></a></span></span>
              <span id="page-status" title="Writing status of current page: ranges 'abandoned'/'notes'/'draft'/'in progress'/'finished'"><em>$status$</em></span>
              <span id="page-confidence"><a href="/About#confidence-tags" title="Explanation of 'confidence' metadata: probability of overall being meaningfully correct, expressed as Kesselman Estimative Words (ranging 0–100%: 'certain'/'highly likely'/'likely'/'possible'/'unlikely'/'highly unlikely'/'remote'/'impossible')">certainty</a>: <em>$confidence$</em></span>
              <span id="page-importance"><a href="/About#importance-tags" title="Explanation of 'importance' metadata: rating 1–10 about how much a topic matters to the world.">importance</a>: <em>$importance$</em></span>
              $if(backlinksNo)$<span class="backlinks">
                <a id="backlinks" class="backlinks" href="/metadata/annotations/backlinks/$escapedURL$" title="Reverse citations/backlinks/'What links here'/'incoming link'/'inbound link'/inlink/'inward link'/citation for this page (the list of other pages which link to this page).">backlinks</a>
              </span>$endif$
              <span class="link-bibliography"><a id="link-bibliography-link" href="/docs/link-bibliography$url$" title="Bibliography of links cited in this page (list of forward citations).">bibliography</a></span>
            </span>
        </p>
          <hr>
        </div>

        <noscript><div id="noscriptWarning" class="admonition warning"><div class="admonition-title"><p>[JS Disabled!]</p></div> <p>[For support of <a href="/Design" title="About: Gwern.net Design: principles, features, links, tricks">website features</a> (tablesorting, collapsible sections, image zooming, link annotation popups/popins, sidenotes, comments), please enable JavaScript.]</p></div></noscript>
        $endif$

        $body$

        <nav id="navigation">
          <a id="navigation-previous" class="link-local-not" rel="prev" href="$previous$" title="Link to previous page by topic, ‘$previous$’"
            ><svg><use href="/static/img/icons/sequential-nav-icons-arabesque.svg#direction" /></svg></a>
          <a id="navigation-center" class="link-local-not" title="Return to top of current page" href="#top"
            ><svg><use href="/static/img/icons/sequential-nav-icons-arabesque.svg#center" /></svg></a>
          <a id="navigation-next" class="link-local-not" rel="next" href="$next$" title="Link to next page by topic, ‘$next$’"
            ><svg><use href="/static/img/icons/sequential-nav-icons-arabesque.svg#direction" /></svg></a>
        </nav>

        <div id="footer">
          <p><a href="https://docs.google.com/forms/d/e/1FAIpQLSd7uqL7B_l1HFIfXc8D_nZyumaOv58msK7jhl4XzQjWODWKdA/viewform" title="Google Docs web form for submitting anonymized feedback to Gwern Branwen" class="no-icon"><em>Submit Anonymous Feedback</em></a></p>
        </div>

      </article>
    </main>

    $partial("static/includes/inlined-foot.html")$

    $partial("static/includes/inlined-graphical-linkicon-styles.html")$

    <script defer id="googleAnalytics" src="https://www.googletagmanager.com/gtag/js?id=UA-18912926-1" onload="GW.googleAnalyticsLoaded = true;"></script>
    <script>
      window.dataLayer = window.dataLayer || [];
      function gtag(){dataLayer.push(arguments);}
      gtag('js', new Date());
      gtag('config', 'UA-18912926-1');
    </script>

    $if(index)$ $else$
    <!-- Lazy load Disqus comments: define a function, check for IntersectionObserver support, & load once user hits sections at bottom of pages; lazy load the tablesorter, as tables are on only a very small subset of pages -->
    <div id="comments">
      <div id="disqus_thread"></div>
      <script>
        function dynamicallyLoadScript(url) {
            var script = document.createElement("script");
            script.src = url;
            document.head.appendChild(script);
        }

       var lazyLoadObserver = function(f, selectors) {
           if (('IntersectionObserver' in window) &&
               ('IntersectionObserverEntry' in window) &&
               ('intersectionRatio' in window.IntersectionObserverEntry.prototype)) {
                var intersectionObserver = new IntersectionObserver(function(entries) {
                     if (entries[0].intersectionRatio <= 0) return;

                     f();
               }, { rootMargin: '140%' } );

               var target = document.querySelector(selectors);
               if (!(target === null)) { intersectionObserver.observe(target); }
           }
           else { f(); }
       }

        var disqus_shortname = ''; // declare variable globally as a way to make sure insertDisqus runs once and only once
        var insertDisqus = function() {
        if (disqus_shortname == '') {
           disqus_shortname = 'gwern';
           (function() {
            var dsq = document.createElement('script'); dsq.type = 'text/javascript'; dsq.async = true;
            dsq.src = '//' + disqus_shortname + '.disqus.com/embed.js';
            (document.getElementsByTagName('head')[0] || document.getElementsByTagName('body')[0]).appendChild(dsq);
           })();
        }
       }
      // 1. Load Disqus comments
      lazyLoadObserver(insertDisqus, '#disqus_thread');
      </script>

      <noscript><p>[Enable JavaScript for Disqus comments.]</p></noscript>
    </div>
    $endif$

  </body>
</html><|MERGE_RESOLUTION|>--- conflicted
+++ resolved
@@ -74,11 +74,7 @@
   <!-- Skip fancy css like drop-caps on index pages -->
   $if(index)$<body class="$safeURL$">$else$<body class="$safeURL$ $cssExtension$">$endif$
 
-<<<<<<< HEAD
-    <a id="skiptocontent" href="#markdownBody">Skip to main content</a>
-=======
     <a id="skip-to-content-link" href="#markdownBody">Skip to main content</a>
->>>>>>> 29909307
 
     <main>
       <nav id="sidebar">
