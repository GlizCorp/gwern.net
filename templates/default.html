<!DOCTYPE html>
<html lang="en-us">
  <head>
    <meta charset="utf-8">

    <!-- CSS+JS inline for speed -->
    $partial("static/includes/inlined-head-escaped.html")$

    <!-- fetch the title & body fonts immediately to avoid re-rendering -->
    <link rel="preload" as="style"      href="/static/css/default.css" />
    <link rel="preload" href="/static/font/ssp/SourceSansPro-BASIC-Regular.ttf"          as="font" type="font/ttf" crossorigin="anonymous">
    <link rel="preload" href="/static/font/ssp/SourceSansPro-BASIC-RegularItalic.ttf"    as="font" type="font/ttf" crossorigin="anonymous">
    <link rel="preload" href="/static/font/ssp/SourceSansPro-BASIC-Semibold.ttf"         as="font" type="font/ttf" crossorigin="anonymous">
    <link rel="preload" href="/static/font/ssfp/SourceSerifPro-BASIC-Bold.ttf"           as="font" type="font/ttf" crossorigin="anonymous">
    <link rel="preload" href="/static/font/ssfp/SourceSerifPro-BASIC-Regular.ttf"        as="font" type="font/ttf" crossorigin="anonymous">
    <link rel="preload" href="/static/font/ssfp/SourceSerifPro-BASIC-Semibold.ttf"       as="font" type="font/ttf" crossorigin="anonymous">
    <link rel="preload" href="/static/font/ssfp/SourceSerifPro-BASIC-SemiboldItalic.ttf" as="font" type="font/ttf" crossorigin="anonymous">
    <link rel="preload" href="/static/font/ssfp/SourceSerifPro-BASIC-RegularItalic.ttf"  as="font" type="font/ttf" crossorigin="anonymous">
    <link rel="preload" href="/static/font/ssfp/SourceSerifPro-BASIC-BoldItalic.ttf"     as="font" type="font/ttf" crossorigin="anonymous">
    <!-- Full font CSS is loaded in footer. Here, inline only the minimal set of font CSS needed for initial screen, for speed: -->
    <style>
    @font-face {
        font-family: 'Source Serif Pro';
        font-weight: 400;
        font-style: normal;
        src: url('/static/font/ssfp/SourceSerifPro-BASIC-Regular.ttf') format('truetype');
        unicode-range: U+0020-007E, U+2010, U+2013-2014, U+2018-2019, U+201C-201D;
        font-display: swap
    }
    @font-face {
        font-family: 'Source Serif Pro';
        font-weight: 400;
        font-style: italic;
        src: url('/static/font/ssfp/SourceSerifPro-BASIC-RegularItalic.ttf') format('truetype');
        unicode-range: U+0020-007E, U+2010, U+2013-2014, U+2018-2019, U+201C-201D;
        font-display: swap;
    }
    @font-face {
        font-family: 'Source Serif Pro';
        font-weight: 600;
        font-style: normal;
        src: url('/static/font/ssfp/SourceSerifPro-BASIC-Semibold.ttf') format('truetype');
        unicode-range: U+0020-007E, U+2010, U+2013-2014, U+2018-2019, U+201C-201D;
        font-display: swap
    }
    @font-face {
        font-family: 'Source Serif Pro';
        font-weight: 700;
        font-style: normal;
        src: url('/static/font/ssfp/SourceSerifPro-BASIC-Bold.ttf') format('truetype');
        unicode-range: U+0020-007E, U+2010, U+2013-2014, U+2018-2019, U+201C-201D;
        font-display: swap
    }

    @font-face {
        font-family: 'Source Sans Pro';
        font-weight: 400;
        font-style: normal;
        src: url('/static/font/ssp/SourceSansPro-BASIC-Regular.ttf') format('truetype');
        unicode-range: U+0020-007E, U+2010, U+2013-2014, U+2018-2019, U+201C-201D;
        font-display: swap
    }
    @font-face {
        font-family: 'Source Sans Pro';
        font-weight: 400;
        font-style: italic;
        src: url('/static/font/ssp/SourceSansPro-BASIC-RegularItalic.ttf') format('truetype');
        unicode-range: U+0020-007E, U+2010, U+2013-2014, U+2018-2019, U+201C-201D;
        font-display: swap
    }
    @font-face {
        font-family: 'Source Sans Pro';
        font-weight: 700;
        font-style: normal;
        src: url('/static/font/ssp/SourceSansPro-BASIC-Bold.ttf') format('truetype');
        unicode-range: U+0020-007E, U+2010, U+2013-2014, U+2018-2019, U+201C-201D;
        font-display: swap
    }
    </style>

    $if(index)$
    <!-- Google Webmaster requires this tag, but only on the index/homepage -->
    <meta name="google-site-verification" content="BOhOQI1uMfsqu_DopVApovk1mJD5ZBLfan0s9go3phk" />
    $else$
    <!-- JS library for Tufte-style 'sidenotes' (footnotes popped into the left & right margins on sufficiently-wide screens); much more convenient than floating footnotes & endnotes -->
    <script src="/static/js/sidenotes.js" async></script> <!-- since sidenotes visibly render, unlike the other JS libs, we prioritize its loading in the head -->
    $endif$
    <!-- Hint at necessary third-party domains -->
    <link rel="preconnect" href="https://www.google-analytics.com">
    <link rel="dns-prefetch" href="https://cdnjs.cloudflare.com">
    <link rel="dns-prefetch" href="https://upload.wikimedia.org">
    <link rel="dns-prefetch" href="https://en.wikipedia.org">

    <meta name="title" content="$title$">
    <meta name="citation_title" content="$title$">
    <meta name="og:title" content="$title$">
    <meta name="twitter:title" content="$title$">
    <meta name="generator" content="hakyll">
    <meta name="creator" content="gwern.net">
    $if(author)$
    <meta name="author" content="$author$">
    <meta name="citation_author" content="$author$">
    $else$
    <meta name="author" content="Gwern Branwen">
    <meta name="citation_author" content="Gwern Branwen">
    $endif$
    <meta name="contact" content="https://www.gwern.net/Links#contact">
    <link rel="index" title="Gwern.net" href="http://www.gwern.net/">
    <meta name="twitter:creator" content="gwern">
    <meta name="twitter:site" content="gwern.net">
    <meta name="og:site" content="gwern.net">
    <meta name="og:type" content="article">
    <meta name="description" content="$description$">
    <meta name="og:description" content="$description$">
    <meta property="og:image" content="https://www.gwern.net$thumbnail$">
    <meta name="keywords" content="$tags$">
    <meta name="dc.date.issued" content="$created$">
    <meta name="citation_publication_date" content="$created$">
    <meta name="dcterms.modified" content="$modified$">
    <link rel="schema.dcterms" href="http://purl.org/dc/terms/">
    <meta name="dcterms.rights" content="CC PD-0">
    <meta name="dc.rights" content="https://creativecommons.org/publicdomain/zero/1.0/">
    <link rel="canonical" href="https://www.gwern.net$url$">
    <meta name="citation_fulltext_html_url" content="https://www.gwern.net$url$">
    <meta name="og:url" content="https://www.gwern.net$url$">
    <meta name="page-source" content="https://www.gwern.net$url$.page">
    <meta name="citation_fulltext_world_readable" content="">
    <meta name="viewport" content="width=device-width, initial-scale=1.0">
    <meta name="color-scheme" content="light dark">

    <title>$title$ · Gwern.net</title>

    <link href="https://old.reddit.com/r/gwern/search.rss?q=flair:'Gwern'&amp;sort=new&amp;restrict_sr=on" type="application/atom+xml" rel="alternate" title="ATOM/RSS feed of Gwern.net additions/miscellaneous writings" />
    <link rel="icon" type="image/x-icon" href="/static/img/favicon.png" />
    <link rel="apple-touch-icon" href="/static/img/logo/logo-smooth-appletouch.png">
  </head>
  <body class="$safeURL$ $cssExtension$">

    <main>
      <div id="sidebar">
        <a id="logo" rel="home me contents" href="/index" title="Homepage: categorized list of articles index">
          <svg viewBox="0 0 64 75" alt="Gwern.net Site Logo (a Gothic/Fraktur blackletter capital G)"><use href="/static/img/logo/logo-smooth.svg#logo" /></svg>
        </a>
        <div id="sidebar-links">
        <a class="site" href="/About" title="Site ideals, source, content, traffic, examples, license" rel="author">Site</a>
        <a class="links" href="/Links" title="Who am I online, what have I done, what am I like? Contact information; sites I use; things I've worked on" rel="author">Me</a>
        <a class="new" href="/Changelog" title="Changelog of what's new or updated">Changes</a>
        <a class="mail" href="https://gwern.substack.com/" title="Monthly mailing list: newsletter signup form" rel="me">News</a>
        <a class="r_gwern" href="https://old.reddit.com/r/gwern/" title="Gwern subreddit: link-sharing &amp; commentary (the links typically are included in the monthly newsletter)" rel="me">Reddit</a>
        <a class="patreon" href="https://www.patreon.com/gwern" title="Link to Patreon donation profile to support my writing" rel="me">support on<br><span>PATREON</span></a>
        </div>
      </div>

      <header id="top">
        <h1>$title$</h1>
      </header>

      <article>

        $if(index)$ $else$
        <div id="page-metadata">
          <p>
            <span id="page-description" title="Short description of page.">$description$</span>
            <br/>
            <span id="page-tags" title="List of tags for this page."><em>$tagsHTML$</em></span>
            <br/>
            <span id="page-metadata-block">
              $if(author)$ <span id="page-author" title="Author of this page.">by: $author$</span> $endif$
              <span id="page-date-range"><span id="page-creation" title="Date page contents were begun."><em>$created$</em></span>–<span id="page-source"><a title="Link to latest revision of the raw Markdown text source for this page, '$title$': $url$.page" href="$url$.page"><span id="page-modified" title="Date of last major modification to this page."><em>$modified$</em></span></a></span></span>
              <span id="page-status" title="Writing status of current page: ranges 'abandoned'/'notes'/'draft'/'in progress'/'finished'"><em>$status$</em></span>
              <span id="page-confidence"><a href="/About#confidence-tags" title="Explanation of 'confidence' metadata: probability of overall being meaningfully correct, expressed as Kesselman Estimative Words (ranging 0–100%: 'certain'/'highly likely'/'likely'/'possible'/'unlikely'/'highly unlikely'/'remote'/'impossible')">certainty</a>: <em>$confidence$</em></span>
              <span id="page-importance"><a href="/About#importance-tags" title="Explanation of 'importance' metadata: rating 1–10 about how much a topic matters to the world.">importance</a>: <em>$importance$</em></span>
            </span>
          </p>
          <hr>
        </div>

        <noscript><div class="admonition warning"><div class="admonition-title">JS Disabled</div> For support of <a href="/About#design" title="About: Gwern.net Design: principles, features, links, tricks">website features</a> (table-sorting/collapsible-sections/image-zooms/link-annotations/floating-footnotes/Disqus-comments), please enable JavaScript.</div></noscript>
        $endif$

        $body$

        <div id="navigation">
          <a id="navigation-previous" rel="prev" href="/Traffic" title="Link to previous page by topic, '/Traffic'. (Keyboard shortcut: keypress up twice at the top of the page to automatically go to the previous page.)">​<svg><use href="/static/img/icons/sequential-nav-icons-arabesque.svg#direction" /></svg></a><a id="navigation-center" title="Return to top of current page." href="#top"><svg><use href="/static/img/icons/sequential-nav-icons-arabesque.svg#center" /></svg></a><a id="navigation-next" rel="next" href="/AB-testing" title="Link to next page by topic, '/AB-testing'. (Keyboard shortcut: keypress down twice at the bottom of the page to automatically go to the next page.)"><svg><use href="/static/img/icons/sequential-nav-icons-arabesque.svg#direction" /></svg></a>
        </div>

        <div id="footer">
          <p><a href="https://docs.google.com/forms/d/17cNf0ohMHKeTwmUM_V_hDVkirjsf8HLMWsJco8gt2Eg/viewform" title="Google Docs web form for submitting anonymized feedback to Gwern Branwen"><em>Submit Anonymous Feedback</em></a></p>
        </div>

      </article>
    </main>

    <!-- Load the rest of the CSS. Note that we do not need any JS hacks here: HTML allows <link> stylesheets in the body: https://html.spec.whatwg.org/multipage/links.html#body-ok https://jakearchibald.com/2016/link-in-body/ -->
    <link rel="stylesheet" type="text/css" href="/static/css/fonts.css" />
    <link rel="stylesheet" type="text/css" href="/static/css/default.css" />
    <link rel="stylesheet" type="text/css" href="/static/css/links.css" />

<<<<<<< HEAD
	<!-- JS library for spawning popups -->
=======
    <!-- floating footnotes fallback from sidenotes; see http://ignorethecode.net/blog/2010/04/20/footnotes/ ; likewise popups -->
    <script src="/static/js/footnotes.js" defer></script>

    <!-- JS library for annotating hyperlinks with introduction/summary from various sources; not lazy-loaded as (almost) all pages have popups -->
>>>>>>> 2d8e6207
    <script src="/static/js/popups.js" defer></script>
    <!-- JS library for annotating hyperlinks with introduction/summary from various sources; not lazy-loaded as (almost) all pages have popups -->
    <script src="/static/js/extracts.js" defer></script>

    <!-- Stuff we don't need on /index gets conditionally loaded: -->
    $if(index)$ $else$

    <!-- JS library for clickable/zoomable images, for images larger than can be displayed in -->
    <!-- the body: http://share.obormot.net/misc/gwern/image-focus.js http://share.obormot.net/misc/gwern/image-focus.css -->
    <!-- not lazy-loaded due to various bugs -->
    <script src="/static/js/image-focus.js" defer></script>

    <!-- sort tables: http://tablesorter.com/docs/ ; requires JQuery, which has been prepended to avoid multiple JS page loads & race conditions -->
    <script src="/static/js/tablesorter.js" defer></script>
    $endif$

    <!-- Misc JS: 1. Collapsed sections: insert a toggle to expand them; 2. cover source-code block listings too (for large R sections especially); 3 .type setting stuff -->
    <script src="/static/js/rewrite.js" defer></script>

    <!-- Dark Mode theme switcher (lets users toggle between regular black-on-white CSS, and dark mode) -->
    <script src="/static/js/darkmode.js" defer></script>

    <!-- Async load Google Analytics  -->
    <script id="googleAnalytics" src="https://www.googletagmanager.com/gtag/js?id=UA-18912926-1" async></script>
    <script>
      window.dataLayer = window.dataLayer || [];
      function gtag(){dataLayer.push(arguments);}
      gtag('js', new Date());
      gtag('config', 'UA-18912926-1');
    </script>

    $if(index)$ $else$

    <!-- Lazy load Disqus comments: define a function, check for IntersectionObserver support, & load once user hits sections at bottom of pages; lazy load the tablesorter, as tables are on only a very small subset of pages -->
    <div id="comments">
      <div id="disqus_thread"></div>
      <script>
        function dynamicallyLoadScript(url) {
            var script = document.createElement("script");
            script.src = url;
            document.head.appendChild(script);
        }

       var lazyLoadObserver = function(f, selectors) {
           if (('IntersectionObserver' in window) &&
               ('IntersectionObserverEntry' in window) &&
               ('intersectionRatio' in window.IntersectionObserverEntry.prototype)) {
                var intersectionObserver = new IntersectionObserver(function(entries) {
                     if (entries[0].intersectionRatio <= 0) return;

                     f();
               }, { rootMargin: '140%' } );

               var target = document.querySelector(selectors);
               if (!(target === null)) { intersectionObserver.observe(target); }
           }
           else { f(); }
       }

        var disqus_shortname = ''; // declare variable globally as a way to make sure insertDisqus runs once and only once
        var insertDisqus = function() {
        if (disqus_shortname == '') {
           disqus_shortname = 'gwern';
           (function() {
            var dsq = document.createElement('script'); dsq.type = 'text/javascript'; dsq.async = true;
            dsq.src = '//' + disqus_shortname + '.disqus.com/embed.js';
            (document.getElementsByTagName('head')[0] || document.getElementsByTagName('body')[0]).appendChild(dsq);
           })();
        }
       }
      // 1. Load Disqus comments
      lazyLoadObserver(insertDisqus, '#disqus_thread');
      </script>

      <noscript><p>Enable JavaScript for Disqus comments</p></noscript>
    </div>
    $endif$

  </body>
</html><|MERGE_RESOLUTION|>--- conflicted
+++ resolved
@@ -196,14 +196,9 @@
     <link rel="stylesheet" type="text/css" href="/static/css/default.css" />
     <link rel="stylesheet" type="text/css" href="/static/css/links.css" />
 
-<<<<<<< HEAD
-	<!-- JS library for spawning popups -->
-=======
     <!-- floating footnotes fallback from sidenotes; see http://ignorethecode.net/blog/2010/04/20/footnotes/ ; likewise popups -->
     <script src="/static/js/footnotes.js" defer></script>
-
-    <!-- JS library for annotating hyperlinks with introduction/summary from various sources; not lazy-loaded as (almost) all pages have popups -->
->>>>>>> 2d8e6207
+	<!-- JS library for spawning popups -->
     <script src="/static/js/popups.js" defer></script>
     <!-- JS library for annotating hyperlinks with introduction/summary from various sources; not lazy-loaded as (almost) all pages have popups -->
     <script src="/static/js/extracts.js" defer></script>
