---
title: 404 Not Found
description: "404 Not Found Error: no page by this name!"
author: "N/A"
thumbnail: /static/img/logo/logo-unifrakturmaguntia-lowercase-h.png
thumbnailText: "'I think you went too far.' [Image of Fraktur/blackletter lowercase letter 'H', alluding to the 'G' Fraktur logo of Gwern.net, humorously implying that the reader who has triggered a 404 Not Found error did so by going too far alphabetically past the 'G'.]"
created: 2009-01-27
modified: 2022-04-19
status: finished
confidence: log
importance: 0
cssExtension: drop-caps-de-zs
index: true
error404: true
...

<<<<<<< HEAD
<svg width="452" height="452"
    alt="You went too far."
    title="'I think you went too far.' [Image of Fraktur/blackletter lowercase letter 'H', alluding to the 'G' Fraktur logo of Gwern.net, humorously implying that the reader who has triggered a 404 Not Found error went too far past the 'G'.]">
    <use href="/static/img/logo/logo-unifrakturmaguntia-lowercase-h.svg#logo-unifrakturmaguntia-lowercase-h"></use>
</svg>
=======
<figure class="float-right outline-not">
<svg width="452" height="452" alt="You went too far."><title>&lsquo;I think you went too far.&rsquo; [Image of Fraktur/blackletter lowercase letter &lsquo;H&rsquo;, alluding to the &lsquo;G&rsquo; Fraktur logo of Gwern.net, humorously implying that the reader who has triggered a 404 Not Found error went too far past the &lsquo;G&rsquo;.]</title><use href="/static/img/logo/logo-unifrakturmaguntia-lowercase-h.svg#logo-unifrakturmaguntia-lowercase-h"></use></svg>
<figcaption aria-hidden="true">You went too far.</figcaption>
</figure>
>>>>>>> 9283c768

<div class="epigraph">
> "Every shrub, every tree—<br />if one has not forgotten<br />where they were planted—<br />has beneath the fallen snow<br />some vestige of its form."
>
> —<a href="https://en.wikipedia.org/wiki/Sh%C5%8Dtetsu" title="WP: Shōtetsu (正徹, 1381–1459 CE) was a Japanese poet during the Muromachi period, and is considered to have been the last poet in the courtly waka tradition; a number of his disciples were important in the development of the renga art form, which led to the haiku.">Shōtetsu</a>
</div>

Try to remember...

---

Other search options:

- visit the [**main index**](/index "'Essays', N/A 2009"){.backlink-not} of pages to find what you are looking for
- use a [**search engine**](https://www.google.com/search?q=site%3Agwern.net)
- browse [documents by **tag**](/docs/index "‘Essays’, N/A 2009")
- or look at this list of **pages by traffic**:

<div class="columns">
- [GPT-3 Creative Fiction](/GPT-3 "Branwen 2020"){.backlink-not}
- [This Waifu Does Not Exist](/TWDNE "Branwen 2019"){.backlink-not}
- [Making Anime Faces With StyleGAN](/Faces "Branwen 2019"){.backlink-not}
- [About This Website](/About "Branwen 2010"){.backlink-not}
- [About Gwern](/Links "Branwen 2009"){.backlink-not}
- [Spaced Repetition for Efficient Learning](/Spaced-repetition "Branwen 2009"){.backlink-not}
- [My Ordinary Life: Improvements Since the 1990s](/Improvements "Branwen 2018"){.backlink-not}
- [Laws of Tech: Commoditize Your Complement](/Complement "Branwen 2018"){.backlink-not}
- [`/newsletter/2020/05`](/newsletter/2020/05){.backlink-not}
- [Modafinil](/Modafinil){.backlink-not}
- [Nootropics](/Nootropics){.backlink-not}
- [Internet Search Tips](/Search "Branwen 2018"){.backlink-not}
- [Dual _n_-Back FAQ](/DNB-FAQ "Branwen 2009"){.backlink-not}
- [_Death Note_: L, Anonymity & Eluding Entropy](/Death-Note-Anonymity "Branwen 2011"){.backlink-not}
- [Danbooru2021: A Large-Scale Crowdsourced and Tagged Anime Illustration Dataset](/Danbooru2021){.backlink-not}
- [It Looks Like You’re Trying To Take Over The World](/fiction/Clippy "Branwen 2022"){.backlink-not}
- [Design Of This Website](/Design "Branwen 2010"){.backlink-not}
- [The Melancholy of Subculture Society](/The-Melancholy-of-Subculture-Society){.backlink-not}
- [Surprisingly Turing-Complete](/Turing-complete "Branwen 2012"){.backlink-not}
- [Startup ideas](/Startup-ideas){.backlink-not}
- [GPT-2 Neural Network Poetry](/GPT-2 "Branwen & Presser 2019"){.backlink-not}
- [Darknet Market Archives (2013–2015)](/DNM-archives "Branwen 2013"){.backlink-not}
- [Bitcoin is Worse is Better](/Bitcoin-is-Worse-is-Better){.backlink-not}
- [The Neural Net Tank Urban Legend](/Tanks "Branwen 2011"){.backlink-not}
- [Changelog](/Changelog){.backlink-not}
- [Neon Genesis Evangelion source anthology](/otaku "Branwen 2009"){.backlink-not}
- [‘Story Of Your Life’ Is Not A Time-Travel Story](/Story-Of-Your-Life "Branwen 2012"){.backlink-not}
- [The Scaling Hypothesis](/Scaling-hypothesis "Branwen 2020"){.backlink-not}
- [Embryo Selection For Intelligence](/Embryo-selection "Branwen 2016"){.backlink-not}
- [Silk Road 1: Theory & Practice](/Silk-Road "Branwen 2011"){.backlink-not}
- [The Algernon Argument](/Drug-heuristics){.backlink-not}
- [What Is The Morning Writing Effect?](/Morning-writing "Branwen 2011"){.backlink-not}
- [Why Correlation Usually ≠ Causation](/Causality "Branwen 2014"){.backlink-not}
- [Nicotine](/Nicotine){.backlink-not}
- [Technology Holy Wars are Coordination Problems](/Holy-wars "Branwen 2020"){.backlink-not}
- [Sidenotes In Web Design](/Sidenotes "Branwen 2020"){.backlink-not}
- [Darknet Market mortality risks](/DNM-survival "Branwen 2013"){.backlink-not}
- [LSD microdosing RCT](/LSD-microdosing "Branwen 2012"){.backlink-not}
- [DNM-related arrests, 2011–2015](/DNM-arrests "Branwen 2012"){.backlink-not}
- [`/docs/newsletter/index`](/docs/newsletter/index "'Essays', N/A 2009"){.backlink-not}
- [Complexity no Bar to AI](/Complexity-vs-AI "Branwen 2014"){.backlink-not}
- [GPT-2 Folk Music](/GPT-2-music "Branwen & Presser 2019"){.backlink-not}
- [Evolution as Backstop for Reinforcement Learning](/Backstop "Branwen 2018"){.backlink-not}
- [Littlewood’s Law and the Global Media](/Littlewood "Branwen 2018"){.backlink-not}
- [Rare Greek Variables](/Variables "Branwen 2021"){.backlink-not}
- [The Most ‘Abandoned’ Books on GoodReads](/GoodReads "Branwen 2019"){.backlink-not}
- [Blackmail fail](/Blackmail "Branwen 2013"){.backlink-not}
- [Melatonin](/Melatonin){.backlink-not}
- [Anime Crop Datasets: Faces, Figures, & Hands](/Crops "Branwen et al 2020"){.backlink-not}
- [Banner Ads Considered Harmful](/Ads "Branwen 2017"){.backlink-not}
- [In Defense Of Inclusionism](/In-Defense-Of-Inclusionism){.backlink-not}
- [Archiving URLs](/Archiving-URLs){.backlink-not}
- [Choose-Your-Own-Adventure AI Dungeon Games](/CYOA "Branwen 2021"){.backlink-not}
- [Miscellaneous](/Notes "Branwen 2009"){.backlink-not}
- [_Evangelion 2.0: The Complete Records Collection_](/docs/eva/2010-crc){.backlink-not}
- [Prediction markets](/Prediction-markets){.backlink-not}
- [Time-lock encryption](/Self-decrypting-files "Branwen 2011"){.backlink-not}
- [Genetics and Eugenics in Frank Herbert’s Dune-verse](/Dune-genetics "Branwen 2018"){.backlink-not}
- [CO<sub>2</sub> Coin: Decentralized Carbon Capture Blockchains](/CO2-Coin "Branwen 2021"){.backlink-not}
- [Wei Dai/Satoshi Nakamoto 2009 Bitcoin emails](/docs/bitcoin/2008-nakamoto "Nakamoto & Dai 2014"){.backlink-not}
- ["Earth in My Window"](/docs/eva/2005-murakami "Murakami & Hoaglund 2012"){.backlink-not}
- [Book Reviews](/reviews/Books "Branwen 2013"){.backlink-not}
- [How Should We Critique Research?](/Research-criticism "Branwen 2019"){.backlink-not}
- [Open Questions](/Questions "Branwen 2018"){.backlink-not}
- [Hydrocephalus and Intelligence: The Hollow Men](/Hydrocephalus "Branwen 2015"){.backlink-not}
- [Zeo sleep self-experiments](/Zeo "Branwen 2010"){.backlink-not}
- [`/newsletter/2020/06`](/newsletter/2020/06){.backlink-not}
- [`/newsletter/2021/03`](/newsletter/2021/03){.backlink-not}
- [One Man’s Modus Ponens](/Modus "Branwen 2012"){.backlink-not}
- [Everything Is Correlated](/Everything "Branwen 2014"){.backlink-not}
- [Why Tool AIs Want to Be Agent AIs](/Tool-AI "Branwen 2016"){.backlink-not}
- [`/newsletter/2021/01`](/newsletter/2021/01){.backlink-not}
- [GPT-3 Nonfiction experiments](/GPT-3-nonfiction "'GPT-3 Nonfiction', Branwen 2020"){.backlink-not}
- [`/newsletter/2020/08`](/newsletter/2020/08){.backlink-not}
- [`/newsletter/2020/07`](/newsletter/2020/07){.backlink-not}
- [`/newsletter/2020/10`](/newsletter/2020/10){.backlink-not}
- [`/newsletter/2020/11`](/newsletter/2020/11){.backlink-not}
- [Terrorism is not about Terror](/Terrorism-is-not-about-Terror){.backlink-not}
- [Sunk costs](/Sunk-cost){.backlink-not}
- [Magnesium Self-Experiments](/nootropics/Magnesium "Branwen 2013"){.backlink-not}
- [The Math of Hunting Lions](/notes/Lions){.backlink-not}
- [`/newsletter/2020/04`](/newsletter/2020/04){.backlink-not}
- [`/newsletter/2020/12`](/newsletter/2020/12){.backlink-not}
- [`/newsletter/2021/06`](/newsletter/2021/06){.backlink-not}
- [Silk Road 1: Theory & Practice](/docs/silk-road/index "Branwen 2011"){.backlink-not}
- [Potassium sleep experiments](/zeo/Potassium "Branwen 2012"){.backlink-not}
- [June 1996 _NewType_ Interview with Hideaki Anno](/docs/eva/1996-newtype-anno-interview "Anno & Inoue 2012"){.backlink-not}
  [Statistical notes](/Statistical-notes){.backlink-not}
- [Creatine Cognition Meta-analysis](/Creatine "Branwen 2013"){.backlink-not}
- [Culture is not about Esthetics](/Culture-is-not-about-Esthetics){.backlink-not}
- ["The Iron Law Of Evaluation And Other Metallic Rules"](/docs/sociology/1987-rossi "Rossi 2012"){.backlink-not}
- [On Having Enough Socks](/Socks "Branwen 2017"){.backlink-not}
- [The Replication Crisis: Flaws in Mainstream Science](/Replication "Branwen 2010"){.backlink-not}
- [`/newsletter/2021/02`](/newsletter/2021/02){.backlink-not}
- [Timing Technology: Lessons From _The Media Lab_](/Timing "Branwen 2012"){.backlink-not}
- [The Kelly Coin-Flipping Game: Exact Solutions](/Coin-flip "Branwen et al 2017"){.backlink-not}
- [`/docs/nootropic/quantified-self/index`](/docs/nootropic/quantified-self/index "'Essays', N/A 2009"){.backlink-not}
- [Iodine and Adult IQ meta-analysis](/Iodine "Branwen 2012"){.backlink-not}
- [Dual _n_-Back Meta-Analysis](/DNB-meta-analysis "Branwen 2012"){.backlink-not}
- [When Should I Check The Mail?](/Mail-delivery "Branwen 2015"){.backlink-not}
- [`/newsletter/2021/04`](/newsletter/2021/04){.backlink-not}
- [The Existential Risk of Mathematical Error](/The-Existential-Risk-of-Mathematical-Error){.backlink-not}
- ["Ero-Anime: Manga Comes Alive"](/docs/anime/2010-sarrazin){.backlink-not}
- [The "Screwfly Solution" Solution: Bi-Sexuality](/Screwfly){.backlink-not}
- [Predicting Google closures](/Google-shutdowns "Branwen 2013"){.backlink-not}
- [`/The-Narrowing-Circle`](/The-Narrowing-Circle){.backlink-not}
- [The Notenki Memoirs: Studio Gainax And The Men Who Created Evangelion](/docs/eva/2002-takeda-notenkimemoirs "Takeda 2010"){.backlink-not}
- [Who Wrote The _Death Note_ Script?](/Death-Note-script "Branwen 2009"){.backlink-not}
- [Rubrication Design Examples](/Red "Branwen 2019"){.backlink-not}
- [Longevity decision analysis](/Longevity){.backlink-not}
- [`/newsletter/2019/13`](/newsletter/2019/13){.backlink-not}
- [_Utena_ boxset notes](/docs/anime/1997-utena){.backlink-not}
- [Tryon’s Rat Experiment](/Tryon "Branwen 2020"){.backlink-not}
- [_Genius Revisited_ Revisited](/Hunter "Branwen 2016"){.backlink-not}
- [Epigrams](/Epigrams){.backlink-not}
- [`/newsletter/2020/09`](/newsletter/2020/09){.backlink-not}
- [_Death Note_ Ending](/Death-Note-Ending){.backlink-not}
- [The Melancholy of Kyon](/The-Melancholy-of-Kyon){.backlink-not}
- [Calculating The Gaussian Expected Maximum](/Order-statistics "Branwen 2016"){.backlink-not}
- [Vitamin D sleep experiments](/zeo/Vitamin-D "Branwen 2012"){.backlink-not}
- [GPT-2 Preference Learning for Music Generation](/GPT-2-preference-learning "Branwen 2019"){.backlink-not}
- [Hafu in anime](/Hafu){.backlink-not}
- [`/komm-susser-tod`](/komm-susser-tod){.backlink-not}
- [`/docs/bitcoin/index`](/docs/bitcoin/index "'Essays', N/A 2009"){.backlink-not}
- [CO2/ventilation sleep experiment](/zeo/CO2 "Branwen 2016"){.backlink-not}
- [ZMA Sleep Experiment](/zeo/ZMA "Branwen 2017"){.backlink-not}
- [_MLP_: Immanetizing The Equestrian](/reviews/MLP "Branwen 2018"){.backlink-not}
- [`/newsletter/2020/03`](/newsletter/2020/03){.backlink-not}
- ["Scanners Live in Vain" as realistic SF](/Scanners "Branwen 2013"){.backlink-not}
- [Lizardman Constant in Surveys](/notes/Lizardman-constant "Branwen 2013"){.backlink-not}
- [Anime Reviews](/reviews/Anime "Branwen 2010"){.backlink-not}
- [Resorting Media Ratings](/Resorter "Branwen 2015"){.backlink-not}
- [Caffeine wakeup experiment](/zeo/Caffeine "Branwen 2013"){.backlink-not}
- [Terrorism is not Effective](/Terrorism-is-not-Effective){.backlink-not}
- ["Shiny Balls of Mud"](/docs/japanese/2002-gibson){.backlink-not}
- [`/docs/anime/index`](/docs/anime/index "'Essays', N/A 2009"){.backlink-not}
- [SMPY Bibliography](/SMPY "Branwen 2018"){.backlink-not}
- [Cat Psychology & Domestication: Are We Good Owners?](/reviews/Cat-Sense "Branwen 2018"){.backlink-not}
- [Wooden pillows](/Wooden-pillows){.backlink-not}
- [`/docs/psychology/index`](/docs/psychology/index "'Essays', N/A 2009"){.backlink-not}
- [`/notes/Scaling`](/notes/Scaling){.backlink-not}
- [Origins of Innovation: Bakewell & Breeding](/reviews/Bakewell "Branwen 2018"){.backlink-not}
- [Conscientiousness and online education](/Conscientiousness-and-online-education){.backlink-not}
- [The Ups and Downs of the Hope Function](/docs/statistics/bayes/1994-falk){.backlink-not}
- [`/docs/ai/gpt/index`](/docs/ai/gpt/index "'Essays', N/A 2009"){.backlink-not}
- ["Loyal to the Group of Seventeen’s Story—The Just Man"](/docs/culture/1983-wolfe-thecitadeloftheautarch-thejustman "Wolfe 2018"){.backlink-not}
- [Charity is not about helping](/Charity-is-not-about-helping){.backlink-not}
- [Slowing Moore’s Law: How It Could Happen](/Slowing-Moores-Law "Branwen 2012"){.backlink-not}
- [Immoral Books](/Immoral-Books){.backlink-not}
- [A/B testing long-form readability on Gwern.net](/AB-testing "Branwen 2012"){.backlink-not}
- [_McNamara's Folly_: The Denial of Individual Differences](/reviews/McNamara){.backlink-not}
- [Nash 1955](/docs/cs/1955-nash){.backlink-not}
- [Does Mouse Utopia Exist?](/Mouse-Utopia "Branwen 2019"){.backlink-not}
- [Ordinary Incompetence](/notes/Competence){.backlink-not}
- [`/newsletter/2020/13`](/newsletter/2020/13){.backlink-not}
- [An Abortion Dialogue](/An-Abortion-Dialogue){.backlink-not}
- [On Seeing Through and Unseeing: The Hacker Mindset](/Unseeing "Branwen 2012"){.backlink-not}
- [What Is The Collecting Mindset?](/Collecting){.backlink-not}
- [Tea Reviews](/reviews/Tea "Branwen 2011"){.backlink-not}
- [On the (Non) Existence of Powerful Natural Languages](/Language "Branwen 2016"){.backlink-not}
- [`/docs/insight-porn/index`](/docs/insight-porn/index "'Essays', N/A 2009"){.backlink-not}
- [`/docs/index`](/docs/index "Documents, N/A 2009"){.backlink-not}
- [Fake Journal Club: Teaching Critical Reading](/Fake-Journal-Club "Branwen 2022"){.backlink-not}
- [Wikipedia resume](/Wikipedia-resume){.backlink-not}
- [Choosing Software](/Choosing-Software){.backlink-not}
- ["Otaku Talk"](/docs/eva/2004-okada){.backlink-not}
- [Reasons of State: Why Didn’t Denmark Sell Greenland?](/Greenland "Branwen 2011"){.backlink-not}
- [Efficient Attention: Breaking The Quadratic Transformer Bottleneck](/notes/Attention "Branwen 2020"){.backlink-not}
- [May 1997 _AnimeLand_ Interview with Hideaki Anno (English)](/docs/eva/1997-animeland-may-hideakianno-interview-english "Anno 2012"){.backlink-not}
- [RNN Metadata for Mimicking Author Style](/RNN-metadata "Branwen 2015"){.backlink-not}
- [`/docs/japanese/teika`](/docs/japanese/teika){.backlink-not}
- [Lithium in ground-water and well-being](/Lithium "Branwen 2010"){.backlink-not}
- [Making Anime With BigGAN](/BigGAN "Branwen 2019"){.backlink-not}
- [Superrationality, Hofstadter 1985](/docs/existential-risk/1985-hofstadter "‘Metamagical Themas: Sanity and Survival’, Hofstadter 2012"){.backlink-not}
- [Music and distraction](/Music-distraction){.backlink-not}
- [Dune notes](/dune "Branwen 2010"){.backlink-not}
- [`/docs/nootropic/index`](/docs/nootropic/index "'Essays', N/A 2009"){.backlink-not}
- [_Radiance: A Novel_](/docs/radiance/2002-scholz-radiance "Scholz et al 2013"){.backlink-not}
- [Catnip immunity and alternatives](/Catnip "Branwen 2015"){.backlink-not}
</div><|MERGE_RESOLUTION|>--- conflicted
+++ resolved
@@ -14,18 +14,11 @@
 error404: true
 ...
 
-<<<<<<< HEAD
-<svg width="452" height="452"
-    alt="You went too far."
-    title="'I think you went too far.' [Image of Fraktur/blackletter lowercase letter 'H', alluding to the 'G' Fraktur logo of Gwern.net, humorously implying that the reader who has triggered a 404 Not Found error went too far past the 'G'.]">
-    <use href="/static/img/logo/logo-unifrakturmaguntia-lowercase-h.svg#logo-unifrakturmaguntia-lowercase-h"></use>
-</svg>
-=======
+
 <figure class="float-right outline-not">
 <svg width="452" height="452" alt="You went too far."><title>&lsquo;I think you went too far.&rsquo; [Image of Fraktur/blackletter lowercase letter &lsquo;H&rsquo;, alluding to the &lsquo;G&rsquo; Fraktur logo of Gwern.net, humorously implying that the reader who has triggered a 404 Not Found error went too far past the &lsquo;G&rsquo;.]</title><use href="/static/img/logo/logo-unifrakturmaguntia-lowercase-h.svg#logo-unifrakturmaguntia-lowercase-h"></use></svg>
 <figcaption aria-hidden="true">You went too far.</figcaption>
 </figure>
->>>>>>> 9283c768
 
 <div class="epigraph">
 > "Every shrub, every tree—<br />if one has not forgotten<br />where they were planted—<br />has beneath the fallen snow<br />some vestige of its form."
