--- conflicted
+++ resolved
@@ -633,10 +633,6 @@
 body.tags #sidebar a.patreon,
 body.index #TOC,
 body.index #page-metadata,
-<<<<<<< HEAD
-body.index #comments,
-=======
->>>>>>> a22e0d4d
 body.index header {
     display: none;
 }
