<style id="inlined-styles-colors">
:root {
    /*  General.
     */
    --GW-body-background-color: #fff;
    --GW-body-text-color: #000;
    --GW-body-link-color: #272727;
    --GW-body-link-hover-color: #888;

    /*  Selection.
     */
    --GW-text-selection-background-color: #333;
    --GW-text-selection-color: #fff;

    /*  Visited.
     */
    --GW-body-link-visited-color: #6a6a6a;

    /*  Link underlining.
     */
    --GW-link-underline-background-color: var(--GW-body-background-color);
    --GW-link-underline-gradient-line-color: #333;
    --GW-link-underline-gradient-line-color-hover: #999;

    /*  Blockquotes.
     */
    --GW-blockquote-border-color-level-one: #ccc;
    --GW-blockquote-border-color-level-two: #c4c4c4;
    --GW-blockquote-border-color-level-three: #b3b3b3;
    --GW-blockquote-border-color-level-four: #a6a6a6;
    --GW-blockquote-background-color-level-one: #f8f8f8;
    --GW-blockquote-background-color-level-two: #e6e6e6;
    --GW-blockquote-background-color-level-three: #d8d8d8;

    /*  Abstracts.
     */
    --GW-abstract-border-color: #bbb;
    --GW-abstract-background-color: var(--GW-blockquote-background-color-level-one);

    /*  Sidebar.
     */
    --GW-sidebar-horizontal-rule-color: #aaa;
    --GW-sidebar-mobile-link-border-color: #000;

    /*  Table of contents.
     */
    --GW-TOC-border-color: #ccc;
    --GW-TOC-background-color: #f8f8f8;
    --GW-TOC-link-hover-background-color: #ececec;
    --GW-TOC-link-hover-color: #000;
    --GW-TOC-link-hover-indicator-bar-color: #ccc;
    --GW-TOC-number-color: #909090;
    --GW-TOC-number-hover-color: #313131;

    /*  Collapse blocks.
        */
	--GW-collapse-summary-blockquote-hover-color: #eee;
	--GW-collapse-disclosure-button-color: #eee;
	--GW-collapse-disclosure-button-hover-color: #ddd;
	--GW-collapse-disclosure-button-top-part-text-color: #bbb;
	--GW-collapse-disclosure-button-bottom-part-text-color: #aaa;
	--GW-collapse-disclosure-button-text-hover-color: #fff;

    /*  Headings.
     */
    --GW-H1-box-shadow-background-color: var(--GW-body-background-color);
    --GW-H1-box-shadow-line-color: #888;
    --GW-H2-bottom-border-color: #888;

    /*  Comments.
     */
    --GW-comment-section-top-border-color: #999;

    /*  Lists.
     */
    --GW-bulleted-list-marker-color: #808080;

    /*  Figures.
     */
    --GW-figure-outline-color: #888;
    --GW-figure-caption-outline-color: #888;

    /*  Epigraphs.
     */
    --GW-epigraph-quotation-mark-color: #808080;

    /*  Footnotes.
     */
    --GW-footnote-border-color: #aaa;
    --GW-footnote-highlighted-border-color: #aaa;
    --GW-footnotes-section-top-rule-color: #ccc;
    --GW-footnote-backlink-border-color: #000;
    --GW-footnote-backlink-border-hover-color: #999;
    --GW-footnote-backlink-after-bordered-block-background-color: var(--GW-body-background-color);

    /*  Footnote references.
     */
    --GW-footnote-ref-highlight-box-shadow-color: #aaa;
    --GW-footnote-ref-highlight-background-color: rgba(255,255,255,0.75);

    /*  Sidenotes.
     */
    --GW-sidenote-highlight-background-color: var(--GW-body-background-color);
    --GW-sidenote-highlight-box-shadow-color: #aaa;
    --GW-sidenote-border-color: #aaa;
    --GW-sidenote-scrollbar-track-color: var(--GW-body-background-color);
    --GW-sidenote-scrollbar-thumb-color: #aaa;
    --GW-sidenote-scrollbar-thumb-hover-color: #999;
    --GW-sidenote-self-link-border-color: #aaa;

	/*	Annotations.
	 */
	--GW-section-highlighted-border-color: #666;

    /*  Tables.
     */
    --GW-table-border-color: #000;
    --GW-table-full-width-background-color: var(--GW-body-background-color);
    --GW-table-caption-border-color: #000;
    --GW-table-row-horizontal-border-color: #000;
    --GW-table-cell-vertical-border-color: var(--GW-body-background-color);
    --GW-table-scrollbar-track-color: var(--GW-body-background-color);
    --GW-table-scrollbar-thumb-color: #aaa;
    --GW-table-scrollbar-thumb-hover-color: #999;
    --GW-table-scrollbar-border-color: #000;
    --GW-table-column-heading-hover-background-color: #e2f0f2;
    --GW-table-sorted-column-heading-background-color: #8bd0ed;
    --GW-table-sorted-column-heading-text-color: #fff;
    --GW-table-sorted-column-heading-text-shadow-color: #000;
    --GW-table-zebra-stripe-alternate-row-background-color: #f6f6f6;
    --GW-table-row-hover-outline-color: #000;

    /*  Code blocks.
     */
    --GW-code-element-border-color: #c8c8c8;
    --GW-code-element-background-color: #fafafa;
    --GW-pre-element-border-color: #c8c8c8;
    --GW-pre-element-background-color: #fafafa;
    --GW-pre-element-scrollbar-track-color: #fafafa;
    --GW-pre-element-scrollbar-thumb-color: #ccc;
    --GW-pre-element-scrollbar-thumb-hover-color: #999;

    /*  Syntax highlight theme.
     */
    --GW-syntax-highlight-color-normal: #1f1c1b;
    --GW-syntax-highlight-color-attribute: #002561;
    --GW-syntax-highlight-color-data-type: inherit;
    --GW-syntax-highlight-color-variable: #666666;
    --GW-syntax-highlight-color-other: inherit;
    --GW-syntax-highlight-color-preprocessor: inherit;
    --GW-syntax-highlight-color-extension: #888888;
    --GW-syntax-highlight-color-comment: #888888;
    --GW-syntax-highlight-color-control-flow: #003900;
    --GW-syntax-highlight-color-keyword: #002561;
    --GW-syntax-highlight-color-operator: #002561;
    --GW-syntax-highlight-color-special-char: #607880;
    --GW-syntax-highlight-color-built-in: #002561;
    --GW-syntax-highlight-color-function: #002561;
    --GW-syntax-highlight-color-constant: inherit;
    --GW-syntax-highlight-color-base-n: inherit;
    --GW-syntax-highlight-color-dec-val: inherit;
    --GW-syntax-highlight-color-float: inherit;
    --GW-syntax-highlight-color-information: inherit;
    --GW-syntax-highlight-color-char: inherit;
    --GW-syntax-highlight-color-string: inherit;
    --GW-syntax-highlight-color-verbatim-string: inherit;
    --GW-syntax-highlight-color-alert: #bf0303;
    --GW-syntax-highlight-color-error: #ff0000;
    --GW-syntax-highlight-color-import: #777777;
    --GW-syntax-highlight-color-special-string: #666666;

    /*  Math.
     */
    --GW-math-block-background-color: #f6f6f6;
    --GW-math-block-background-color-flash: #fff;
    --GW-math-block-scrollbar-border-color: #ccc;
    --GW-math-block-scrollbar-track-color: var(--GW-body-background-color);
    --GW-math-block-scrollbar-thumb-color: #ccc;
    --GW-math-block-scrollbar-thumb-hover-color: #999;

    /*  Drop caps.
     */
    --GW-drop-caps-yinit-color: #0d0d0d;
    --GW-drop-caps-yinit-text-shadow-color: #777;
    --GW-drop-caps-de-zs-color: #1b1b1b;
    --GW-drop-caps-cheshire-color: #191919;
    --GW-drop-caps-kanzlei-color: #191919;

    /*  Admonitions.
     */
    --GW-admonition-default-left-border-color: #909090;
    --GW-admonition-default-background-color: #d8d8d8;
    --GW-admonition-tip-left-border-color: #d8d8d8;
    --GW-admonition-tip-background-color: #f0f0f0;
    --GW-admonition-warning-left-border-color: #5a5a5a;
    --GW-admonition-warning-background-color: #9a9a9a;
    --GW-admonition-warning-text-color: #fff;
    --GW-admonition-warning-title-background-color: #5a5a5a;
    --GW-admonition-warning-icon-color: #fff;
    --GW-admonition-error-left-border-color: #2d2d2d;
    --GW-admonition-error-background-color: #5a5a5a;
    --GW-admonition-error-text-color: #fff;
    --GW-admonition-error-title-background-color: #2d2d2d;
    --GW-admonition-error-icon-color: #fff;
    --GW-admonition-reversed-link-color: #ddd;
    --GW-admonition-reversed-link-color-hover: #ccc;
    --GW-admonition-reversed-link-underline-gradient-line-color: #ccc;
    --GW-admonition-reversed-link-underline-gradient-line-color-hover: #bbb;
    --GW-admonition-reversed-footnote-ref-highlight-background-color: rgba(90,90,90,0.75);

    /*  Sequential nav UI.
     */
    --GW-sequential-nav-link-background-color: var(--GW-body-background-color);

    /*  Page-specific styles.
     */
    --GW-index-page-bottom-ornament-line-color: #808080;

	/*	Pop-frames (popups or popins).
	 */
    --GW-raw-code-popframe-line-highlight-background-color: #ffd;
    --GW-raw-code-popframe-line-hightlight-border-color: #ddd;
    --GW-raw-code-popframe-line-number-color: #aaa;
    --GW-raw-code-popframe-line-number-divider-color: #ccc;

    /*  Popups.
     */
    --GW-popups-body-background-color: var(--GW-body-background-color);
    --GW-popups-popup-background-color: var(--GW-body-background-color);

    --GW-popups-popup-border-color: #ccc;
    --GW-popups-box-shadow-color: #ccc;
    --GW-popups-popup-border-focused-color: #aaa;
    --GW-popups-box-shadow-focused-color: #aaa;

    --GW-popups-popup-title-bar-background-color: #f6f6f6;
    --GW-popups-popup-title-bar-button-color: #bbb;
    --GW-popups-popup-title-bar-button-color-hover: #000;
	--GW-popups-popup-title-color: #aaa;
    --GW-popups-popup-title-link-hover-color: var(--GW-body-link-hover-color);
    --GW-popups-popup-title-bar-background-focused-color: #e6e6e6;
    --GW-popups-popup-title-bar-button-focused-color: #777;
    --GW-popups-popup-title-bar-button-focused-color-hover: #000;
    --GW-popups-popup-title-bar-submenu-box-shadow-color: #ddd;
	--GW-popups-popup-title-focused-color: #000;
    --GW-popups-popup-title-link-hover-focused-color: var(--GW-body-link-hover-color);

    --GW-popups-popup-scrollbar-track-color: var(--GW-body-background-color);

    --GW-popups-popup-scrollbar-thumb-color: #ddd;
    --GW-popups-popup-scrollbar-thumb-hover-color: #bbb;
    --GW-popups-popup-scrollbar-thumb-focused-color: #ccc;
    --GW-popups-popup-scrollbar-thumb-hover-focused-color: #999;

    --GW-popups-popup-options-dialog-backdrop-background-color: rgba(255,255,255,0.95);
    --GW-popups-popup-options-dialog-background-color: var(--GW-body-background-color);
    --GW-popups-popup-options-dialog-border-color: #aaa;
    --GW-popups-popup-options-dialog-box-shadow-color: #444;
    --GW-popups-popup-options-dialog-horizontal-rule-color: #ccc;
    --GW-popups-popup-options-dialog-button-background-color: var(--GW-body-background-color);
    --GW-popups-popup-options-dialog-button-text-color: #000;
    --GW-popups-popup-options-dialog-button-border-color: #000;
    --GW-popups-popup-options-dialog-button-hover-box-shadow-color: #000;
    --GW-popups-popup-options-dialog-option-button-explanation-text-color: #777;
    --GW-popups-popup-options-dialog-option-button-hover-text-color: #777;
    --GW-popups-popup-options-dialog-radio-button-border-color: #000;
    --GW-popups-show-popup-options-dialog-button-color: #999;

    /*  Popins.
     */
    --GW-popins-body-background-color: var(--GW-body-background-color);
    --GW-popins-popin-background-color: var(--GW-body-background-color);
    --GW-popins-popin-border-color: #aaa;
    --GW-popins-box-shadow-color: #aaa;
    --GW-popins-popin-title-bar-background-color: #fff;
    --GW-popins-popin-title-bar-button-color: #666;
    --GW-popins-popin-scrollbar-thumb-color: #ccc;
    --GW-popins-popin-scrollbar-track-color: var(--GW-body-background-color);
    --GW-popins-popin-scrollbar-thumb-hover-color: #999;
    --GW-popins-popin-stack-counter-text-color: #fff;

    /*  Image focus.
     */
    --GW-image-focus-image-hover-drop-shadow-color: #777;

    /*  Mode selector (light/dark mode).
     */
    --GW-mode-selector-background-color: var(--GW-body-background-color);
    --GW-mode-selector-mobile-background-color: rgba(255,255,255,0.3);
    --GW-mode-selector-border-hover-color: #aaa;
    --GW-mode-selector-button-text-color: #777;
    --GW-mode-selector-button-hover-text-color: #000;

	/*	Reader mode.
	 */
	--GW-reader-mode-masked-link-bracket-background-color: rgba(255,255,255,0.5);
	/*	The following is a temporary hack until we can generate the above value
		dynamically from the local value of --GW-link-underline-background-color
		(by reducing the opacity of whatever that value is).
	 */
	--GW-reader-mode-masked-link-bracket-background-color: var(--GW-link-underline-background-color);
	--GW-reader-mode-masked-links-key-toggle-info-alert-panel-background-color: rgba(0,0,0,0.6);
	--GW-reader-mode-masked-links-key-toggle-info-alert-panel-text-color: #fff;
	--GW-reader-mode-masked-links-key-toggle-info-alert-panel-text-shadow-color: #000;
	--GW-reader-mode-masked-links-key-toggle-info-alert-panel-key-icon-border-color: #bbb;
	--GW-reader-mode-masked-links-key-toggle-info-alert-panel-key-icon-background-color: #444;

	/*	“Back to top” link.
	 */
	--GW-back-to-top-link-color: #ccc;
	--GW-back-to-top-link-hover-color: #999;

	/*	“Skip to content” accessibility link.
	 */
	--GW-skip-to-content-text-color: #fff;
	--GW-skip-to-content-border-color: #fff;
	--GW-skip-to-content-background-color: #bf1722;
}
</style>
<style id="inlined-styles">
/*********/
/* FONTS */
/*********/
/* fonts are now loaded from /static/css/fonts.css */

/**********/
/* COLORS */
/**********/
/* colors are now in /static/css/colors.css or dark-mode.css */

/*************/
/* VARIABLES */
/*************/

:root {
    --GW-serif-font-stack: "Source Serif Pro",  "Apple Garamond", "Baskerville", "Libre Baskerville", "Droid Serif", "Times New Roman", "Times", serif, "Quivira";
    --GW-sans-serif-font-stack: "Lucida Sans Unicode", "Source Sans Pro", "Helvetica", "Trebuchet MS", sans-serif, "Quivira";
    --GW-monospaced-font-stack: "IBM Plex Mono", "Liberation Mono", "Consolas", "Courier", monospace, "Quivira";

    --GW-body-text-font-size: 1rem;
}

/***********/
/* GENERAL */
/***********/

html {
    padding: 0;
    margin: 0;
    background-color: var(--GW-body-background-color);
    color: var(--GW-body-text-color);
    font-size: 20px;
    font-weight: 400;
    font-family: var(--GW-serif-font-stack);
}

body {
    max-width: 1120px;

    font-size: var(--GW-body-text-font-size);
}

@media only screen and (max-width: 649px) {
    html {
        font-size: 18px;
    }
}

@media only screen and (min-width: 650px) {
    body {
        padding: 0 25px 0 10px;
        margin: 0 auto;
    }
    @media only screen and (min-width: 1185px) {
        body {
            padding: 0 60px 0 5px;
        }
    }
    main {
        min-height: 100vh;
        display: flex;
        flex-flow: column;
    }
    /*  Breakpoint for sidenotes.
        */
    @media only screen and (min-width: 1761px) {
        main {
            position: relative;
            right: 40px;
        }
    }
    article {
        flex: 1 1 auto;
    }
    #sidebar {
        position: absolute;
    }
    header,
    article {
        margin-left: 155px;
    }
    @media only screen and (max-width: 1200px) {
        header,
        article {
            margin-left: 145px;
        }
    }
    @media only screen and (max-width: 1120px) {
        header,
        article {
            margin-left: 140px;
        }
    }
    @media only screen and (max-width: 1040px) {
        header,
        article {
            margin-left: 135px;
        }
    }
    @media only screen and (max-width: 960px) {
        header,
        article {
            margin-left: 130px;
        }
    }
}

@media only screen and (max-width: 649px) {
    body {
        margin: 0 15px;
    }
}

svg {
    fill: currentColor;
}

/*****************/
/* ACCESSIBILITY */
/*****************/
/* Provide a link which skips straight to the content bypassing the sidebar &
   metadata block; this link is positioned off-screen until <Tab>-navigated to,
   which focuses it, highlighting it in a big red block in the upper-left corner.
   Implementation & rationale from https://webaim.org/techniques/skipnav/
<<<<<<< HEAD
   Further background: https://www.w3.org/TR/WCAG20-TECHS/G1.html */
a#skiptocontent {
    padding:6px;
    position: absolute;
    top:-40px;
    left:0px;
    color:white;
    border-right:1px solid white;
    border-bottom:1px solid white;
    border-bottom-right-radius:8px;
    background:#BF1722;
    -webkit-transition: top 1s ease-out;
    transition: top 1s ease-out;
    z-index: 100;
}
a:focus#skiptocontent {
    position:absolute;
    left:0px;
    top:0px;
    outline-color:transparent;
    -webkit-transition: top .1s ease-in;
    transition: top .1s ease-in;
=======
   Further background: https://www.w3.org/TR/WCAG20-TECHS/G1.html 
 */
#skip-to-content-link  {
    padding: 0.3em 0.75em 0.4em 0.65em;
    position: absolute;
    top: -2.25em;
    left: 0;
	font-family: var(--GW-sans-serif-font-stack);
    color: var(--GW-skip-to-content-text-color);
    background-color: var(--GW-skip-to-content-background-color);
    border-color: var(--GW-skip-to-content-border-color);
    border-style: double;
    border-width: 0 3px 3px 0;
    outline: none;
    z-index: 10001;
    transition:
    	top 1s ease-out;
}
#skip-to-content-link:focus {
    top: 0;
    transition:
    	top 0.1s ease-in;
>>>>>>> 29909307
}

/***********/
/* SIDEBAR */
/***********/

#sidebar a {
    display: block;
}

@media only screen and (min-width: 650px) {
    #sidebar {
        font-variant: small-caps;
        padding: 0 40px 0 10px;
        width: 100px;
    }
    #sidebar a#logo {
        margin: 1em 0 2em 0;
    }
    #sidebar a#logo svg {
        width: 64px;
    }
    #sidebar a.new,
    #sidebar a.patreon {
        border-top: 1px dotted var(--GW-sidebar-horizontal-rule-color);
    }
    #sidebar a.new {
        padding-top: 0.45em;
        margin-top: 0.55em;
    }
    #sidebar a.patreon {
        padding-top: 0.6em;
        margin-top: 0.55em;
        font-size: 0.9em;
        white-space: nowrap;
        line-height: 1.35;
    }
}

@media only screen and (max-width: 649px) {
    #sidebar {
        justify-content: center;
        margin: 1.4em 0 0.5em 0;
    }
    #sidebar a {
        border: 1px dotted var(--GW-sidebar-mobile-link-border-color);
        padding: 0.25em 0.5em;
        text-align: center;
        margin: 1px;
    }
    #sidebar a#logo {
        padding: 0.5em 0.375em;
        line-height: 1;
        display: flex;
    }
    #sidebar,
    #sidebar-links {
        display: flex;
    }
    #sidebar-links {
        flex-flow: row wrap;
        flex: 1 1 100%;
        margin: 0.5em 0 0 0;
    }
    #sidebar a:not(#logo) {
        flex: 1 1 40%;
    }
    #sidebar a.patreon {
        display: none;
    }
    #sidebar #logo {
        margin: calc(0.5em + 1px) 1px 1px 0;
    }
    #sidebar #logo svg {
        width: 2.5rem;
    }
}

/***************/
/* PAGE HEADER */
/***************/

header {
    overflow: auto;
}

header h1 {
    margin: 0.75em 0;
    text-align: center;
    text-transform: none;
    font-variant: small-caps;
    font-size: 2.5em;
    line-height: 1.15;
    font-weight: 600;
    letter-spacing: -1px;
}

@media only screen and (max-width: 649px) {
    header h1 {
        font-size: 2em;
    }
}

/***********************/
/* PAGE METADATA BLOCK */
/***********************/

@media only screen and (max-width: 649px) {
    #page-metadata {
        text-align: center;
    }
}

#page-metadata hr {
    display: none;
}

#page-metadata {
    margin: 0 0 2rem 0;
    overflow: auto;
    font-size: 0.95em;
    line-height: 1.5;
}
#page-metadata p {
    text-align: left;
}

/* Override normal handling of italics: before, we wrapped descriptions in `<em>`; however, they compile to HTML which can contain italics of their own (eg. book titles). This causes HTML Tidy to warn about nested italics (which is valid HTML but *usually* means you've made an error - this often triggers when I mess up bolding, for example, like on /GPT-3 ). So we removed the wrapper in favor of the above `font-style: italic`. However, now the titles don't unitalicize automatically like they would for nested italics! So we force italicized titles back to normal Roman font to match the expected typographic convention. */
#page-metadata #page-description {
    display: block;
    margin: 0 auto 0.75em auto;
    font-style: italic;
    text-align: justify;
}
#page-metadata #page-description em {
    font-style: normal;
}

#page-metadata #page-description ~ * {
    font-size: 0.9em;
}

#page-metadata #page-description + br {
    display: none;
}

#page-metadata-block span:nth-of-type(n+3) {
    white-space: nowrap;
}

/* interpunct separators for the metadata fields; looks nicer than semicolons or slashes */
#page-metadata-block > span:not(:last-child)::after {
    content: "\00B7"; /* interpunct MIDDLE DOT (U+00B7) '·' */
    display: inline-block;
    margin: 0 0.35em 0 0.65em;
}

#page-tags,
#page-metadata-block {
    hyphens: none;
}

/*=--------=*/
/*= /index =*/
/*=--------=*/

/* on the index page, we hide article-related formatting, begging, comments, to make it more compact & classy */
body.index #sidebar a.patreon,
body.tags #sidebar a.patreon,
body.index #TOC,
body.index #page-metadata,
body.index #comments,
body.index #disqus_thread,
body.index header {
    display: none;
}

/*  No index self-link. */
body.index #sidebar a#logo {
    pointer-events: none;
}

body.index #markdownBody section h1 {
    border-bottom: 1px dotted currentColor;
}

/*  Columns.
 */

/* Suppress bonus section in single/double-column layout */
body.index #markdownBody #notable {
    display: none;
}

@media only screen and (min-width: 961px) {

    body.index #markdownBody {
        display: grid;
        grid-template-columns: 1fr 1fr;
        grid-column-gap: 2em;
        grid-row-gap: 0.5em;
    }
    body.index #markdownBody .abstract {
        grid-column-start: 1;
        grid-column-end: -1;
    }
    body.index #markdownBody section > ul {
        margin: 0.75em 3em 0 0.25em;
    }
    @media only screen and (max-width: 1040px) {
        body.index #markdownBody {
            grid-template-columns: 1fr;
        }
        body.index #markdownBody section > ul {
            column-count: 2;
            column-gap: 3em;
        }
        body.index #markdownBody section > ul li {
            break-inside: avoid;
        }
    }
}

/* On sufficiently-wide screens, we can get 3 columns in nicely; to preserve the initial row being 'meta' blocks, we leave #notable visible (for a newest/popular/notable triplet) */
@media only screen and (min-width: 2050px) {

    body.index #markdownBody #notable {
        display: block;
    }
    body.index #markdownBody {
        grid-template-columns: 45ch 45ch 45ch;
    }
}

/*  Abstract is not a real abstract, just an introduction, no need for the abstract formatting.
    */
body.index .abstract {
    padding: 0;
    border: none;
    margin: 0;
    box-shadow: none;
}

/*  Add some vertical padding for the introduction.
    */
body.index #markdownBody {
    padding-top: 15px;
}

/*  Headings on the home page.
    */
body.index #markdownBody h1 {
    margin: 1.125em 0 0 0;
}

/*  Lists on the home page.
    */
body.index #markdownBody li,
body.index #markdownBody li p {
    text-align: left;
}
body.index #markdownBody ul,
body.tags #markdownBody ul {
    margin: 1em 3em 0 0;
    padding: 0 0 0 1.375em;
}
body.index #markdownBody li > ul,
body.tags #markdownBody li > ul {
    margin: 0;
}
body.index #markdownBody li,
body.tags #markdownBody li {
    margin-top: 0;
}
body.index #markdownBody ul > li:nth-of-type(n+2) {
    margin: 0;
}


@media only screen and (max-width: 649px) {
    body.index #markdownBody section {
        max-width: 100%;
    }
    body.index #markdownBody ul,
    body.tags #markdownBody ul {
        overflow-wrap: break-word;
        margin-right: 0;
    }
    body.index #markdownBody li,
    body.tags #markdownBody li {
        padding: 1px 0;
        margin: 2px 0 0 0;
    }
    body.index #markdownBody ul > li::before,
    body.tags #markdownBody ul > li::before {
        top: 0.25em;
    }
}

/*********************/
/* TABLE OF CONTENTS */
/*********************/

#TOC {
    border: 1px solid var(--GW-TOC-border-color);
    background-color: var(--GW-TOC-background-color);
    font-family: var(--GW-sans-serif-font-stack);
    margin: 0 2rem 1.5rem 0;
    line-height: 1.25;
    padding: 10px 10px 2px 14px;
    position: relative;
    z-index: 11;
}

#TOC:empty {
    display: none;
}

/*  On mobile, we want the TOC to be inline, but for desktop, we want it side by side with the content.
    */
@media only screen and (max-width: 1280px) {
    #TOC {
        font-size: 0.95rem;
    }
}

@media only screen and (max-width: 1200px) {
    #TOC {
        font-size: 0.90rem;
    }
}

@media only screen and (max-width: 1120px) {
    #TOC {
        font-size: 0.85rem;
        margin: 0 1.5rem 1.25rem 0;
    }
}

@media only screen and (max-width: 1040px) {
    #TOC {
        font-size: 0.80rem;
        margin: 0 1.25rem 1rem 0;
    }
}

@media only screen and (max-width: 960px) {
    #TOC {
        margin: 0 1rem 1rem 0;
    }
}

@media only screen and (min-width: 900px) {
    #TOC {
        float: left;
        max-width: 285px;
    }
}

@media only screen and (max-width: 900px) {
    #TOC {
        float: none;
        margin: 2em auto;
        font-size: 1rem;
    }
    #TOC > ul > li > ul {
        column-count: 2;
    }
}

@media only screen and (max-width: 649px) {
    #TOC a {
        display: inline-block;
    }
    #TOC > ul > li > ul {
        column-count: 1;
    }
    #TOC li li a {
        padding: 0 0 1px 0;
    }
    #TOC li li li a {
        padding: 0 0 2px 0;
    }
    #TOC li li li li a {
        padding: 0 0 3px 0;
    }
    #TOC li li li li a {
        padding: 0 0 4px 0;
    }
}

/*=-----------------=*/
/*= TOC list layout =*/
/*=-----------------=*/

#TOC ul {
    list-style-type: none;
    padding-left: 0em;
    margin-bottom: 0;
    margin-top: 4px;
    padding-left: 1.4em;
    text-indent: 0;
    padding: 0;
    overflow: unset;
}

#TOC ul ul {
    list-style-type: none;
    padding-left: 0.7em;
    margin-top: 2px;
}

#TOC li {
    font-weight: bold;
    margin: 5px 0 10px 0;
    padding-left: 1.125em;
    position: relative;
    overflow-wrap: break-word;
}

#TOC li li {
    margin-bottom: 0;
    font-weight: normal;
    font-size: 0.9em;
}

#TOC p {
    margin-top: 9px;
    margin-bottom: 3px;
}

/*=------------------=*/
/*= TOC link styling =*/
/*=------------------=*/

#TOC a {
    border: 0;
    display: block;
    position: relative;
    padding: 0 0.25rem 0 0;
}

#TOC a:hover {
    background-color: var(--GW-TOC-link-hover-background-color);
    color: var(--GW-TOC-link-hover-color);
}
#TOC a:hover::after {
    content: "";
    display: inline-block;
    position: absolute;
    left: 100%;
    top: 0;
    background-color: var(--GW-TOC-link-hover-indicator-bar-color);
    width: 0.25em;
    height: 100%;
}

/*=--------------------------=*/
/*= Inline code in TOC links =*/
/*=--------------------------=*/

#TOC code {
    font-family: inherit;
    font-size: inherit;
    border: none;
    padding: 0;
    background-color: inherit;
}

/*=-------------------------------=*/
/*= Wikipedia-style TOC numbering =*/
/*=-------------------------------=*/

#TOC > ul {
    counter-reset: htoc_1;
}
#TOC > ul > li::before {
    counter-increment: htoc_1;
    content: counter(htoc_1) "\2006  ";
}
#TOC > ul ul {
    counter-reset: htoc_2;
}
#TOC > ul ul li::before {
    counter-increment: htoc_2;
    content: counter(htoc_1) "." counter(htoc_2) "\2006  ";
}
#TOC > ul ul ul {
    counter-reset: htoc_3;
}
#TOC > ul ul ul li::before {
    counter-increment: htoc_3;
    content: counter(htoc_1) "." counter(htoc_2) "." counter(htoc_3) "\2006  ";
}
#TOC > ul ul ul ul {
    counter-reset: htoc_4;
}
#TOC > ul ul ul ul li::before {
    counter-increment: htoc_4;
    content: counter(htoc_1) "." counter(htoc_2) "." counter(htoc_3) "." counter(htoc_4) "\2006  ";
}
#TOC > ul ul ul ul ul {
    counter-reset: htoc_5;
}
#TOC > ul ul ul ul ul li::before {
    counter-increment: htoc_5;
    content: counter(htoc_1) "." counter(htoc_2) "." counter(htoc_3) "." counter(htoc_4) "." counter(htoc_5) "\2006  ";
}
#TOC > ul ul ul ul ul ul {
    counter-reset: htoc_6;
}
#TOC > ul ul ul ul ul ul li::before {
    counter-increment: htoc_6;
    content: counter(htoc_1) "." counter(htoc_2) "." counter(htoc_3) "." counter(htoc_4) "." counter(htoc_5) "." counter(htoc_6) "\2006  ";
}
#TOC ul li::before {
    position: absolute;
    right: calc(100% - 1em);
    left: unset;
    width: 111px;
    text-align: right;
    font-weight: normal;
    pointer-events: none;
    color: var(--GW-TOC-number-color);
}
#TOC ul li:hover::before {
    color: var(--GW-TOC-number-hover-color);
}

/* The table of contents is a *table*, so align */
#TOC {
    font-variant-numeric: tabular-nums;
}

/****************/
/* MAIN CONTENT */
/****************/

.markdownBody {
    /*  Try to avoid scrollbars on paragraphs: prevents long unbroken
        un-hyphenatable lines from causing H-scrolling
        */
    overflow-wrap: break-word;
}

/*  Breakpoint for sidenotes.
    */
@media only screen and (min-width: 1761px) {
    #markdownBody {
        position: relative;
    }
}

@media only screen and (min-width: 650px) {
    @media only screen and (max-width: 1000px) {
    /*  Replaces A/B-test-set average value; the wider the screen, the more
        line-height is necessary, and no one size suits all, so set 3 brackets
        of increasing height.
        */
        .markdownBody {
            line-height: 1.50;
        }
    }
    @media only screen and (min-width: 1001px) and (max-width: 1200px) {
        .markdownBody {
            line-height: 1.55;
        }
    }
    @media only screen and (min-width: 1201px) {
        .markdownBody {
            line-height: 1.60;
        }
    }
}

/*  On wide screens (desktop), use fully-justified text (words get
    broken/hyphenated as necessary to avoid a ‘ragged margin’), overriding
    browser default of ‘flush left, ragged right’ (see
    https://en.wikipedia.org/wiki/Typographic_alignment#Flush_left )

    On mobile/narrow screens, that doesn’t work as well: because browsers do
    greedy layout, justification forces ‘s t r e t c h e d out’ words
    and large spaces, leading to blatant
    https://en.wikipedia.org/wiki/River_(typography) , getting worse the
    narrower the screen (eg. in lists). On wide screens, it isn’t too bad, and
    justification is still better than not, but on mobile it is extremely
    noticeable. Switching to flush left ragged right doesn’t look as nicely
    ‘even’, but it avoids that pathological behavior. (More advanced typesetting
    algorithms like Knuth-Plass
    https://en.wikipedia.org/wiki/Line_wrap_and_word_wrap#Minimum_raggedness
    can handle mobile widths nicely, but no contemporary browser implements them
    natively, and all JS implementations I’ve looked at are buggy.)

    However, do hyphenate at all widths.
 */
.markdownBody p,
.markdownBody li {
    -webkit-hyphens: auto;
    -ms-hyphens: auto;
    hyphens: auto;
}
@media only screen and (min-width: 900px) {
    .markdownBody p,
    .markdownBody li {
        text-align: justify;
    }
}

/*  Cute ‘old-style’ numerals, look a little nicer inline in text, and available
    natively in the SS fonts:
    https://practicaltypography.com/alternate-figures.html#oldstyle-figures
 */
html {
    font-variant-numeric: oldstyle-nums;
}

.abstract > blockquote {
    margin: 0 0 1.5em 0;
    background-color: var(--GW-abstract-background-color);
    border-color: var(--GW-abstract-border-color);
    padding: 0.9rem 1.25rem 0.95rem 1.25rem;
    clear: none;
}

/* auto-smallcaps the first line of the introduction (= the first `<p>` after an
'abstract' div); this avoids the need to manually specify what to smallcaps, and it auto-adjusts to screen/line-width, which is nicer. */
.abstract + p::first-line,
#markdownBody > p:first-child::first-line,
.markdownBody #page-metadata + p::first-line {
    font-feature-settings: 'smcp';
}

h1 {
    margin: 0.6em 0 0.5em -0.75rem;
    font-weight: bold;
    position: relative;
}

@media only screen and (max-width: 649px) {
    h1 {
        margin: 1.25em 0 0.5em 0;
        padding-bottom: 2px;
    }
}

/*  Lazy-load below-fold sections in supported browsers.
    Disabled temporarily pending layout redesign to compensate for layout
    containment. —Obormot 2021-03-21
    */
/*
section.level1:nth-of-type(n+4) {
    content-visibility: auto;
    contain-intrinsic-size: 200vh;
}
 */

/*=----------------=*/
/*= Heading levels =*/
/*=----------------=*/

h1 {
    font-feature-settings: 'smcp';
    font-size: 1.75em;
    line-height: 1.25;
    letter-spacing: -0.75px;
}

/*************/
/* SIDENOTES */
/*************/

/*  Hide sidenote columns on narrow viewports.
    */
@media only screen and (max-width: 1760px) {
    #sidenote-column-left,
    #sidenote-column-right {
        display: none;
    }
}

/*=--------------=*/
/*= Margin notes =*/
/*=--------------=*/

/*  On wide viewports, hide the margin notes until it is styled as a sidenote (i.e,
    until it gets the `.sidenote` class applied to it).
    */
@media only screen and (min-width: 1761px) {
    .marginnote {
        display: none;
    }
}

/*********/
/* LINKS */
/*********/

a {
    color: var(--GW-body-link-color); /* off-black */
    text-decoration: none;
}

/* slightly gray out links the reader has already visited, so they know if they've seen that content before. (A critical affordance in densely hyperlinked longform.) */
.markdownBody a:visited {
    color: var(--GW-body-link-visited-color);
}

/*=------------------------=*/
/*= Fancy link underlining =*/
/*=------------------------=*/

/*  Tufte CSS for underlining (https://github.com/edwardtufte/tufte-css)
    The advantage of all this CSS linenoise compared to the previous 'text-decoration: none; border-bottom: 1px Solid grey;' solution from http://devhints.wordpress.com/2006/10/24/css-links-with-different-color-underlines/
    is the 'skip-ink': when dealing with characters with 'descenders', like 'y', 'g', 'p', 'q' etc, with regular underlining the bottom stroke overlaps with the line and it's harder to read;
    by adding this text-shadow stuff and backgrounding, a little break is made in the underline to add contrast and keep the descender fully visible and outlined. (The downside is that the overlapping text-shadows can also slightly damage the rendering of slashes & parentheses, which come too close and get partially erased.)

    Unfortunately, we don't want to add underlines to links in the TOC because it clutters it (all the lines are links and are in small font), so we have to avoid styling the TOC, which is difficult.
    I got around this by adding in the Hakyll template an additional <div> just for the body of the Markdown content, excluding the TOC, and changing the Tufte CSS to target *that* instead.

May be able at some point to simplify this using regular link underlining, since CSS4's `text-decoration-skip-ink` by default avoids overlapping with text descenders (but as of Oct 2019, no Edge/IE or Safari support, and only the latest Firefox 70 supports it; maybe in a few years...): https://developer.mozilla.org/en-US/docs/Web/CSS/text-decoration-skip-ink#Browser_Compatibility https://www.caniuse.com/#feat=mdn-css_properties_text-decoration-skip-ink (Right now, Firefox skip-ink looks quite bad: it doesn't skip enough ink, defeating the point, and also positions the underline badly!)
*/

.markdownBody a:link,
#footer a:link {
    text-decoration: none;
    background-image: linear-gradient(var(--GW-link-underline-gradient-line-color), var(--GW-link-underline-gradient-line-color));
    background-size: 1px 1px;
    background-repeat: repeat-x;
    background-position: 0% calc(100% - 0.1em);

    /*  Disable oldstyle nums in underlined links because the oldstyle nums are almost subscript-like and overlap */
    font-variant-numeric: lining-nums;
}
.markdownBody a:link,
.markdownBody a:link *,
#footer a:link {
    text-shadow:
         0      0.05em  var(--GW-link-underline-background-color),
         0.05em 0.05em  var(--GW-link-underline-background-color),
        -0.05em 0.05em  var(--GW-link-underline-background-color),
         0.17em 0.05em  var(--GW-link-underline-background-color),
        -0.17em 0.05em  var(--GW-link-underline-background-color),
         0.17em 0       var(--GW-link-underline-background-color),
        -0.17em 0       var(--GW-link-underline-background-color);
}
.markdownBody a:hover {
    background-image: linear-gradient(var(--GW-link-underline-gradient-line-color-hover), var(--GW-link-underline-gradient-line-color-hover));
}

/* eliminate the blurring of headers and links when selecting by overriding the text-shadow: */
::selection {
    text-shadow: none;
    background: var(--GW-text-selection-background-color);
    color: var(--GW-text-selection-color);
}

/*  Prevent code block background color and border from obscuring link
    underlining, for inline <code> elements in links.
    */
a code {
    border-bottom-width: 0;
    word-break: normal;
    background-color: transparent;
}

/*  Reduce text-shadow overlap partially erasing letters next to smallcaps:
    eg. in `<a href="https://www.microcovid.org/">"microCOVID project"</a>`,
    the 'o' in 'micro' will be partially erased and look like a 'c' without
    some sort of extra spacing
    */
.markdownBody a:link .smallcaps,
.markdownBody a:link .smallcaps-auto {
    margin-left: 0.8px;
}

/*  Like above, but for subscripts and superscripts
    */
.markdownBody a:link sub,
.markdownBody a:link sup {
    padding-left: 0.125em;
}

/**************/
/* PARAGRAPHS */
/**************/

p {
    margin: 0;
}
p + p {
    text-indent: 2.5em;
}
p + figure[class^='float-'] + p {
    text-indent: 2.5em;
}
@media only screen and (max-width: 649px) {
    p + p {
        text-indent: 1em;
    }
    p + figure[class^='float-'] + p {
        text-indent: 1em;
    }
}

/***************/
/* BLOCKQUOTES */
/***************/
/* additional blockquote styling done in default.css */

blockquote {
    --GW-link-underline-background-color: var(--GW-blockquote-background-color);

    margin: 1.625em 0 1.75em 0;
    border: 1px solid var(--GW-blockquote-border-color);
    background-color: var(--GW-blockquote-background-color);
    font-size: 0.95em;
    padding: 1em 1.25em;
}

/*  Three-level of blockquote emphasis (darkening).
    */
blockquote,
blockquote blockquote blockquote blockquote {
    --GW-blockquote-background-color: var(--GW-blockquote-background-color-level-one);
}
blockquote {
    --GW-blockquote-border-color: var(--GW-blockquote-border-color-level-one);
}
blockquote blockquote blockquote blockquote {
    --GW-blockquote-border-color: var(--GW-blockquote-border-color-level-four);
}

blockquote blockquote,
blockquote blockquote blockquote blockquote blockquote {
    --GW-blockquote-border-color: var(--GW-blockquote-border-color-level-two);
    --GW-blockquote-background-color: var(--GW-blockquote-background-color-level-two);
}

blockquote blockquote blockquote,
blockquote blockquote blockquote blockquote blockquote blockquote {
    --GW-blockquote-border-color: var(--GW-blockquote-border-color-level-three);
    --GW-blockquote-background-color: var(--GW-blockquote-background-color-level-three);
}

/*=--------------------=*/
/*= Various edge cases =*/
/*=--------------------=*/

@media only screen and (min-width: 650px) {
    .abstract blockquote {
        overflow: hidden;
    }
}
@media only screen and (max-width: 649px) {
    /* even less horizontal is available on mobile! */
    blockquote {
        margin: 1.25em 0 1.5em 0;
        padding: 0.75em 1em;
    }
}

p + blockquote {
    margin-top: 1em;
}

/***************/
/* CODE BLOCKS */
/***************/

pre {
    overflow: auto;
}

/*  Full-width code blocks.
    */
.full-width-code-block-wrapper {
    max-width: -moz-fit-content;
    max-width: fit-content;
    margin: auto;
    position: relative;
    z-index: 1;
}
.full-width-code-block-wrapper pre {
    padding-right: 1px;
}

/********/
/* MATH */
/********/

.mjpage__block {
    display: block;
    overflow: auto;
}

/**********/
/* TABLES */
/**********/

.table-wrapper {
    margin: 2em 0 2.125em 0;
    overflow-x: auto;
    overflow-y: hidden;
    box-sizing: border-box;
}

/*=-------------------=*/
/*= Full-width tables =*/
/*=-------------------=*/

.table-wrapper.full-width {
    position: relative;
    z-index: 1;
}
.table-wrapper.full-width table {
    width: -moz-fit-content;
    width: fit-content;
    margin: 0 auto;
}

/***********/
/* FIGURES */
/***********/

figure img,
figure video {
    display: block;
    max-height: calc(100vh - 8em);
    max-width: 100%;
    height: auto;
    width: auto;
    margin: 0 auto;
}

/********/
/* MISC */
/********/

/*  enable standard Pandoc attribute-based syntax for small-caps like '[foo]{.smallcaps}'; see https://pandoc.org/MANUAL.html#small-caps
    */
span.smallcaps {
    font-feature-settings: 'smcp';
}

/* Enable SSfP smallcaps for auto-annotated abbreviations/acronyms */
span.smallcaps-auto {
    font-feature-settings: 'smcp', 'c2sc';
    font-variant-numeric: tabular-nums;
}
/*************/
/* DARK MODE */
/*************/
/* see /static/js/darkmode.js and /static/css/dark-mode.css; this allows the user to toggle at runtime */
</style>
<style id="inlined-dark-mode-styles" media="all and (prefers-color-scheme: dark)">
:root {
    /*  General.
     */
    --GW-body-background-color: #000;
    --GW-body-text-color: #fff;
    --GW-body-link-color: #e5e5e5;
    --GW-body-link-hover-color: #999;

    /*  Selection.
     */
    --GW-text-selection-background-color: #dcdcdc;
    --GW-text-selection-color: #000;

    /*  Visited.
     */
    --GW-body-link-visited-color: #b1b1b1;

    /*  Link underlining.
     */
    --GW-link-underline-background-color: var(--GW-body-background-color);
    --GW-link-underline-gradient-line-color: #dcdcdc;
    --GW-link-underline-gradient-line-color-hover: #8b8b8b;

    /*  Blockquotes.
     */
    --GW-blockquote-border-color-level-one: #5c5c5c;
    --GW-blockquote-border-color-level-two: #646464;
    --GW-blockquote-border-color-level-three: #747474;
    --GW-blockquote-border-color-level-four: #7f7f7f;
    --GW-blockquote-background-color-level-one: #212121;
    --GW-blockquote-background-color-level-two: #3e3e3e;
    --GW-blockquote-background-color-level-three: #4f4f4f;

    /*  Abstracts.
     */
    --GW-abstract-border-color: #6c6c6c;
    --GW-abstract-background-color: var(--GW-blockquote-background-color-level-one);

    /*  Sidebar.
     */
    --GW-sidebar-horizontal-rule-color: #7c7c7c;
    --GW-sidebar-mobile-link-border-color: #fff;

    /*  Table of contents.
     */
    --GW-TOC-border-color: #5c5c5c;
    --GW-TOC-background-color: #212121;
    --GW-TOC-link-hover-background-color: #363636;
    --GW-TOC-link-hover-color: #fff;
    --GW-TOC-link-hover-indicator-bar-color: #5c5c5c;
    --GW-TOC-number-color: #929292;
    --GW-TOC-number-hover-color: #ddd;

    /*  Collapse blocks.
        */
	--GW-collapse-summary-blockquote-hover-color: #333;
	--GW-collapse-disclosure-button-color: #333;
	--GW-collapse-disclosure-button-hover-color: #494949;
	--GW-collapse-disclosure-button-top-part-text-color: #6c6c6c;
	--GW-collapse-disclosure-button-bottom-part-text-color: #7c7c7c;
	--GW-collapse-disclosure-button-text-hover-color: #000;

    /*  Headings.
     */
    --GW-H1-box-shadow-background-color: var(--GW-body-background-color);
    --GW-H1-box-shadow-line-color: #999;
    --GW-H2-bottom-border-color: #999;

    /*  Comments.
     */
    --GW-comment-section-top-border-color: #8b8b8b;

    /*  Lists.
     */
    --GW-bulleted-list-marker-color: #9f9f9f;

    /*  Figures.
     */
    --GW-figure-outline-color: #999;
    --GW-figure-caption-outline-color: #999;

    /*  Epigraphs.
     */
    --GW-epigraph-quotation-mark-color: #9f9f9f;

    /*  Footnotes.
     */
    --GW-footnote-border-color: #7c7c7c;
    --GW-footnote-highlighted-border-color: #7c7c7c;
    --GW-footnotes-section-top-rule-color: #5c5c5c;
    --GW-footnote-backlink-border-color: #fff;
    --GW-footnote-backlink-border-hover-color: #8b8b8b;
    --GW-footnote-backlink-after-bordered-block-background-color: var(--GW-body-background-color);

    /*  Footnote references.
     */
    --GW-footnote-ref-highlight-box-shadow-color: #7c7c7c;
    --GW-footnote-ref-highlight-background-color: rgba(0, 0, 0, 0.75);

    /*  Sidenotes.
     */
    --GW-sidenote-highlight-background-color: var(--GW-body-background-color);
    --GW-sidenote-highlight-box-shadow-color: #7c7c7c;
    --GW-sidenote-border-color: #7c7c7c;
    --GW-sidenote-scrollbar-track-color: var(--GW-body-background-color);
    --GW-sidenote-scrollbar-thumb-color: #7c7c7c;
    --GW-sidenote-scrollbar-thumb-hover-color: #8b8b8b;
    --GW-sidenote-self-link-border-color: #7c7c7c;

	/*	Annotations.
	 */
	--GW-section-highlighted-border-color: #b4b4b4;

    /*  Tables.
     */
    --GW-table-border-color: #fff;
    --GW-table-full-width-background-color: var(--GW-body-background-color);
    --GW-table-caption-border-color: #fff;
    --GW-table-row-horizontal-border-color: #fff;
    --GW-table-cell-vertical-border-color: var(--GW-body-background-color);
    --GW-table-scrollbar-track-color: var(--GW-body-background-color);
    --GW-table-scrollbar-thumb-color: #7c7c7c;
    --GW-table-scrollbar-thumb-hover-color: #8b8b8b;
    --GW-table-scrollbar-border-color: #fff;
    --GW-table-column-heading-hover-background-color: #2b3637;
    --GW-table-sorted-column-heading-background-color: #166983;
    --GW-table-sorted-column-heading-text-color: #000;
    --GW-table-sorted-column-heading-text-shadow-color: #fff;
    --GW-table-zebra-stripe-alternate-row-background-color: #252525;
    --GW-table-row-hover-outline-color: #fff;

    /*  Code blocks.
     */
    --GW-code-element-border-color: #606060;
    --GW-code-element-background-color: #1d1d1d;
    --GW-pre-element-border-color: #606060;
    --GW-pre-element-background-color: #1d1d1d;
    --GW-pre-element-scrollbar-track-color: #1d1d1d;
    --GW-pre-element-scrollbar-thumb-color: #5c5c5c;
    --GW-pre-element-scrollbar-thumb-hover-color: #8b8b8b;

    /*  Syntax highlight theme.
     */
    --GW-syntax-highlight-color-normal: #f1edec;
    --GW-syntax-highlight-color-attribute: #d8deff;
    --GW-syntax-highlight-color-data-type: inherit;
    --GW-syntax-highlight-color-variable: #b4b4b4;
    --GW-syntax-highlight-color-other: inherit;
    --GW-syntax-highlight-color-preprocessor: inherit;
    --GW-syntax-highlight-color-extension: #999;
    --GW-syntax-highlight-color-comment: #999;
    --GW-syntax-highlight-color-control-flow: #b6edaa;
    --GW-syntax-highlight-color-keyword: #d8deff;
    --GW-syntax-highlight-color-operator: #d8deff;
    --GW-syntax-highlight-color-special-char: #94adb6;
    --GW-syntax-highlight-color-built-in: #d8deff;
    --GW-syntax-highlight-color-function: #d8deff;
    --GW-syntax-highlight-color-constant: inherit;
    --GW-syntax-highlight-color-base-n: inherit;
    --GW-syntax-highlight-color-dec-val: inherit;
    --GW-syntax-highlight-color-float: inherit;
    --GW-syntax-highlight-color-information: inherit;
    --GW-syntax-highlight-color-char: inherit;
    --GW-syntax-highlight-color-string: inherit;
    --GW-syntax-highlight-color-verbatim-string: inherit;
    --GW-syntax-highlight-color-alert: #ff815c;
    --GW-syntax-highlight-color-error: #ff4727;
    --GW-syntax-highlight-color-import: #a6a6a6;
    --GW-syntax-highlight-color-special-string: #b4b4b4;

    /*  Math.
     */
    --GW-math-block-background-color: #252525;
    --GW-math-block-background-color-flash: #000;
    --GW-math-block-scrollbar-border-color: #5c5c5c;
    --GW-math-block-scrollbar-track-color: var(--GW-body-background-color);
    --GW-math-block-scrollbar-thumb-color: #5c5c5c;
    --GW-math-block-scrollbar-thumb-hover-color: #8b8b8b;

    /*  Drop caps.
     */
    --GW-drop-caps-yinit-color: #f9f9f9;
    --GW-drop-caps-yinit-text-shadow-color: #a6a6a6;
    --GW-drop-caps-de-zs-color: #efefef;
    --GW-drop-caps-cheshire-color: #f1f1f1;
    --GW-drop-caps-kanzlei-color: #f1f1f1;

    /*  Admonitions.
     */
    --GW-admonition-default-left-border-color: #929292;
    --GW-admonition-default-background-color: #4f4f4f;
    --GW-admonition-tip-left-border-color: #4f4f4f;
    --GW-admonition-tip-background-color: #303030;
    --GW-admonition-warning-left-border-color: #bdbdbd;
    --GW-admonition-warning-background-color: #8a8a8a;
    --GW-admonition-warning-text-color: #000;
    --GW-admonition-warning-title-background-color: #bdbdbd;
    --GW-admonition-warning-icon-color: #000;
    --GW-admonition-error-left-border-color: #e1e1e1;
    --GW-admonition-error-background-color: #bdbdbd;
    --GW-admonition-error-text-color: #000;
    --GW-admonition-error-title-background-color: #e1e1e1;
    --GW-admonition-error-icon-color: #000;
    --GW-admonition-reversed-link-color: #494949;
    --GW-admonition-reversed-link-color-hover: #5c5c5c;
    --GW-admonition-reversed-link-underline-gradient-line-color: #5c5c5c;
    --GW-admonition-reversed-link-underline-gradient-line-color-hover: #6c6c6c;
    --GW-admonition-reversed-footnote-ref-highlight-background-color: rgba(189, 189, 189, 0.75);

    /*  Sequential nav UI.
     */
    --GW-sequential-nav-link-background-color: var(--GW-body-background-color);

    /*  Page-specific styles.
     */
    --GW-index-page-bottom-ornament-line-color: #9f9f9f;

	/*	Pop-frames (popups or popins).
	 */
    --GW-raw-code-popframe-line-highlight-background-color: #181700;
    --GW-raw-code-popframe-line-hightlight-border-color: #494949;
    --GW-raw-code-popframe-line-number-color: #7c7c7c;
    --GW-raw-code-popframe-line-number-divider-color: #5c5c5c;

    /*  Popups.
     */
    --GW-popups-body-background-color: var(--GW-body-background-color);
    --GW-popups-popup-background-color: var(--GW-body-background-color);

    --GW-popups-popup-border-color: #5c5c5c;
    --GW-popups-box-shadow-color: #5c5c5c;
    --GW-popups-popup-border-focused-color: #7c7c7c;
    --GW-popups-box-shadow-focused-color: #7c7c7c;

    --GW-popups-popup-title-bar-background-color: #252525;
    --GW-popups-popup-title-bar-button-color: #6c6c6c;
    --GW-popups-popup-title-bar-button-color-hover: #fff;
	--GW-popups-popup-title-color: #7c7c7c;
    --GW-popups-popup-title-link-hover-color: var(--GW-body-link-hover-color);
    --GW-popups-popup-title-bar-background-focused-color: #3e3e3e;
    --GW-popups-popup-title-bar-button-focused-color: #a6a6a6;
    --GW-popups-popup-title-bar-button-focused-color-hover: #fff;
    --GW-popups-popup-title-bar-submenu-box-shadow-color: #494949;
	--GW-popups-popup-title-focused-color: #fff;
    --GW-popups-popup-title-link-hover-focused-color: var(--GW-body-link-hover-color);

    --GW-popups-popup-scrollbar-track-color: var(--GW-body-background-color);

    --GW-popups-popup-scrollbar-thumb-color: #494949;
    --GW-popups-popup-scrollbar-thumb-hover-color: #6c6c6c;
    --GW-popups-popup-scrollbar-thumb-focused-color: #5c5c5c;
    --GW-popups-popup-scrollbar-thumb-hover-focused-color: #8b8b8b;

    --GW-popups-popup-options-dialog-backdrop-background-color: rgba(0, 0, 0, 0.95);
    --GW-popups-popup-options-dialog-background-color: var(--GW-body-background-color);
    --GW-popups-popup-options-dialog-border-color: #7c7c7c;
    --GW-popups-popup-options-dialog-box-shadow-color: #cecece;
    --GW-popups-popup-options-dialog-horizontal-rule-color: #5c5c5c;
    --GW-popups-popup-options-dialog-button-background-color: var(--GW-body-background-color);
    --GW-popups-popup-options-dialog-button-text-color: #fff;
    --GW-popups-popup-options-dialog-button-border-color: #fff;
    --GW-popups-popup-options-dialog-button-hover-box-shadow-color: #fff;
    --GW-popups-popup-options-dialog-option-button-explanation-text-color: #a6a6a6;
    --GW-popups-popup-options-dialog-option-button-hover-text-color: #a6a6a6;
    --GW-popups-popup-options-dialog-radio-button-border-color: #fff;
    --GW-popups-show-popup-options-dialog-button-color: #8b8b8b;

    /*  Popins.
     */
    --GW-popins-body-background-color: var(--GW-body-background-color);
    --GW-popins-popin-background-color: var(--GW-body-background-color);
    --GW-popins-popin-border-color: #7c7c7c;
    --GW-popins-box-shadow-color: #7c7c7c;
    --GW-popins-popin-title-bar-background-color: #000;
    --GW-popins-popin-title-bar-button-color: #b4b4b4;
    --GW-popins-popin-scrollbar-thumb-color: #5c5c5c;
    --GW-popins-popin-scrollbar-track-color: var(--GW-body-background-color);
    --GW-popins-popin-scrollbar-thumb-hover-color: #8b8b8b;
    --GW-popins-popin-stack-counter-text-color: #000;

    /*  Image focus.
     */
    --GW-image-focus-image-hover-drop-shadow-color: #a6a6a6;

    /*  Mode selector (light/dark mode).
     */
    --GW-mode-selector-background-color: var(--GW-body-background-color);
    --GW-mode-selector-mobile-background-color: rgba(0, 0, 0, 0.3);
    --GW-mode-selector-border-hover-color: #7c7c7c;
    --GW-mode-selector-button-text-color: #a6a6a6;
    --GW-mode-selector-button-hover-text-color: #fff;

	/*	Reader mode.
	 */
	--GW-reader-mode-masked-link-bracket-background-color: rgba(0, 0, 0, 0.5);
	/*	The following is a temporary hack until we can generate the above value
		dynamically from the local value of --GW-link-underline-background-color
		(by reducing the opacity of whatever that value is).
	 */
	--GW-reader-mode-masked-link-bracket-background-color: var(--GW-link-underline-background-color);
	--GW-reader-mode-masked-links-key-toggle-info-alert-panel-background-color: rgba(255, 255, 255, 0.6);
	--GW-reader-mode-masked-links-key-toggle-info-alert-panel-text-color: #000;
	--GW-reader-mode-masked-links-key-toggle-info-alert-panel-text-shadow-color: #fff;
	--GW-reader-mode-masked-links-key-toggle-info-alert-panel-key-icon-border-color: #6c6c6c;
	--GW-reader-mode-masked-links-key-toggle-info-alert-panel-key-icon-background-color: #cecece;

	/*	“Back to top” link.
	 */
	--GW-back-to-top-link-color: #5c5c5c;
	--GW-back-to-top-link-hover-color: #8b8b8b;

	/*	“Skip to content” accessibility link.
	 */
	--GW-skip-to-content-text-color: #000;
	--GW-skip-to-content-border-color: #000;
	--GW-skip-to-content-background-color: #ff8272;
}
:root {
    /*  Adjust background color to prevent pixels from turning off (contrary to popular belief, pixels turning off saves trivial energy, like <1% in measurements, and causes nasty scrolling/update jank due to delay in pixels turning back on), and improve contrast with the white.
    */
    --GW-body-background-color: #111111;

    /*	Dial back from pure white to keep contrast from being *too* high & 'stark' (#fff bg / #000 text seems to work in light mode, but not in dark mode, perhaps because of differences in lighting environment?)
     */
    --GW-body-text-color: #f1f1f1;

    /*  Adjust this one color in the syntax highlighting color scheme to make it
        less saturated. (The automatic inversion algorithm doesn’t quite handle
        it in the way we want.)
     */
    --GW-syntax-highlight-color-control-flow: #cce1c8;

    /*	Variable for SVGs to use (like for the —𝔊— footers on the index page)
     */
    --GW-body-background-color-inverted: #ededed;

	/*	Reader mode.
	 */
	--GW-reader-mode-masked-links-key-toggle-info-alert-panel-background-color: rgba(255, 255, 255, 0.85);
}

/*  The ‘fill’ attribute of the SVGs is modified in dark mode.
    (We cannot use an invert filter because we don’t want to invert the whole
     element, only the background-image.)
    */
.collapse .disclosure-button::before {
    background-image: url('data:image/svg+xml;utf8,<svg xmlns="http://www.w3.org/2000/svg" viewBox="0 0 320 512"><path d="M34.52 239.03L228.87 44.69c9.37-9.37 24.57-9.37 33.94 0l22.67 22.67c9.36 9.36 9.37 24.52.04 33.9L131.49 256l154.02 154.75c9.34 9.38 9.32 24.54-.04 33.9l-22.67 22.67c-9.37 9.37-24.57 9.37-33.94 0L34.52 272.97c-9.37-9.37-9.37-24.57 0-33.94z" fill="%235C5C5C"/></svg>');
}
.collapse .disclosure-button:hover::before {
    background-image: url('data:image/svg+xml;utf8,<svg xmlns="http://www.w3.org/2000/svg" viewBox="0 0 320 512"><path d="M34.52 239.03L228.87 44.69c9.37-9.37 24.57-9.37 33.94 0l22.67 22.67c9.36 9.36 9.37 24.52.04 33.9L131.49 256l154.02 154.75c9.34 9.38 9.32 24.54-.04 33.9l-22.67 22.67c-9.37 9.37-24.57 9.37-33.94 0L34.52 272.97c-9.37-9.37-9.37-24.57 0-33.94z" fill="%23000"/></svg>');
}
.collapse .disclosure-button:checked::before {
    background-image: url('data:image/svg+xml;utf8,<svg xmlns="http://www.w3.org/2000/svg" viewBox="0 0 448 512"><path d="M207.029 381.476L12.686 187.132c-9.373-9.373-9.373-24.569 0-33.941l22.667-22.667c9.357-9.357 24.522-9.375 33.901-.04L224 284.505l154.745-154.021c9.379-9.335 24.544-9.317 33.901.04l22.667 22.667c9.373 9.373 9.373 24.569 0 33.941L240.971 381.476c-9.373 9.372-24.569 9.372-33.942 0z" fill="%235C5C5C"/></svg>');
}
.collapse .disclosure-button:checked:hover::before {
    background-image: url('data:image/svg+xml;utf8,<svg xmlns="http://www.w3.org/2000/svg" viewBox="0 0 448 512"><path d="M207.029 381.476L12.686 187.132c-9.373-9.373-9.373-24.569 0-33.941l22.667-22.667c9.357-9.357 24.522-9.375 33.901-.04L224 284.505l154.745-154.021c9.379-9.335 24.544-9.317 33.901.04l22.667 22.667c9.373 9.373 9.373 24.569 0 33.941L240.971 381.476c-9.373 9.372-24.569 9.372-33.942 0z" fill="%23000"/></svg>');
}

/* Modifying the 'fill' does not work so well when we call an SVG as a 'background-image' (like for the —𝔊— footers on the index page), so we do variable+invert tricks to get a white copy of the logo as a hack. */
body.index main article::after, body.tags main article::after, body.directory-index main article::after {
    filter: invert(1); background-color: var(--GW-body-background-color-inverted); }

/*  The ‘celestial symbol’ horizontal rules are SVGs and must be inverted.
    */
hr::after,
.horizontalRule-nth-0 hr::after {
    opacity: 1;
    filter: invert(1) drop-shadow(0 0 0 currentColor);
}
.horizontalRule-nth-1 hr::after {
    opacity: 0.75;
    filter: invert(1);
}
.horizontalRule-nth-2 hr::after {
    opacity: 0.85;
    filter: invert(1);
}

/*  Drop cap opacity adjustment.
    */
.drop-cap-goudy::first-letter,
.drop-cap-goudy > p::first-letter {
    opacity: 0.95;
}

/*  Admonition icons.
    */
.admonition.tip::before,
.admonition.note::before,
.admonition.warn::before,
.admonition.warning::before,
.admonition.error::before {
    filter: invert(1);
}

div.admonition.warn,
div.admonition.warning,
div.admonition.error {
    --GW-dotted-underline-background-image: var(--GW-dotted-underline-hover-dark-background-image);
}

/*  List bullets are SVGs and have to be inverted.
    */
ul > li::before {
    filter: invert(1);
}

/*  Exclusion for TOC entries.
    */
#TOC ul > li::before {
    filter: none;
}

/*  For sortable table column headings, we use dark versions of the up/down/both
    arrow icons.
    */
table th.tablesorter-header {
    background-image: url('/static/img/tablesorter/tablesorter-bg-dark.gif');
}
table th.tablesorter-headerAsc {
    background-image: url('/static/img/tablesorter/tablesorter-asc-dark.gif');
}
table th.tablesorter-headerDesc {
    background-image: url('/static/img/tablesorter/tablesorter-desc-dark.gif');
}

/*  The pixel-grid-checkerboard pattern of these scroll bars is created by GIF
    background-images; we use alternate versions of the images in dark mode.
    */
.table-wrapper::-webkit-scrollbar-thumb {
    background-image: url('data:image/gif;base64,R0lGODlhBAAEAPAAMQAAAIiIiCwAAAAABAAEAAACBkwAhqgZBQA7');
}
.table-wrapper::-webkit-scrollbar-thumb:hover {
    background-image: url('data:image/gif;base64,R0lGODlhBAAEAPAAMQAAAL+/vywAAAAABAAEAAACBkwAhqgZBQA7');
}

.sidenote.cut-off .sidenote-outer-wrapper::-webkit-scrollbar-thumb {
    background-image: url('data:image/gif;base64,R0lGODlhBAAEAPAAMQAAAIiIiCwAAAAABAAEAAACBkwAhqgZBQA7');
}
.sidenote.cut-off .sidenote-outer-wrapper::-webkit-scrollbar-thumb:hover {
    background-image: url('data:image/gif;base64,R0lGODlhBAAEAPAAMQAAAL+/vywAAAAABAAEAAACBkwAhqgZBQA7');
}

/*  Images that are marked as invertible by the server are inverted,
    hue-rotated, and desaturated. Other (non-invertible) images are merely
    desaturated. Hovering over an image restores it to its original state.
    Hierarchy: ".invertible-not": no inversion or grayscale; ".invertible"/".invertible-auto": inverted (uninverted upon mouse hover); none: grayscaled (ungrayscaled on hover).
    */
img.invertible,
img.invertible-auto {
    filter: grayscale(50%) invert(100%) brightness(95%) hue-rotate(180deg);
}
img:not(.invertible):not(.invertible-auto) {
    filter: grayscale(50%);
}
img,
img.invertible,
img.invertible-auto {
    transition: filter 0.25s ease;
}
img:hover,
img.invertible:hover,
img.invertible-auto:hover,
img:not(.invertible):not(.invertible-auto):hover {
    filter: none;
    transition: filter 0s ease 0.25s;
}
/* For images which have been manually marked up with '{.invertible-not}', we avoid any filtering at all. If they are manually marked up (artwork, diagrams with multiple subtly-different colors matched to a legend/caption), the color is important and shouldn't be faded out by default. */
#markdownBody img.invertible-not { filter: none; }

/*  The loading spinner for object popups (image, iframe, object) is inverted
    and made more visible in dark mode.
    */
.popupdiv.loading::before {
    filter: invert(1);
    opacity: 0.4;
}

/*  “Loading failed” messages for object popups.
    */
.popupdiv.loading-failed::after {
    opacity: 0.4;
}

/*  The mode selector is adjusted to be better visible in dark mode, and its
    button icons inverted.
 */
div#mode-selector {
    opacity: 0.6;
}
div#mode-selector button::before {
    filter: invert(1);
    opacity: 0.45;
}
div#mode-selector button.select-mode-light::before {
    opacity: 0.55;
}

/*  Reader mode selector, same as above.
 */
div#reader-mode-selector button::before {
    filter: invert(1);
}
@media only screen and (min-width: 1280px) {
	div#reader-mode-selector {
    	opacity: 0.6;
	}
	div#reader-mode-selector button::before {
	    opacity: 0.45;
	}
}
@media only screen and (max-width: 1279px) {
    div#reader-mode-selector button {
        opacity: 0.3;
    }
    div#reader-mode-selector button.select-mode-off {
        opacity: 0.35;
    }
	div#reader-mode-selector button:hover,
	div#reader-mode-selector button.selected {
		opacity: 0.9;
	}
	div#reader-mode-selector button.select-mode-on:hover,
	div#reader-mode-selector button.select-mode-on.selected {
		opacity: 0.75;
	}
	div#reader-mode-selector button.select-mode-off:hover,
	div#reader-mode-selector button.select-mode-off.selected {
		opacity: 1.0;
	}
}

/*	Masked links key toggle info alert panel.
 */
div#masked-links-key-toggle-info-alert img {
    filter: drop-shadow(0 0 3px var(--GW-reader-mode-masked-links-key-toggle-info-alert-panel-text-shadow-color));
}

/*  The dotted underline for Wikipedia links is created by a
    pixel-grid-checkerboard background-image. We use an alternate version of
    this image in dark mode.
 */
.markdownBody a.has-annotation:hover {
    background-image: var(--GW-dotted-underline-hover-dark-background-image);
}

/*  All SVG linkicons have to be inverted.
 */
a.link-self.identifier-link-up::after,
a.link-self.identifier-link-down::after,
a[data-link-icon-type*='svg']::after {
    filter: invert(1);
}

/*	Block buttons must be inverted.
 */
.mjpage__block .block-button-bar button img,
.mjpage__block .block-button-bar button img:hover {
	filter: invert(1);
}
</style>
<script>
/*  Create global 'GW' object, if need be.
 */
if (typeof window.GW == "undefined")
    window.GW = { };

/********************************/
/*	Events fired by gw-inline.js:

	GW.contentDidLoad {
			source: "DOMContentLoaded"
			document: 
				The main element (i.e., <html>) of the main page.
			location: 
				URL of the main page, as loaded.
			flags: (  GW.contentDidLoadEventFlags.isMainDocument
					| GW.contentDidLoadEventFlags.needsRewrite
					| GW.contentDidLoadEventFlags.clickable
					| GW.contentDidLoadEventFlags.collapseAllowed
					| GW.contentDidLoadEventFlags.isFullPage
					| GW.contentDidLoadEventFlags.fullWidthPossible)
		}
		Fired when the browser DOMContentLoaded event fires. Loaded content is
		the full page itself.
 */

/*****************/
/* MEDIA QUERIES */
/*****************/

GW.mediaQueries = {
    mobileWidth:           matchMedia("(max-width: 649px)"),
    systemDarkModeActive:  matchMedia("(prefers-color-scheme: dark)"),
    hoverAvailable:        matchMedia("only screen and (hover: hover) and (pointer: fine)"),
    portraitOrientation:   matchMedia("(orientation: portrait)")
};

GW.isMobile = () => {
    /*  We consider a client to be mobile if one of two conditions obtain:
        1. JavaScript detects touch capability, AND viewport is narrow; or,
        2. CSS does NOT detect hover capability.
     */
    return (   (   ('ontouchstart' in document.documentElement)
                && GW.mediaQueries.mobileWidth.matches)
            || !GW.mediaQueries.hoverAvailable.matches);
};

GW.isFirefox = () => {
    return (navigator.userAgent.indexOf("Firefox") > 0);
};

/********************/
/* DEBUGGING OUTPUT */
/********************/

GW.logLevel = localStorage.getItem("gw-log-level") || 0;
GW.logSourcePadLength = 28;
GW.dateTimeFormat = new Intl.DateTimeFormat([], { hour12: false, hour: "numeric", minute: "numeric", second: "numeric" });

function GWLog (string, source = "", level = 1) {
    if (GW.logLevel < level)
    	return;

    let time = Date.now();
    let ms = `${(time % 1000)}`.padStart(3,'0');
    let timestamp = `[${GW.dateTimeFormat.format(time)}.${ms}]  `;
    let sourcestamp = (source > "" ? `[${source}]` : `[ ]`).padEnd(GW.logSourcePadLength, ' ');

    console.log(timestamp + sourcestamp + string);
}
GW.setLogLevel = (level, permanently = false) => {
    if (permanently)
        localStorage.setItem("gw-log-level", level);

    GW.logLevel = level;
};

/***********/
/* HELPERS */
/***********/

/*  Because encodeURIComponent does not conform to RFC 3986; see MDN docs.
 */
function fixedEncodeURIComponent(str) {
    return encodeURIComponent(str).replace(/[!'()*]/g, function(c) {
        return '%' + c.charCodeAt(0).toString(16);
    });
}

/*  Helper function for AJAX, by kronusaturn
    https://github.com/kronusaturn/lw2-viewer/blob/master/www/script.js
 */
function urlEncodeQuery(params) {
    return (Object.keys(params)).map(x => (`${x}=${ fixedEncodeURIComponent(params[x]) }`)).join("&");
}

/*  Helper function for AJAX, by kronusaturn
    https://github.com/kronusaturn/lw2-viewer/blob/master/www/script.js
 */
function doAjax(options) {
    let req = new XMLHttpRequest();
    req.addEventListener("load", (event) => {
        if (event.target.status < 400) {
            if (options["onSuccess"])
            	options.onSuccess(event);
        } else {
            if (options["onFailure"])
            	options.onFailure(event);
        }
    });
    req.addEventListener("error", (event) => {
		if (options["onFailure"])
			options.onFailure(event);
    });
    let method = (options["method"] || "GET");
    let location = (options.location || document.location) 
    			   + ((options.params && method == "GET") ? ("?" + urlEncodeQuery(options.params)) : "");
    req.open(method, location);
    if (options["method"] == "POST") {
        req.setRequestHeader("Content-Type", "application/x-www-form-urlencoded");
        req.send(urlEncodeQuery(options.params));
    } else {
        req.send();
    }
}

/*  Adds an event listener to a button (or other clickable element), attaching
    it to both ‘click’ and ‘keyup’ events (for use with keyboard navigation).
    Optionally also attaches the listener to the ‘mousedown’ event, making the
    element activate on mouse down instead of mouse up.
 */
Element.prototype.addActivateEvent = function(fn, includeMouseDown) {
    let ael = this.activateEventListener = (event) => {
        if (   event.button === 0 
        	|| event.key    === ' ')
            fn(event);
    };
    this.addEventListener("click", ael);
    this.addEventListener("keyup", ael);
    if (includeMouseDown)
    	this.addEventListener("mousedown", ael);
}

/*  Swap classes on the given element.
    First argument is an array with two string elements (the classes).
    Second argument is 0 or 1 (index of class to add; the other is removed).
 */
Element.prototype.swapClasses = function (classes, whichToAdd) {
    this.classList.add(classes[whichToAdd]);
    this.classList.remove(classes[1 - whichToAdd]);
};

/*	Returns true if the point is within the given rect, false otherwise.
 */
function pointWithinRect(point, rect) {
	return (   point.x >= rect.left
			&& point.x <= rect.right
			&& point.y >= rect.top
			&& point.y <= rect.bottom);
}

/*  Returns true if the given rects intersect, false otherwise.
 */
function doRectsIntersect(rectA, rectB) {
    return (   rectA.top < rectB.bottom 
    		&& rectA.bottom > rectB.top 
    		&& rectA.left < rectB.right 
    		&& rectA.right > rectB.left);
}

/*  Returns true if the given element intersects the given rect,
    false otherwise.
 */
function isWithinRect(element, rect) {
    return doRectsIntersect(element.getBoundingClientRect(), rect);
}

/*  Returns true if the given element intersects the viewport, false otherwise.
 */
function isOnScreen (element) {
    return isWithinRect(element, new DOMRect(0, 0, window.innerWidth, window.innerHeight));
}

/*  Returns the string trimmed of opening/closing quotes.
 */
String.prototype.trimQuotes = function () {
    return this.replace(/^["'“‘]?(.+?)["'”’]?$/, '$1');
};

/*  Returns true if the string begins with any of the given prefixes.
 */
String.prototype.startsWithAnyOf = function (prefixes) {
    for (prefix of prefixes)
        if (this.startsWith(prefix))
            return true;
    return false;
}

/*  Returns true if the string ends with any of the given suffixes.
 */
String.prototype.endsWithAnyOf = function (suffixes) {
    for (suffix of suffixes)
        if (this.endsWith(suffix))
            return true;
    return false;
}

/*  Returns true if the string includes any of the given substrings.
 */
String.prototype.includesAnyOf = function (substrings) {
    for (substring of substrings)
        if (this.includes(substring))
            return true
    return false;
}

/*  Remove given item from array.
 */
Array.prototype.remove = function (item) {
    let index = this.indexOf(item);
    if (index !== -1)
        this.splice(index, 1);
};

/*  Remove from array the first item that passes the provided test function.
    The test function should take an array item and return true/false.
    */
Array.prototype.removeIf = function (test) {
    let index = this.findIndex(test);
    if (index !== -1)
        this.splice(index, 1);
};

/*  Insert the given item into the array just before the first item that passes
    the provided test function. If no item passes the test function, append the
    item to the end of the array.
 */
Array.prototype.insertBefore = function (item, test) {
    let index = this.findIndex(test);
    if (index === -1) {
        this.push(item);
    } else {
        this.splice(index, 0, item);
    }
};

/*	Product of two string arrays. (Argument can be a string, which is equivalent
	to passing an array with a single string member.)
	Returns array whose members are all results of concatenating each left hand
	array string with each right hand array string, e.g.:

		[ "a", "b" ].π([ "x", "y" ])
	
	will return:

		[ "ax", "ay", "bx", "by" ]

	Any non-string argument must be iterable, else null is returned. Any 
	members of a passed array (or other iterable object), whatever their types,
	are stringified and interpolated into the resulting product strings.
 */
Array.prototype.π = function (strings) {
	if (typeof strings == "string")
		strings = [ strings ];

	if (!!strings[Symbol.iterator] == "false")
		return null;

	let product = [ ];
	for (lhs of this) {
		for (rhs of strings) {
			product.push(`${lhs}${rhs}`);
		}
	}
	return product;
};

/*	As Array.π, but applies sequentially to each argument. (First argument may
	be a string, which is impossible with the Array member version.)
 */
function _π(...args) {
	if (args.length == 0)
		return [ ];

	let product = [ "" ];
	for (arg of args)
		product = product.π(arg);

	return product;
}

/*  Run the given function immediately if the page is already loaded, or add
    a listener to run it as soon as the page loads.
 */
function doWhenPageLoaded(f) {
    if (document.readyState == "complete")
        f();
    else
        window.addEventListener("load", () => { f(); });
}

/*  Run the given function immediately if the page content has already loaded
    (DOMContentLoaded event has fired), or add a listener to run it as soon as
    the event fires.
 */
function doWhenDOMContentLoaded(f) {
    if (GW.DOMContentLoaded == true)
        f();
    else
        window.addEventListener("DOMContentLoaded", () => { f(); });
}

/*	Run the given function immediately if the <body> element has already been
	created, or add a mutation observer to run it as soon as the <body> element
	is created.
 */
function doWhenBodyExists(f) {
	if (document.body) {
		f();
	} else {
		let observer = new MutationObserver((mutationsList, observer) => {
			if (document.body) {
				observer.disconnect();
				f();
			}
		});

		observer.observe(document.documentElement, { childList: true });
	}
}

/*  Given an HTML string, creates an element from that HTML, adds it to
    #ui-elements-container (creating the latter if it does not exist), and
    returns the created element.
 */
function addUIElement(element_html) {
    let ui_elements_container = document.querySelector("#ui-elements-container");
    if (!ui_elements_container) {
        ui_elements_container = document.createElement("div");
        ui_elements_container.id = "ui-elements-container";
        document.querySelector("body").appendChild(ui_elements_container);
    }

    ui_elements_container.insertAdjacentHTML("beforeend", element_html);
    return ui_elements_container.lastElementChild;
}

GW.scrollListeners = { };
/*  Adds a scroll event listener to the page.
 */
function addScrollListener(fn, name) {
    let wrapper = (event) => {
        requestAnimationFrame(() => {
            fn(event);
            document.addEventListener("scroll", wrapper, { once: true, passive: true });
        });
    }
    document.addEventListener("scroll", wrapper, { once: true, passive: true });

    /*	Retain a reference to the scroll listener, if a name is provided.
     */
    if (typeof name != "undefined") {
        GW.scrollListeners[name] = wrapper;
    }
}
/*  Removes a named scroll event listener from the page.
 */
function removeScrollListener(name) {
    let wrapper = GW.scrollListeners[name];
    if (wrapper) {
        document.removeEventListener("scroll", wrapper);
        GW.scrollListeners[name] = null;
    }
}

/*	When the given event is triggered on the given target, after the given delay
	call the given handler function. (Optionally, if the given cancel event
	occurs in the interim - i.e. after the trigger event happens but before the
	delay elapses - cancel calling the handler.)

	Return value of this function is an anonymous function which removes the 
	listeners that this function adds.

	NOTE: If `delay` is 0 or less, then `cancelEventName` is ignored, and `func`
	is added as an event handler for `triggerEventName` directly.

	If `delay` is positive, then `func` will be called by a timer after `delay` 
	ms, prior to which time it might be cancelled if `cancelEventName` (if any)
	occurs. (If `cancelEventName` is null, then `func` will be called after
	`delay` unconditionally.)
 */
function onEventAfterDelayDo(target, triggerEventName, delay, func, cancelEventName = null) {
	if (delay <= 0) {
		target.addEventListener(triggerEventName, func);
		return (() => {
			target.removeEventListener(triggerEventName, func);
		});
	} else {
		let timer = null;
		let events = { };
		target.addEventListener(triggerEventName, events.triggerEvent = (event) => {
			timer = setTimeout(func, delay, event);
		});
		if (cancelEventName != null) {
			target.addEventListener(cancelEventName, events.cancelEvent = (event) => {
				clearTimeout(timer);
			});
		}
		return (() => {
			target.removeEventListener(triggerEventName, events.triggerEvent);
			if (cancelEventName != null)
				target.removeEventListener(cancelEventName, events.cancelEvent);
		});
	}
}

/*	Causes an element’s contents to become selected.
 */
function selectElementContents(element) {
	var range = document.createRange();
	range.selectNodeContents(element);
	var selection = window.getSelection();
	selection.removeAllRanges();
	selection.addRange(range);
}

/*  Returns val, or def if val == defval. (By default, defval is -1.)
    (In other words, `defval(X,Y,Z)` is “return X if Y is Z [else, just Y]”.)
 */
function defval(def, val, defval = -1) {
    return (val == defval) ? def : val;
}

/*  Returns val, or min if val < min, or max if val > max.
    (In other words, clamps val to [min,max].)
 */
function valMinMax(val, min, max) {
    return Math.max(Math.min(val, max), min);
}

/************************/
/* ACTIVE MEDIA QUERIES */
/************************/

/*  This function provides two slightly different versions of its functionality,
    depending on how many arguments it gets.

    If one function is given (in addition to the media query and its name), it
    is called whenever the media query changes (in either direction).

    If two functions are given (in addition to the media query and its name),
    then the first function is called whenever the media query starts matching,
    and the second function is called whenever the media query stops matching.

    If you want to call a function for a change in one direction only, pass an
    empty closure (NOT null!) as one of the function arguments.

    There is also an optional fifth argument. This should be a function to be
    called when the active media query is canceled.
 */
function doWhenMatchMedia(mediaQuery, name, ifMatchesOrAlwaysDo, otherwiseDo = null, whenCanceledDo = null) {
    if (typeof GW.mediaQueryResponders == "undefined")
        GW.mediaQueryResponders = { };

    let mediaQueryResponder = (event, canceling = false) => {
        if (canceling) {
            GWLog(`Canceling media query “${name}”`, "media queries", 1);

            if (whenCanceledDo != null)
                whenCanceledDo(mediaQuery);
        } else {
            let matches = (typeof event == "undefined") ? mediaQuery.matches : event.matches;

            GWLog(`Media query “${name}” triggered (matches: ${matches ? "YES" : "NO"})`, "media queries", 1);

            if ((otherwiseDo == null) || matches)
            	ifMatchesOrAlwaysDo(mediaQuery);
            else
            	otherwiseDo(mediaQuery);
        }
    };
    mediaQueryResponder();
    mediaQuery.addListener(mediaQueryResponder);

    GW.mediaQueryResponders[name] = mediaQueryResponder;
}

/*  Deactivates and discards an active media query, after calling the function
    that was passed as the whenCanceledDo parameter when the media query was
    added.
 */
function cancelDoWhenMatchMedia(name) {
    GW.mediaQueryResponders[name](null, true);

    for ([ key, mediaQuery ] of Object.entries(GW.mediaQueries))
        mediaQuery.removeListener(GW.mediaQueryResponders[name]);

    GW.mediaQueryResponders[name] = null;
}

/*****************/
/* NOTIFICATIONS */
/*****************/
/*	The GW.notificationCenter object allows us to register handler functions for
	named events. Any number of handlers may be registered for any given named 
	event, and when that event is fired, all of its registered handlers will be 
	called. Because event handlers are registered for events by event name 
	(which may be any string we like), a handler may be registered for an event 
	at any time and at any location in the code. (In other words, an event does 
	not need to first be “defined”, nor needs to “exist” in any way, in order 
	for a handler to be registered for it.)

	We can also make the calling of any given event handler conditional (with a 
	user-defined, handler-specific condition function [closure] that dynamically 
	determines whether its associated handler should be called or not, when the 
	event the handler was registered for is fired), specify that an event 
	handler should be called only once or many times, and group handlers for a 
	particular event into named “phases” (to ensure that certain handlers for an
	event are always called before/after others).

	Events themselves are also user-defined. Causing an event to fire is as 
	simple as calling GW.notificationCenter.fireEvent() and providing an event 
	name (which may be any string), plus an event info dictionary (which may 
	contain any keys and values we deem necessary, and which will be passed to 
	the handler functions); this will trigger the calling of all the handlers
	that have been registered for that event name.

	See the comments on specific elements of GW.notificationCenter, below, for
	more information.
 */
GW.notificationCenter = {
	/*	Dictionary of registered event handlers for named events.

		KEYS are event names (e.g. ‘GW.contentDidLoad’).

		VALUES are arrays of handler definitions for each event. Each handler
		definition is a dictionary with the following keys/values:

		- ‘f’ (key)
			Handler function to call when the named event fires (passing the 
			event info dictionary of the fired event). (See comment on the
			‘addHandlerForEvent’ function, below, for details.)

		- ‘options’ (key) [optional]
			Event options dictionary, with the following keys/values:

			- ‘condition’ (key) [optional]
				Test function, to which the event info dictionary of the fired
				event is passed; the handler function is called if (and only if)
				the condition returns true

			- ‘once’ (key) [optional]
				Boolean value; if true, the handler will be removed after the 
				handler function is called once (note that if there is a 
				condition function provided [see the ‘condition’ key], the 
				handler function will not be called - and therefore will not be
				removed - if the named event is fired by the condition evaluates 
				to false).

				If not set, defaults to false (i.e., by default a handler is 
				not removed after an event is fired once, but will continue to
				be invoked each time the named event fires and the condition,
				if any, evaluates as true).

			- ‘phase’ (key) [optional]
				String which specifies when the given handler function should be
				called, relative to other handlers registered for the named
				event.

				The format for this string is as follows:

				- If the first character is anything other than ‘<’ or ‘>’, the
				  entire string is treated as the name of a handler phase. The 
				  given handler function will be called in the same handler 
				  phase as all other handlers assigned to that phase. (Within a
				  phase, handlers are called in the order in which they were
				  added.)

				- If the first character is ‘<’, then the rest of the string
				  is treated as the name of a handler phase. The given handler
				  function will be called prior to any handlers assigned to the
				  specified phase, but after any handlers assigned to an earlier
				  named phase (if any). (Within such a “before phase X” 
				  ‘pseudo-phase’, handlers are called in the order in which they 
				  were added.)

				- If the first character is ‘>’, then the rest of the string
				  is treated as the name of a handler phase. The given handler
				  function will be called after any handlers assigned to the
				  specified phase, but before any handlers assigned to a later
				  named phase (if any). (Within such an “after phase X” 
				  ‘pseudo-phase’, handlers are called in the order in which they 
				  were added.)

		When an event is fired, any handlers registered for that event (i.e.,
		members of the array which is the value for that event’s name in the 
		eventHandlers dictionary) are called in array order. (If a condition is
		specified for any given handler, the handler function is only called if
		the condition function - called with the event info dictionary as its
		argument - evaluates true.)

		The order of an event handlers array for a given event is, by default, 
		determined by the order in which handlers are registered for that event.
		The value of the ‘phase’ key of an event’s options dictionary can 
		override and modify this default order. (See definition of the ‘phase’ 
		key of an event handler options dictionary, above.)
	 */
    eventHandlers: { },

    /*	Defined event handler phases for certain named events.
    	(See definition of the ‘phase’ key of an event handler options 
    	 dictionary, above, for more info.)

    	Phases are defined in execution order. For example, when the 
    	GW.contentDidLoad event (whose handler phases are defined as follows:
    	`[ "rewrite", "eventListeners" ]`) fires, event handlers are called in 
    	the following order:
    	
    	1. Handlers assigned to be called before the ‘rewrite’ phase (i.e., 
    	   those with ‘<rewrite’ as the value of their ‘phase’ key in their
    	   event handler options dictionary)
    	2. Handlers assigned to be called during the ‘rewrite’ phase (i.e., 
    	   those with ‘rewrite’ as the value of their ‘phase’ key in their
    	   event handler options dictionary)
    	3. Handlers assigned to be called after the ‘rewrite’ phase (i.e., 
    	   those with ‘>rewrite’ as the value of their ‘phase’ key in their
    	   event handler options dictionary)
    	4. Handlers assigned to be called before the ‘eventListeners’ phase 
    	   (i.e., those with ‘<eventListeners’ as the value of their ‘phase’ key
    	   in their event handler options dictionary)
    	5. Handlers assigned to be called during the ‘eventListeners’ phase 
    	   (i.e., those with ‘eventListeners’ as the value of their ‘phase’ key
    	   in their event handler options dictionary)
    	6. Handlers assigned to be called after the ‘eventListeners’ phase 
    	   (i.e., those with ‘>eventListeners’ as the value of their ‘phase’ key
    	   in their event handler options dictionary)
    	
    	(Handlers with no specified phase might be called at any point in this
    	 sequence, depending on when they were registered.)
     */
    handlerPhaseOrders: {
        "GW.contentDidLoad": [ "rewrite", "eventListeners" ]
    },

    /*	Register a new event handler for the named event. Arguments are:

		- ‘eventName’
			The name of an event (e.g. ‘GW.contentDidLoad’).

		- ‘f’
			Event handler function. When the event fires, this function will be
			called. Not that if a condition is specified in the event handler
			options (i.e., if a condition function is provided as the value of
			the ‘condition’ key in the event handler options dictionary), then 
			the handler function will be called only if the condition function 
			evaluates true).

			The event handler function should take one argument: an event info
			dictionary. The keys and values of this dictionary are mostly 
			event-specific (but see the ‘fireEvent’ function, below, for more
			info).

		- ‘options’ [optional]
			Event handler options dictionary. See comment on the ‘eventHandlers’
			property (above) for info on possible keys/values.
		
		Note that if there already exists a registered event handler for the 
		given event with the same event handler function as the new handler that
		you are trying to register, then the new handler will not be registered
		(even if it has different handler options than the existing handler).
	 */
    addHandlerForEvent: (eventName, f, options = { }) => {
    	/*	If there’s not already a handlers array for the given event (which
    		may be, e.g., because no event handlers have yet been registered 
    		for this event), create the array.
    	 */
        if (GW.notificationCenter.eventHandlers[eventName] == null)
            GW.notificationCenter.eventHandlers[eventName] = [ ];

		/*	Array of registered handlers for the named event. Might be empty
			(if no handlers have been registered for this event yet).
		 */
        let handlers = GW.notificationCenter.eventHandlers[eventName];

        /*	If there is already a registered handler with the same handler 
        	function as the one we’re trying to register, do not register this
        	new one (even if it has different handler options).
         */
        if (handlers.findIndex(handler => handler.f == f) !== -1)
            return;

		/*	By default, add the new handler to the end of the handlers array
			for this event (so that, when the event is fired, this new handler
			gets called after all the previously registered handlers).

			However, if a defined handler phase order exists for the event
			that we’re registering this handler for (see ‘phaseOrder’, below),
			and a phase has been specified in this handler’s options dictionary,
			then that might result in this handler being inserted into the named
			event’s handler array at a different point.
		 */
        let insertAt = handlers.length;

		/*	Get the handler phase order for the named event, if any.

			(If no handler phases have been defined for the given event, then
			 we will ignore the value of the ‘phase’ key in the new handler’s 
			 options dictionary, and simply stick with the default behavior of 
			 adding the new handler at the end of the event’s handler array.)
		 */
        let phaseOrder = GW.notificationCenter.handlerPhaseOrders[eventName];

		/*	If the handler we’re registering isn’t assigned to any particular
			handler phase, we will simply add it to the end of the handler array
			for the given event (and the next large block of code, within the
			conditional below, will not be executed). However, we still want to
			set an empty-string value for the ‘phase’ key of the handler’s
			options dictionary, in order for the ‘phaseAt’ function (below) to
			work properly.
		 */
        if (phaseOrder)
            options.phase = (options.phase || "");

		/*	Only if (a) there’s a defined handler phase order for the given 
			event, AND (b) the handler we’re registering is being assigned to a 
			specific phase, do we have anything to do here...
		 */
        if (   options.phase 
        	&& phaseOrder) {
        	/*	Get the target phase name, which may be the full value of the 
        		‘phase’ key of the options dictionary, OR it may be that value
        		minus the first character (if the value of the ‘phase’ key 
        		begins with a ‘<’ or a ‘>’ character).
        		*/
            let targetPhase = options.phase.match(/^([<>]?)(.+)/)[2];

            /*	Get the index of the target phase in the defined handler phase 
            	order for the named event. If the specified phase is not found
            	in the defined handler phase order, set targetPhaseIndex to
            	the length of the phase order array, thus ensuring that, by 
            	default, the new handler will be appended to the end of the 
            	event’s handlers array.
             */
            let targetPhaseIndex = defval(phaseOrder.length, phaseOrder.indexOf(targetPhase), -1);

			/*	Takes an index into the given event’s handler array. Returns a
				dictionary with these keys/values:

				- ‘phase’ [key]
					The name of the phase to which the handler at the given
					index is assigned (could be an empty string).

				- ‘before’ [key]
					Boolean value; true if the handler at the given index is 
					assigned to run before the specified phase, false otherwise 
					(i.e., if it’s instead assigned to run either during or 
					after the specified phase).

				- ‘after’ [key]
					Boolean value; true if the handler at the given index is 
					assigned to run after the specified phase, false otherwise 
					(i.e., if it’s instead assigned to run either before or 
					during the specified phase).
				
				(Note that for an event handler which has not been assigned to
				 any specific phase, ‘phase’ will be the empty string, and both
				 ‘before’ and ‘after’ will be false.)
				
				Returns null if the given index is out of bounds of the event’s
				handler definitions array.
			 */
            let phaseAt = (index) => {
                if (index >= handlers.length)
                	return null;
                let parts = handlers[index].options.phase.match(/^([<>]?)(.+)/);
                return {
                    phase: parts[2],
                    before: (parts[1] == "<"),
                    after: (parts[1] == ">")
                };
            };

            if (options.phase.startsWith("<")) {
            	/*	The handler is assigned to be called before the specified
            		phase.
            	 */
                for (var i = 0; i < handlers.length; i++) {
                	/*	We have found the index before which to insert, if the
                		handler at this index is assigned to be called during
                		or after our target phase, OR if it is assigned to be 
                		called before, during, or after any later phase.

                		(In other words, we have passed all the handlers which
                		 are assigned either to any earlier phase or to before
                		 the specified phase.)
                	 */
                    if (    phaseAt(i).phase == targetPhase 
                    	&& !phaseAt(i).before)
                        break;
                    if (phaseOrder.slice(targetPhaseIndex + 1).includes(phaseAt(i).phase))
                        break;
                }

                /*	If neither of the break conditions in the loop were 
                	encountered, i is now equal to the handler array length,
                	and the new handler will be added to the end of the array.
                	Otherwise, it’ll be inserted in the appropriate place.
                 */
                insertAt = i;
            } else if (options.phase.startsWith(">")) {
            	/*	The handler is assigned to be called after the specified
            		phase.
            	 */
                for (var j = handlers.length - 1; j > -1; j--) {
                	/*	We have found the index _after_ which to insert (hence 
                		the `j++`), if the handler at this index is assigned to 
                		be called before, during, or after the target phase, OR
                		if it is assigned to be called before, during, or after
                		any earlier phase.

                		(In other words, we have passed - moving backwards 
                		 through the handlers array - all the handlers which
                		 are assigned either to any later phase or to after
                		 or during the specified phase.)
                	 */
                    if (phaseAt(j).phase == targetPhase) {
                        j++;
                        break;
                    }

                    /*	There are no “earlier phases” if the target phase index 
                    	is either 0 or out of array bounds of the phase order.
                    	(The latter will happen if the target phase is not in
                    	 the defined phase order for the given event.)
                    */
                    if (   targetPhaseIndex > 0
                    	&& targetPhaseIndex < phaseOrder.length
                    	&& phaseOrder.slice(0, targetPhaseIndex - 1).includes(phaseAt(j).phase)) {
                        j++;
                        break;
                    }
                }

                /*	If neither of the break conditions in the loop were 
                	encountered, j is now equal to -1; in this case, set j to
                	the handlers array length, such that the new handler will be
                	added to the end of the array.
                	Otherwise, it’ll be inserted in the appropriate place.
                 */
                insertAt = defval(handlers.length, j, -1);
            } else {
            	/*	The handler is assigned to be called during the specified
            		phase.
            	 */
                for (var k = 0; k < handlers.length; k++) {
                	/*	We have found the index before which to insert, if the
                		handler at this index is assigned to be called after the
                		target phase, OR if it is assigned to be called before, 
                		during, or after any later phase.

                		(In other words, we have passed all the handlers which
                		 are assigned either to any earlier phase or to before
                		 or during the specified phase.)
                	 */
                    if (   phaseAt(k).phase == targetPhase 
                    	&& phaseAt(k).after)
                        break;
                    if (phaseOrder.slice(targetPhaseIndex + 1).includes(phaseAt(k).phase))
                        break;
                }

                /*	If neither of the break conditions in the loop were 
                	encountered, k is now equal to the handler array length,
                	and the new handler will be added to the end of the array.
                	Otherwise, it’ll be inserted in the appropriate place.
                 */
                insertAt = k;
            }
        }

		/*	Add the new event handler to the named event’s handler definitions
			array, at whatever index we have now determined it should go to.
		 */
        GW.notificationCenter.eventHandlers[eventName].splice(insertAt, 0, { f: f, options: options });
    },

    /*	Unregister the event handler with the given handler function from the
    	specified named event (if such a handler exists).
     */
    removeHandlerForEvent: (eventName, f) => {
        if (GW.notificationCenter.eventHandlers[eventName] == null)
            return;

        GW.notificationCenter.eventHandlers[eventName].removeIf(handler => handler.f == f);
    },

    /*	Unregister all registered event handlers from the specified named event.
     */
    removeAllHandlersForEvent: (eventName) => {
        GW.notificationCenter.eventHandlers[eventName] = null;
    },

	/*	Event-specific pre-fire processing functions. Keys are event names.
		Values are functions that take the event info as an argument, and return
		modified event info.
	*/
	prefireProcessors: {

	},

    /*	Fire an event with the given name and event info dictionary.

    	In addition to printing a console log message (if the log level is set 
    	to 1 or higher), this will also cause each event handler that has been
    	registered for the named event to be called. (Handlers with a condition
    	function specified in their event handler options will first have that
    	condition function called, and the handler function will only be called
    	if the condition evaluates true.)

    	The event info dictionary provided to the ‘fireEvent’ function will be
    	passed as the argument to each handler function (as well as to any
    	condition function that is called to determine whether a handler should
    	be called).

    	The event info dictionary may contain various, mostly event-specific,
    	keys and values. The one common key/value that any event’s info 
    	dictionary may contain is the ‘source’ key, whose value should be a
    	string identifying the function, browser event, or other context which 
    	caused the given event to be fired (such as ‘DOMContentLoaded’ or
    	‘Annotations.loadAnnotation’). In addition to any ways in which it may
    	be used by an event handler, this string (i.e., the value of the 
    	‘source’ key) is (if present) included in the console message that is 
    	printed when the event is fired.
     */
    fireEvent: (eventName, eventInfo) => {
        /*  The ‘16’ here is the width of the date field plus spacing.
            The “Source:” text is manually padded to be as wide 
            as “[notification]”.
         */
        GWLog(`Event “${eventName}” fired.` 
        	+ `${((eventInfo && eventInfo.source)
        		  ? ("\n"
        		   + "".padStart(16, ' ') 
        		   + "       Source:".padEnd(GW.logSourcePadLength, ' ') 
        		   + eventInfo.source)
        		  : ""
				 )}`, "notification");

		/*	If no handlers have been registered for this event, we do nothing.
		 */
        if (GW.notificationCenter.eventHandlers[eventName] == null)
            return;

		/*	If event-specific pre-fire processing is needed, do it.
		 */
		if (GW.notificationCenter.prefireProcessors[eventName])
			eventInfo = GW.notificationCenter.prefireProcessors[eventName](eventInfo);

		/*	Call all registered handlers, in order.
		 */
        for (let i = 0; i < GW.notificationCenter.eventHandlers[eventName].length; i++) {
            let handler = GW.notificationCenter.eventHandlers[eventName][i];
            /*	If a condition function is provided, call it to determine 
            	whether the handler function should be called.
             */
            if (   handler.options.condition 
            	&& handler.options.condition(eventInfo) == false)
                continue;

            /*	If the condition function evaluated true, or if no condition
            	function was provided, we call the handler.
             */
            handler.f(eventInfo);

        	/*	If the handler options specified a true value for the ‘once’ 
        		key, we unregister this handler after having called it once.

        		(Note that in the case of an once-only handler that’s called 
        		 conditionally, i.e. one with a specified condition function, 
        		 regardless of how many times the named event fires, the handler 
        		 is never automatically removed until its condition evaluates
        		 true and the handler actually gets called once.)
        	 */
            if (handler.options.once) {
                GW.notificationCenter.eventHandlers[eventName].splice(i, 1);
                i--;
            }
        }
    }
};

/*	Event-specific boolean flags for the ‘GW.contentDidLoad’ event.

	See rewrite.js for details on the meaning of these flags.
 */
GW.contentDidLoadEventFlags = {
	isMainDocument:		1 << 0,
	needsRewrite:		1 << 1,
	clickable:			1 << 2,
	collapseAllowed:	1 << 3,
	isCollapseBlock:	1 << 4,
	isFullPage:			1 << 5,
	fullWidthPossible:	1 << 6
};

/*	Event-specific pre-fire processing for the ‘GW.contentDidLoad’ event.
 */
GW.notificationCenter.prefireProcessors["GW.contentDidLoad"] = (eventInfo) => {
	for ([flagName, flagValue] of Object.entries(GW.contentDidLoadEventFlags))
		eventInfo[flagName] = (0 != (eventInfo.flags & flagValue));

	return eventInfo;
};

/****************/
/* SCROLL STATE */
/****************/

GW.scrollState = {
    lastScrollTop:              (window.pageYOffset || document.documentElement.scrollTop),
    unbrokenDownScrollDistance: 0,
    unbrokenUpScrollDistance:   0
};

function updateScrollState(event) {
    GWLog("updateScrollState", "gw.js", 3);

    let newScrollTop = (window.pageYOffset || document.documentElement.scrollTop);
    GW.scrollState.unbrokenDownScrollDistance = (newScrollTop > GW.scrollState.lastScrollTop)
        ? (GW.scrollState.unbrokenDownScrollDistance + newScrollTop - GW.scrollState.lastScrollTop)
        : 0;
    GW.scrollState.unbrokenUpScrollDistance = (newScrollTop < GW.scrollState.lastScrollTop)
        ? (GW.scrollState.unbrokenUpScrollDistance + GW.scrollState.lastScrollTop - newScrollTop)
        : 0;
    GW.scrollState.lastScrollTop = newScrollTop;
}
addScrollListener(updateScrollState, "updateScrollStateScrollListener");

/*  Toggles whether the page is scrollable.
 */
function isPageScrollingEnabled() {
    return !(document.documentElement.classList.contains("no-scroll"));
}
/*	Pass true or false to enable or disable (respectively) page scrolling.
	Calling this function with no arguments toggles the state (enables if 
	currently disabled, or vice versa).
 */
function togglePageScrolling(enable) {
    if (typeof enable == "undefined")
        enable = document.documentElement.classList.contains("no-scroll");

    let preventScroll = (event) => { document.documentElement.scrollTop = GW.scrollState.lastScrollTop; };

	/*	The `no-scroll` CSS class, which is added to the `html` element when 
		scrolling is disabled by this function (in order to permit the “toggle”
		behavior, i.e. calling ‘togglePageScrolling’ with no arguments), allows
		the assignment of arbitrary CSS properties to the page on the basis of
		scroll state. This is purely a convenience (which may be useful if, for
		example, some styling needs to change on the basis of change in page
		scroll state, e.g. modifying the appearance of scroll bars). No specific
		CSS properties are needed in order for this function to work properly.
	 */
    if (   enable 
    	&& isPageScrollingEnabled() == false) {
        document.documentElement.classList.toggle("no-scroll", false);
        removeScrollListener("preventScroll");
        addScrollListener(updateScrollState, "updateScrollStateScrollListener");
    } else if (  !enable 
    		   && isPageScrollingEnabled() == true) {
        document.documentElement.classList.toggle("no-scroll", true);
        addScrollListener(preventScroll, "preventScroll");
        removeScrollListener("updateScrollStateScrollListener");
    }
}

/******************/
/* BROWSER EVENTS */
/******************/

/*	We know this is false here, because this script is inlined in the <head>
	of the page; so the page body has not yet loaded when this code runs.
 */
GW.DOMContentLoaded = false;

GWLog("document.readyState." + document.readyState, "browser event");
window.addEventListener("DOMContentLoaded", () => {
    GWLog("window.DOMContentLoaded", "browser event");
    GW.DOMContentLoaded = true;
    GW.notificationCenter.fireEvent("GW.contentDidLoad", {
        source: "DOMContentLoaded",
        document: document.firstElementChild,
        location: new URL(location.href),
        flags: (  GW.contentDidLoadEventFlags.isMainDocument
        		| GW.contentDidLoadEventFlags.needsRewrite
        		| GW.contentDidLoadEventFlags.clickable
        		| GW.contentDidLoadEventFlags.collapseAllowed
        		| GW.contentDidLoadEventFlags.isFullPage
        		| GW.contentDidLoadEventFlags.fullWidthPossible)
    });
});
window.addEventListener("load", () => {
    GWLog("window.load", "browser event");
});
document.addEventListener("readystatechange", () => {
    GWLog("document.readyState." + document.readyState, "browser event");
});
</script>
<script>
/*	This code is part of darkmode.js by Said Achmiz.
	See the file `darkmode.js` for license and more information.
 */

/*	Dark mode: before anything else loads, check browser localStorage for dark 
	mode preference and immediately toggle sets of CSS color variables/classes 
	to avoid any ‘flash of white’ or delayed loading. Note: CSS falls back to 
	the media-query browser/OS variable preference, so still works if JS is 
	blocked! (The JS is only necessary for the theme switcher widget allowing 
	‘force light’/‘force dark’ options. If users block JS, set the dark mode 
	preference, and are unhappy when they get dark mode, well, they made their 
	bed and must lie in it.)
 */

/*  Set specified color mode (auto, light, dark).

	Called by: this file (immediately upon load)
	Called by: GW.darkMode.modeSelectButtonClicked (darkmode.js)
 */
function setMode(modeOption) {
    GWLog("setMode", "darkmode.js", 1);

    //	The style block should be inlined (and already loaded).
    let darkModeStyles = document.querySelector("#inlined-dark-mode-styles");
    if (darkModeStyles == null)
    	return;

	//	Set `media` attribute of style block to match requested mode.
    if (modeOption == 'auto') {
        darkModeStyles.media = "all and (prefers-color-scheme: dark)";
    } else if (modeOption == 'dark') {
        darkModeStyles.media = "all";
    } else {
        darkModeStyles.media = "not all";
    }

    /*	Update selector state (if darkmode.js has been loaded; if it has not, 
    	then the selector also doesn’t exist yet, and thus needn’t be updated).
     */
    if (window.updateModeSelectorState)
	    updateModeSelectorState();
}

//	Get saved mode setting (or default).
let currentMode = localStorage.getItem("selected-mode") || 'auto';

//	Activate saved mode.
setMode(currentMode);
</script>
<script>
ReaderMode = {
	active: false,

	styles:
		_π("body.reader-mode-active ", [
		   "#sidebar-links",
		   "#page-metadata",
		   "#TOC ul li::before",
		   "#footer",
		   "#navigation",
		   "#sidenote-column-left",
		   "#sidenote-column-right",
		    ".inflationAdjusted .supsub",
            ".footnote-ref"
		]).join(",\n") + ` {
			display: none;
		}` + `
		body.reader-mode-active #logo {
			border-color: transparent;
		}
		@media only screen and (max-width: 649px) {
			body.reader-mode-active #TOC {
				margin-top: 1em;
			}
		}
		body.reader-mode-active #TOC ul li {
			padding-left: 0.125em;
		}
		` + _π("body.reader-mode-active .spawns-", [ "popup", "popin" ]).join(",\n") + ` {
			margin: 0;
		}
		` + _π("body.reader-mode-active .spawns-", [ "popup", "popin" ], " .indicator-hook").join(",\n") + ` {
			padding-left: 0;
		}
		` + _π("body.reader-mode-active .spawns-", [ "popup", "popin" ], " .indicator-hook::before").join(",\n") + ` {
			left: -0.3em;
			box-shadow:
				-0.17em 0.05em 0 0 var(--GW-reader-mode-masked-link-bracket-background-color),
				-0.17em -0.05em 0 0 var(--GW-reader-mode-masked-link-bracket-background-color),
				-0.17em 0 0 0 var(--GW-reader-mode-masked-link-bracket-background-color);
		}
		` + _π("body.reader-mode-active.masked-links-hidden .spawns-", [ "popup", "popin" ], " .indicator-hook").join(",\n") + ",\n" +
			_π("body.reader-mode-active #markdownBody ", [ "p", "li", "figcaption" ], " a::after").join(",\n") + ` {
			display: none;
		}
		` + _π("body.reader-mode-active.masked-links-hidden #markdownBody ", [ "p", "li", "figcaption" ], " a:not(.popup-open)", [ "", ":visited", ":hover" ]).join(",\n") + ` {
			color: inherit;
			background: none;
			cursor: text;
		}
		body.reader-mode-active.masked-links-hidden a:link,
		body.reader-mode-active.masked-links-hidden a:link * {
			text-shadow: none;
		}
		@media only screen and (max-width: 649px) {
			body.reader-mode-active #sidebar {
				position: relative;
				margin: 1em 0 0 0;
			}
			body.reader-mode-active #sidebar #logo {
				width: 100%;
				justify-content: center;
				margin: 0;
				padding: 0;
			}
			body.reader-mode-active #sidebar #logo svg {
				width: 1.5rem;
				background-color: var(--GW-body-background-color);
				padding: 0 10px 0 11px;
			}
			body.reader-mode-active #sidebar #logo::before {
				content: "";
				position: absolute;
				width: 100%;
				height: 0;
				border-bottom: 1px dotted var(--GW-index-page-bottom-ornament-line-color);
				left: 0;
				top: 50%;
				z-index: -1;
			}
			body.reader-mode-active header h1 {
				margin: 0.625em 0 0.375em 0;
			}
		}
	`,

	/*	Inject a style block with the given content and element ID.
	 */
	//	Called by: this file (immediately on load)
	injectStyleBlock: (styleBlockContent, styleBlockID) => {
		document.querySelector("head").insertAdjacentHTML("beforeend", `<style id='${styleBlockID}'>${styleBlockContent}</style>`);
	},

	/*	Activate or deactivate reader mode, as determined by the current setting
		and the selected mode.
	 */
	//	Called by: this file (doWhenBodyExists)
	//	Called by: ReaderMode.modeSelectButtonClicked
	setMode: (selectedMode = ReaderMode.currentMode()) => {
		GWLog("ReaderMode.setMode", "reader-mode.js", 1);

		//	Activate (if needed).
		if (ReaderMode.enabled() == true)
			ReaderMode.activate();
	},

	/*	Returns true if reader mode is set to be enabled for the current page,
		false otherwise.
	 */
    enabled: () => {
		let currentMode = ReaderMode.currentMode();
        return (   currentMode == "on"
        		|| (   currentMode == "auto"
        			&& document.body.classList.contains("reader-mode")))
    },

	/*	Returns current (saved) mode (on, off, or auto).
	 */
	currentMode: () => {
		return (localStorage.getItem("reader-mode-setting") || "auto");
	},

	/*	Masks links and hide other elements, as appropriate. This will hide
		linkicons and pop-frame indicators, and will thus cause reflow.
	 */
	//	Called by: ReaderMode.setMode
	activate: () => {
		GWLog("ReaderMode.activate", "reader-mode.js", 1);

		ReaderMode.active = true;

		//	Add body classes.
		document.body.classList.add("reader-mode-active", "masked-links-hidden");
	},
};

//	Inject initial style block.
ReaderMode.injectStyleBlock(ReaderMode.styles, "reader-mode-styles");

//	Activate saved mode, once the <body> element is loaded (and classes known).
doWhenBodyExists(ReaderMode.setMode);
</script><|MERGE_RESOLUTION|>--- conflicted
+++ resolved
@@ -442,31 +442,7 @@
    metadata block; this link is positioned off-screen until <Tab>-navigated to,
    which focuses it, highlighting it in a big red block in the upper-left corner.
    Implementation & rationale from https://webaim.org/techniques/skipnav/
-<<<<<<< HEAD
-   Further background: https://www.w3.org/TR/WCAG20-TECHS/G1.html */
-a#skiptocontent {
-    padding:6px;
-    position: absolute;
-    top:-40px;
-    left:0px;
-    color:white;
-    border-right:1px solid white;
-    border-bottom:1px solid white;
-    border-bottom-right-radius:8px;
-    background:#BF1722;
-    -webkit-transition: top 1s ease-out;
-    transition: top 1s ease-out;
-    z-index: 100;
-}
-a:focus#skiptocontent {
-    position:absolute;
-    left:0px;
-    top:0px;
-    outline-color:transparent;
-    -webkit-transition: top .1s ease-in;
-    transition: top .1s ease-in;
-=======
-   Further background: https://www.w3.org/TR/WCAG20-TECHS/G1.html 
+   Further background: https://www.w3.org/TR/WCAG20-TECHS/G1.html
  */
 #skip-to-content-link  {
     padding: 0.3em 0.75em 0.4em 0.65em;
@@ -488,7 +464,6 @@
     top: 0;
     transition:
     	top 0.1s ease-in;
->>>>>>> 29909307
 }
 
 /***********/
@@ -1911,7 +1886,7 @@
     filter: none;
     transition: filter 0s ease 0.25s;
 }
-/* For images which have been manually marked up with '{.invertible-not}', we avoid any filtering at all. If they are manually marked up (artwork, diagrams with multiple subtly-different colors matched to a legend/caption), the color is important and shouldn't be faded out by default. */
+/* For images which have been manually marked up with '.invertible-not', we avoid any filtering at all. If they are manually marked up (artwork, diagrams with multiple subtly-different colors matched to a legend/caption), the color is important and shouldn't be faded out by default. */
 #markdownBody img.invertible-not { filter: none; }
 
 /*  The loading spinner for object popups (image, iframe, object) is inverted
