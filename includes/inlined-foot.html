    <!-- Load the rest of the CSS. Note that we do not need any JS hacks here: HTML allows <link> stylesheets in the body: https://html.spec.whatwg.org/multipage/links.html#body-ok https://jakearchibald.com/2016/link-in-body/ -->
<<<<<<< HEAD
    <link rel="stylesheet" type="text/css" href="/static/css/fonts.css?v=1655421673" />
    <link rel="stylesheet" type="text/css" href="/static/css/default.css?v=1661641381" />
    <link rel="stylesheet" type="text/css" href="/static/css/links.css?v=1661641381" />
=======
    <link rel="stylesheet" type="text/css" href="/static/css/fonts.css?v=1655420134" />
    <link rel="stylesheet" type="text/css" href="/static/css/default.css?v=1661708233" />
    <link rel="stylesheet" type="text/css" href="/static/css/links.css?v=1661701677" />
>>>>>>> a828cefc

    <!-- JS library for spawning popups -->
    <script src="/static/js/popups.js?v=1660765369" defer></script>
    <script src="/static/js/popins.js?v=1660765369" defer></script>
    <!-- JS library for annotating hyperlinks with introduction/summary from various sources; not lazy-loaded as (almost) all pages have popups -->
    <script src="/static/js/annotations.js?v=1660867613" defer></script>
    <script src="/static/js/extracts.js?v=1661369665" defer></script>
    <script src="/static/js/extracts-annotations.js?v=1661568816" defer></script>
    <script src="/static/js/extracts-content.js?v=1661356650" defer></script>
    <script src="/static/js/extracts-options.js?v=1661356650" defer></script>

    <!-- Misc JS: 1. Collapsed sections: insert a toggle to expand them; 2. cover source-code block listings too (for large R sections especially); 3. type setting stuff -->
<<<<<<< HEAD
	<script src="/static/js/Hyphenopoly_Loader.js?v=1650821831" defer></script>
    <script src="/static/js/typography.js?v=1659239906" defer></script>
    <script src="/static/js/rewrite.js?v=1661641381" defer></script>
    <script src="/static/js/transclude.js?v=1661369665" defer></script>
    <script src="/static/js/collapse.js?v=1661356650" defer></script>

    <!-- Dark Mode theme switcher (lets users toggle between regular black-on-white CSS, and dark mode) -->
    <script src="/static/js/dark-mode.js?v=1661568816" defer></script>

    <!-- Reader Mode theme switcher (lets users toggle distraction-free ‘reader mode’ on and off) -->
    <script src="/static/js/reader-mode.js?v=1661641381" defer></script>
=======
	<script src="/static/js/Hyphenopoly_Loader.js?v=1650818540" defer></script>
    <script src="/static/js/typography.js?v=1659234100" defer></script>
    <script src="/static/js/rewrite.js?v=1661707944" defer></script>
    <script src="/static/js/transclude.js?v=1661356913" defer></script>
    <script src="/static/js/collapse.js?v=1661465131" defer></script>

    <!-- Dark Mode theme switcher (lets users toggle between regular black-on-white CSS, and dark mode) -->
    <script src="/static/js/dark-mode.js?v=1661705059" defer></script>

    <!-- Reader Mode theme switcher (lets users toggle distraction-free ‘reader mode’ on and off) -->
    <script src="/static/js/reader-mode.js?v=1661705067" defer></script>
>>>>>>> a828cefc
    <!-- JS library for clickable/zoomable images, for images larger than can be displayed in -->
    <!-- the body: /static/js/image-focus.js -->
    <!-- not lazy-loaded due to various bugs -->
    <script src="/static/js/image-focus.js?v=1661278004" defer></script>

    <!-- sort tables: https://mottie.github.io/tablesorter/docs/ ; requires JQuery, which has been prepended to avoid multiple JS page loads & race conditions -->
    <script>
    if (document.querySelector("table")) {
        var js = document.createElement("script");
        js.type = "text/javascript";
        js.src = "/static/js/tablesorter.js?v=1655848739";
        document.body.appendChild(js);
    }
    </script><|MERGE_RESOLUTION|>--- conflicted
+++ resolved
@@ -1,13 +1,7 @@
     <!-- Load the rest of the CSS. Note that we do not need any JS hacks here: HTML allows <link> stylesheets in the body: https://html.spec.whatwg.org/multipage/links.html#body-ok https://jakearchibald.com/2016/link-in-body/ -->
-<<<<<<< HEAD
     <link rel="stylesheet" type="text/css" href="/static/css/fonts.css?v=1655421673" />
-    <link rel="stylesheet" type="text/css" href="/static/css/default.css?v=1661641381" />
-    <link rel="stylesheet" type="text/css" href="/static/css/links.css?v=1661641381" />
-=======
-    <link rel="stylesheet" type="text/css" href="/static/css/fonts.css?v=1655420134" />
-    <link rel="stylesheet" type="text/css" href="/static/css/default.css?v=1661708233" />
-    <link rel="stylesheet" type="text/css" href="/static/css/links.css?v=1661701677" />
->>>>>>> a828cefc
+    <link rel="stylesheet" type="text/css" href="/static/css/default.css?v=1661716494" />
+    <link rel="stylesheet" type="text/css" href="/static/css/links.css?v=1661716494" />
 
     <!-- JS library for spawning popups -->
     <script src="/static/js/popups.js?v=1660765369" defer></script>
@@ -20,31 +14,17 @@
     <script src="/static/js/extracts-options.js?v=1661356650" defer></script>
 
     <!-- Misc JS: 1. Collapsed sections: insert a toggle to expand them; 2. cover source-code block listings too (for large R sections especially); 3. type setting stuff -->
-<<<<<<< HEAD
 	<script src="/static/js/Hyphenopoly_Loader.js?v=1650821831" defer></script>
     <script src="/static/js/typography.js?v=1659239906" defer></script>
-    <script src="/static/js/rewrite.js?v=1661641381" defer></script>
+    <script src="/static/js/rewrite.js?v=1661716494" defer></script>
     <script src="/static/js/transclude.js?v=1661369665" defer></script>
     <script src="/static/js/collapse.js?v=1661356650" defer></script>
 
     <!-- Dark Mode theme switcher (lets users toggle between regular black-on-white CSS, and dark mode) -->
-    <script src="/static/js/dark-mode.js?v=1661568816" defer></script>
+    <script src="/static/js/dark-mode.js?v=1661716494" defer></script>
 
     <!-- Reader Mode theme switcher (lets users toggle distraction-free ‘reader mode’ on and off) -->
-    <script src="/static/js/reader-mode.js?v=1661641381" defer></script>
-=======
-	<script src="/static/js/Hyphenopoly_Loader.js?v=1650818540" defer></script>
-    <script src="/static/js/typography.js?v=1659234100" defer></script>
-    <script src="/static/js/rewrite.js?v=1661707944" defer></script>
-    <script src="/static/js/transclude.js?v=1661356913" defer></script>
-    <script src="/static/js/collapse.js?v=1661465131" defer></script>
-
-    <!-- Dark Mode theme switcher (lets users toggle between regular black-on-white CSS, and dark mode) -->
-    <script src="/static/js/dark-mode.js?v=1661705059" defer></script>
-
-    <!-- Reader Mode theme switcher (lets users toggle distraction-free ‘reader mode’ on and off) -->
-    <script src="/static/js/reader-mode.js?v=1661705067" defer></script>
->>>>>>> a828cefc
+    <script src="/static/js/reader-mode.js?v=1661716494" defer></script>
     <!-- JS library for clickable/zoomable images, for images larger than can be displayed in -->
     <!-- the body: /static/js/image-focus.js -->
     <!-- not lazy-loaded due to various bugs -->
