    <!-- Load the rest of the CSS. Note that we do not need any JS hacks here: HTML allows <link> stylesheets in the body: https://html.spec.whatwg.org/multipage/links.html#body-ok https://jakearchibald.com/2016/link-in-body/ -->
    <link rel="stylesheet" type="text/css" href="/static/css/fonts.css?v=1655421673" />
    <link rel="stylesheet" type="text/css" href="/static/css/default.css?v=1663250758" />
    <link rel="stylesheet" type="text/css" href="/static/css/links.css?v=1663229532" />

    <!-- JS library for spawning popups -->
    <script src="/static/js/popups.js?v=1661733866" defer></script>
    <script src="/static/js/popins.js?v=1660765369" defer></script>
    <!-- JS library for annotating hyperlinks with introduction/summary from various sources; not lazy-loaded as (almost) all pages have popups -->
<<<<<<< HEAD
    <script src="/static/js/annotations.js?v=1663229532" defer></script>
    <script src="/static/js/extracts.js?v=1663250758" defer></script>
    <script src="/static/js/extracts-annotations.js?v=1663229532" defer></script>
    <script src="/static/js/extracts-content.js?v=1663250758" defer></script>
    <script src="/static/js/extracts-options.js?v=1661356650" defer></script>
=======
    <script src="/static/js/annotations.js?v=1663219713" defer></script>
    <script src="/static/js/extracts.js?v=1663268099" defer></script>
    <script src="/static/js/extracts-annotations.js?v=1663221682" defer></script>
    <script src="/static/js/extracts-content.js?v=1663233864" defer></script>
    <script src="/static/js/extracts-options.js?v=1661354879" defer></script>
>>>>>>> 941fa019

    <!-- Misc JS: 1. Collapsed sections: insert a toggle to expand them; 2. cover source-code block listings too (for large R sections especially); 3. type setting stuff -->
	<script src="/static/js/Hyphenopoly_Loader.js?v=1650821831" defer></script>
    <script src="/static/js/typography.js?v=1659239906" defer></script>
    <script src="/static/js/rewrite.js?v=1663186103" defer></script>
    <script src="/static/js/transclude.js?v=1663250758" defer></script>
    <script src="/static/js/collapse.js?v=1661983907" defer></script>

    <!-- Dark Mode theme switcher (lets users toggle between regular black-on-white CSS, and dark mode) -->
    <script src="/static/js/dark-mode.js?v=1662587572" defer></script>

    <!-- Reader Mode theme switcher (lets users toggle distraction-free ‘reader mode’ on and off) -->
    <script src="/static/js/reader-mode.js?v=1662303866" defer></script>
    <!-- JS library for clickable/zoomable images, for images larger than can be displayed in -->
    <!-- the body: /static/js/image-focus.js -->
    <!-- not lazy-loaded due to various bugs -->
    <script src="/static/js/image-focus.js?v=1662587212" defer></script>

    <!-- sort tables: https://mottie.github.io/tablesorter/docs/ ; requires JQuery, which has been prepended to avoid multiple JS page loads & race conditions -->
    <script>
    if (document.querySelector("table")) {
        var js = document.createElement("script");
        js.type = "text/javascript";
        js.src = "/static/js/tablesorter.js?v=1655848739";
        document.body.appendChild(js);
    }
    </script><|MERGE_RESOLUTION|>--- conflicted
+++ resolved
@@ -7,19 +7,11 @@
     <script src="/static/js/popups.js?v=1661733866" defer></script>
     <script src="/static/js/popins.js?v=1660765369" defer></script>
     <!-- JS library for annotating hyperlinks with introduction/summary from various sources; not lazy-loaded as (almost) all pages have popups -->
-<<<<<<< HEAD
     <script src="/static/js/annotations.js?v=1663229532" defer></script>
-    <script src="/static/js/extracts.js?v=1663250758" defer></script>
+    <script src="/static/js/extracts.js?v=1663277519" defer></script>
     <script src="/static/js/extracts-annotations.js?v=1663229532" defer></script>
     <script src="/static/js/extracts-content.js?v=1663250758" defer></script>
     <script src="/static/js/extracts-options.js?v=1661356650" defer></script>
-=======
-    <script src="/static/js/annotations.js?v=1663219713" defer></script>
-    <script src="/static/js/extracts.js?v=1663268099" defer></script>
-    <script src="/static/js/extracts-annotations.js?v=1663221682" defer></script>
-    <script src="/static/js/extracts-content.js?v=1663233864" defer></script>
-    <script src="/static/js/extracts-options.js?v=1661354879" defer></script>
->>>>>>> 941fa019
 
     <!-- Misc JS: 1. Collapsed sections: insert a toggle to expand them; 2. cover source-code block listings too (for large R sections especially); 3. type setting stuff -->
 	<script src="/static/js/Hyphenopoly_Loader.js?v=1650821831" defer></script>
