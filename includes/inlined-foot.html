--- conflicted
+++ resolved
@@ -11,35 +11,19 @@
     <script src="/static/js/popups.js?v=1670683218" defer></script>
     <script src="/static/js/popins.js?v=1670683218" defer></script>
     <!-- JS library for annotating hyperlinks with introduction/summary from various sources; not lazy-loaded as (almost) all pages have popups -->
-<<<<<<< HEAD
-    <script src="/static/js/annotations.js?v=1670724609" defer></script>
+    <script src="/static/js/annotations.js?v=1670819670" defer></script>
     <script src="/static/js/content.js?v=1670683218" defer></script>
     <script src="/static/js/extracts.js?v=1670508858" defer></script>
     <script src="/static/js/extracts-annotations.js?v=1670710700" defer></script>
-    <script src="/static/js/extracts-content.js?v=1670710700" defer></script>
+    <script src="/static/js/extracts-content.js?v=1670819670" defer></script>
     <script src="/static/js/extracts-options.js?v=1669597260" defer></script>
 
     <!-- Misc JS -->
 	<script src="/static/js/Hyphenopoly_Loader.js?v=1650821831" defer></script>
     <script src="/static/js/typography.js?v=1667688786" defer></script>
     <script src="/static/js/rewrite.js?v=1670817785" defer></script>
-    <script src="/static/js/transclude.js?v=1670818089" defer></script>
-    <script src="/static/js/collapse.js?v=1670683218" defer></script>
-=======
-    <script src="/static/js/annotations.js?v=1670819414" defer></script>
-    <script src="/static/js/content.js?v=1670653604" defer></script>
-    <script src="/static/js/extracts.js?v=1670653245" defer></script>
-    <script src="/static/js/extracts-annotations.js?v=1670694644" defer></script>
-    <script src="/static/js/extracts-content.js?v=1670819426" defer></script>
-    <script src="/static/js/extracts-options.js?v=1669582509" defer></script>
-
-    <!-- Misc JS -->
-	<script src="/static/js/Hyphenopoly_Loader.js?v=1650818540" defer></script>
-    <script src="/static/js/typography.js?v=1667673751" defer></script>
-    <script src="/static/js/rewrite.js?v=1670814665" defer></script>
-    <script src="/static/js/transclude.js?v=1670818230" defer></script>
-    <script src="/static/js/collapse.js?v=1670819598" defer></script>
->>>>>>> e47eed22
+    <script src="/static/js/transclude.js?v=1670819670" defer></script>
+    <script src="/static/js/collapse.js?v=1670819670" defer></script>
 
     <!-- Dark Mode theme switcher (lets users toggle between regular black-on-white CSS, and dark mode) -->
     <script src="/static/js/dark-mode.js?v=1663383996" defer></script>
