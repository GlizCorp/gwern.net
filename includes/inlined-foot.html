--- conflicted
+++ resolved
@@ -1,32 +1,26 @@
     <!-- Load the rest of the CSS. Note that we do not need any JS hacks here: HTML allows <link> stylesheets in the body: https://html.spec.whatwg.org/multipage/links.html#body-ok https://jakearchibald.com/2016/link-in-body/ -->
-<<<<<<< HEAD
     <link rel="stylesheet" type="text/css" href="/static/css/fonts.css?v=1655421673" />
     <link rel="stylesheet" type="text/css" href="/static/css/default.css?v=1658606910" />
     <link rel="stylesheet" type="text/css" href="/static/css/links.css?v=1657058870" />
-=======
-    <link rel="stylesheet" type="text/css" href="/static/css/fonts.css?v=1655420134" />
-    <link rel="stylesheet" type="text/css" href="/static/css/default.css?v=1658589839" />
-    <link rel="stylesheet" type="text/css" href="/static/css/links.css?v=1657398797" />
->>>>>>> 3e97baf5
 
     <!-- JS library for spawning popups -->
-    <script src="/static/js/popups.js?v=1656198458" defer></script>
-    <script src="/static/js/popins.js?v=1658053537" defer></script>
+    <script src="/static/js/popups.js?v=1656211739" defer></script>
+    <script src="/static/js/popins.js?v=1657661642" defer></script>
     <!-- JS library for annotating hyperlinks with introduction/summary from various sources; not lazy-loaded as (almost) all pages have popups -->
-    <script src="/static/js/annotations.js?v=1658242019" defer></script>
-    <script src="/static/js/extracts.js?v=1656213911" defer></script>
-    <script src="/static/js/extracts-annotations.js?v=1658242019" defer></script>
-    <script src="/static/js/extracts-content.js?v=1658273063" defer></script>
-    <script src="/static/js/extracts-options.js?v=1651491871" defer></script>
+    <script src="/static/js/annotations.js?v=1658091566" defer></script>
+    <script src="/static/js/extracts.js?v=1656249258" defer></script>
+    <script src="/static/js/extracts-annotations.js?v=1658091492" defer></script>
+    <script src="/static/js/extracts-content.js?v=1658323747" defer></script>
+    <script src="/static/js/extracts-options.js?v=1651496102" defer></script>
 
     <!-- Misc JS: 1. Collapsed sections: insert a toggle to expand them; 2. cover source-code block listings too (for large R sections especially); 3. type setting stuff -->
-	<script src="/static/js/Hyphenopoly_Loader.js?v=1650818540" defer></script>
-    <script src="/static/js/typography.js?v=1651063775" defer></script>
-    <script src="/static/js/rewrite.js?v=1656462001" defer></script>
-    <script src="/static/js/collapse.js?v=1651955577" defer></script>
+	<script src="/static/js/Hyphenopoly_Loader.js?v=1650821831" defer></script>
+    <script src="/static/js/typography.js?v=1651064197" defer></script>
+    <script src="/static/js/rewrite.js?v=1656450987" defer></script>
+    <script src="/static/js/collapse.js?v=1651964166" defer></script>
 
     <!-- Dark Mode theme switcher (lets users toggle between regular black-on-white CSS, and dark mode) -->
-    <script src="/static/js/dark-mode.js?v=1658623380" defer></script>
+    <script src="/static/js/dark-mode.js?v=1658631206" defer></script>
 
     <!-- Reader Mode theme switcher (lets users toggle distraction-free ‘reader mode’ on and off) -->
-    <script src="/static/js/reader-mode.js?v=1658053537" defer></script>+    <script src="/static/js/reader-mode.js?v=1657988244" defer></script>