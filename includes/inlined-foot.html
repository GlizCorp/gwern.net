    <!-- Load the rest of the CSS. Note that we do not need any JS hacks here: HTML allows <link> stylesheets in the body: https://html.spec.whatwg.org/multipage/links.html#body-ok https://jakearchibald.com/2016/link-in-body/ -->
<<<<<<< HEAD
    <link rel="stylesheet" type="text/css" href="/static/css/fonts.css?v=1655421673" />
    <link rel="stylesheet" type="text/css" href="/static/css/default.css?v=1662561213" />
    <link rel="stylesheet" type="text/css" href="/static/css/links.css?v=1661787182" />
=======
    <link rel="stylesheet" type="text/css" href="/static/css/fonts.css?v=1655420134" />
    <link rel="stylesheet" type="text/css" href="/static/css/default.css?v=1662587427" />
    <link rel="stylesheet" type="text/css" href="/static/css/links.css?v=1661781416" />
>>>>>>> d8afeea7

    <!-- JS library for spawning popups -->
    <script src="/static/js/popups.js?v=1661733866" defer></script>
    <script src="/static/js/popins.js?v=1660765369" defer></script>
    <!-- JS library for annotating hyperlinks with introduction/summary from various sources; not lazy-loaded as (almost) all pages have popups -->
<<<<<<< HEAD
    <script src="/static/js/annotations.js?v=1660867613" defer></script>
    <script src="/static/js/extracts.js?v=1661872021" defer></script>
    <script src="/static/js/extracts-annotations.js?v=1661965697" defer></script>
    <script src="/static/js/extracts-content.js?v=1661356650" defer></script>
    <script src="/static/js/extracts-options.js?v=1661356650" defer></script>
=======
    <script src="/static/js/annotations.js?v=1660866448" defer></script>
    <script src="/static/js/extracts.js?v=1661871620" defer></script>
    <script src="/static/js/extracts-annotations.js?v=1662232804" defer></script>
    <script src="/static/js/extracts-content.js?v=1662587497" defer></script>
    <script src="/static/js/extracts-options.js?v=1661354879" defer></script>
>>>>>>> d8afeea7

    <!-- Misc JS: 1. Collapsed sections: insert a toggle to expand them; 2. cover source-code block listings too (for large R sections especially); 3. type setting stuff -->
	<script src="/static/js/Hyphenopoly_Loader.js?v=1650821831" defer></script>
    <script src="/static/js/typography.js?v=1659239906" defer></script>
    <script src="/static/js/rewrite.js?v=1662497864" defer></script>
    <script src="/static/js/transclude.js?v=1662587212" defer></script>
    <script src="/static/js/collapse.js?v=1661983907" defer></script>

    <!-- Dark Mode theme switcher (lets users toggle between regular black-on-white CSS, and dark mode) -->
<<<<<<< HEAD
    <script src="/static/js/dark-mode.js?v=1662303866" defer></script>
=======
    <script src="/static/js/dark-mode.js?v=1662587490" defer></script>
>>>>>>> d8afeea7

    <!-- Reader Mode theme switcher (lets users toggle distraction-free ‘reader mode’ on and off) -->
    <script src="/static/js/reader-mode.js?v=1662303866" defer></script>
    <!-- JS library for clickable/zoomable images, for images larger than can be displayed in -->
    <!-- the body: /static/js/image-focus.js -->
    <!-- not lazy-loaded due to various bugs -->
    <script src="/static/js/image-focus.js?v=1662587212" defer></script>

    <!-- sort tables: https://mottie.github.io/tablesorter/docs/ ; requires JQuery, which has been prepended to avoid multiple JS page loads & race conditions -->
    <script>
    if (document.querySelector("table")) {
        var js = document.createElement("script");
        js.type = "text/javascript";
        js.src = "/static/js/tablesorter.js?v=1655848739";
        document.body.appendChild(js);
    }
    </script><|MERGE_RESOLUTION|>--- conflicted
+++ resolved
@@ -1,31 +1,17 @@
     <!-- Load the rest of the CSS. Note that we do not need any JS hacks here: HTML allows <link> stylesheets in the body: https://html.spec.whatwg.org/multipage/links.html#body-ok https://jakearchibald.com/2016/link-in-body/ -->
-<<<<<<< HEAD
     <link rel="stylesheet" type="text/css" href="/static/css/fonts.css?v=1655421673" />
-    <link rel="stylesheet" type="text/css" href="/static/css/default.css?v=1662561213" />
+    <link rel="stylesheet" type="text/css" href="/static/css/default.css?v=1662587572" />
     <link rel="stylesheet" type="text/css" href="/static/css/links.css?v=1661787182" />
-=======
-    <link rel="stylesheet" type="text/css" href="/static/css/fonts.css?v=1655420134" />
-    <link rel="stylesheet" type="text/css" href="/static/css/default.css?v=1662587427" />
-    <link rel="stylesheet" type="text/css" href="/static/css/links.css?v=1661781416" />
->>>>>>> d8afeea7
 
     <!-- JS library for spawning popups -->
     <script src="/static/js/popups.js?v=1661733866" defer></script>
     <script src="/static/js/popins.js?v=1660765369" defer></script>
     <!-- JS library for annotating hyperlinks with introduction/summary from various sources; not lazy-loaded as (almost) all pages have popups -->
-<<<<<<< HEAD
     <script src="/static/js/annotations.js?v=1660867613" defer></script>
     <script src="/static/js/extracts.js?v=1661872021" defer></script>
     <script src="/static/js/extracts-annotations.js?v=1661965697" defer></script>
-    <script src="/static/js/extracts-content.js?v=1661356650" defer></script>
+    <script src="/static/js/extracts-content.js?v=1662587572" defer></script>
     <script src="/static/js/extracts-options.js?v=1661356650" defer></script>
-=======
-    <script src="/static/js/annotations.js?v=1660866448" defer></script>
-    <script src="/static/js/extracts.js?v=1661871620" defer></script>
-    <script src="/static/js/extracts-annotations.js?v=1662232804" defer></script>
-    <script src="/static/js/extracts-content.js?v=1662587497" defer></script>
-    <script src="/static/js/extracts-options.js?v=1661354879" defer></script>
->>>>>>> d8afeea7
 
     <!-- Misc JS: 1. Collapsed sections: insert a toggle to expand them; 2. cover source-code block listings too (for large R sections especially); 3. type setting stuff -->
 	<script src="/static/js/Hyphenopoly_Loader.js?v=1650821831" defer></script>
@@ -35,11 +21,7 @@
     <script src="/static/js/collapse.js?v=1661983907" defer></script>
 
     <!-- Dark Mode theme switcher (lets users toggle between regular black-on-white CSS, and dark mode) -->
-<<<<<<< HEAD
-    <script src="/static/js/dark-mode.js?v=1662303866" defer></script>
-=======
-    <script src="/static/js/dark-mode.js?v=1662587490" defer></script>
->>>>>>> d8afeea7
+    <script src="/static/js/dark-mode.js?v=1662587572" defer></script>
 
     <!-- Reader Mode theme switcher (lets users toggle distraction-free ‘reader mode’ on and off) -->
     <script src="/static/js/reader-mode.js?v=1662303866" defer></script>
