    <!-- Load the rest of the CSS. Note that we do not need any JS hacks here: HTML allows <link> stylesheets in the body: https://html.spec.whatwg.org/multipage/links.html#body-ok https://jakearchibald.com/2016/link-in-body/ -->
    <link rel="stylesheet" type="text/css" href="/static/css/fonts.css?v=1655421673" />
    <link rel="stylesheet" type="text/css" href="/static/css/default.css?v=1659217942" />
    <link rel="stylesheet" type="text/css" href="/static/css/links.css?v=1659042762" />

    <!-- JS library for spawning popups -->
    <script src="/static/js/popups.js?v=1656211739" defer></script>
    <script src="/static/js/popins.js?v=1657661642" defer></script>
    <!-- JS library for annotating hyperlinks with introduction/summary from various sources; not lazy-loaded as (almost) all pages have popups -->
    <script src="/static/js/annotations.js?v=1658091566" defer></script>
    <script src="/static/js/extracts.js?v=1656249258" defer></script>
    <script src="/static/js/extracts-annotations.js?v=1658944228" defer></script>
    <script src="/static/js/extracts-content.js?v=1658323747" defer></script>
    <script src="/static/js/extracts-options.js?v=1651496102" defer></script>

    <!-- Misc JS: 1. Collapsed sections: insert a toggle to expand them; 2. cover source-code block listings too (for large R sections especially); 3. type setting stuff -->
<<<<<<< HEAD
	<script src="/static/js/Hyphenopoly_Loader.js?v=1650821831" defer></script>
    <script src="/static/js/typography.js?v=1651064197" defer></script>
    <script src="/static/js/rewrite.js?v=1656450987" defer></script>
    <script src="/static/js/collapse.js?v=1651964166" defer></script>
=======
	<script src="/static/js/Hyphenopoly_Loader.js?v=1650818540" defer></script>
    <script src="/static/js/typography.js?v=1659234100" defer></script>
    <script src="/static/js/rewrite.js?v=1659238651" defer></script>
    <script src="/static/js/collapse.js?v=1651955577" defer></script>
>>>>>>> 3b2ee86f

    <!-- Dark Mode theme switcher (lets users toggle between regular black-on-white CSS, and dark mode) -->
    <script src="/static/js/dark-mode.js?v=1658802620" defer></script>

    <!-- Reader Mode theme switcher (lets users toggle distraction-free ‘reader mode’ on and off) -->
    <script src="/static/js/reader-mode.js?v=1659042762" defer></script><|MERGE_RESOLUTION|>--- conflicted
+++ resolved
@@ -14,17 +14,10 @@
     <script src="/static/js/extracts-options.js?v=1651496102" defer></script>
 
     <!-- Misc JS: 1. Collapsed sections: insert a toggle to expand them; 2. cover source-code block listings too (for large R sections especially); 3. type setting stuff -->
-<<<<<<< HEAD
 	<script src="/static/js/Hyphenopoly_Loader.js?v=1650821831" defer></script>
-    <script src="/static/js/typography.js?v=1651064197" defer></script>
-    <script src="/static/js/rewrite.js?v=1656450987" defer></script>
+    <script src="/static/js/typography.js?v=1659239906" defer></script>
+    <script src="/static/js/rewrite.js?v=1659239906" defer></script>
     <script src="/static/js/collapse.js?v=1651964166" defer></script>
-=======
-	<script src="/static/js/Hyphenopoly_Loader.js?v=1650818540" defer></script>
-    <script src="/static/js/typography.js?v=1659234100" defer></script>
-    <script src="/static/js/rewrite.js?v=1659238651" defer></script>
-    <script src="/static/js/collapse.js?v=1651955577" defer></script>
->>>>>>> 3b2ee86f
 
     <!-- Dark Mode theme switcher (lets users toggle between regular black-on-white CSS, and dark mode) -->
     <script src="/static/js/dark-mode.js?v=1658802620" defer></script>
