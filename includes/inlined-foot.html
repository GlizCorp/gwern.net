    <!-- Load the rest of the CSS. Note that we do not need any JS hacks here: HTML allows <link> stylesheets in the body: https://html.spec.whatwg.org/multipage/links.html#body-ok https://jakearchibald.com/2016/link-in-body/ -->
<<<<<<< HEAD
    <link rel="stylesheet" type="text/css" href="/static/css/fonts.css?v=1649271407" />
    <link rel="stylesheet" type="text/css" href="/static/css/default.css?v=1649279767" />
    <link rel="stylesheet" type="text/css" href="/static/css/links.css?v=1649103352" />
=======
    <link rel="stylesheet" type="text/css" href="/static/css/fonts.css?v=1648781913" />
    <link rel="stylesheet" type="text/css" href="/static/css/default.css?v=1649286117" />
    <link rel="stylesheet" type="text/css" href="/static/css/links.css?v=1649103159" />
>>>>>>> d03191a8

    <!-- JS library for spawning popups -->
    <script src="/static/js/popups.js?v=1648764028" defer></script>
    <script src="/static/js/popins.js?v=1648400229" defer></script>
    <!-- JS library for annotating hyperlinks with introduction/summary from various sources; not lazy-loaded as (almost) all pages have popups -->
    <script src="/static/js/annotations.js?v=1648485048" defer></script>
    <script src="/static/js/extracts.js?v=1649103352" defer></script>
    <script src="/static/js/extracts-annotations.js?v=1648485048" defer></script>
    <script src="/static/js/extracts-content.js?v=1648511956" defer></script>
    <script src="/static/js/extracts-options.js?v=1648389712" defer></script>

    $if(index)$ <!-- Stuff we don’t need on /index gets conditionally loaded: --> $else$

    <!-- JS library for clickable/zoomable images, for images larger than can be displayed in -->
    <!-- the body: /static/js/image-focus.js -->
    <!-- not lazy-loaded due to various bugs -->
<<<<<<< HEAD
    <script src="/static/js/image-focus.js?v=1648991995" defer></script>
=======
    <script src="/static/js/image-focus.js?v=1649289166" defer></script>
>>>>>>> d03191a8

    <!-- sort tables: https://mottie.github.io/tablesorter/docs/ ; requires JQuery, which has been prepended to avoid multiple JS page loads & race conditions -->
    <script>
    if (document.querySelector("table")) {
        var js = document.createElement("script");
        js.type = "text/javascript";
        js.src = "/static/js/tablesorter.js?v=1609212245";
        document.body.appendChild(js);
    }
    </script>

    $endif$

    <!-- Misc JS: 1. Collapsed sections: insert a toggle to expand them; 2. cover source-code block listings too (for large R sections especially); 3. type setting stuff -->
    <script src="/static/js/typography.js?v=1648243375" defer></script>
    <script src="/static/js/rewrite.js?v=1649287552" defer></script>
    <script src="/static/js/collapse.js?v=1648905980" defer></script>

    <!-- Dark Mode theme switcher (lets users toggle between regular black-on-white CSS, and dark mode) -->
    <script src="/static/js/darkmode.js?v=1648681559" defer></script>

    <!-- Reader Mode theme switcher (lets users toggle distraction-free ‘reader mode’ on and off) -->
    <script src="/static/js/reader-mode.js?v=1648389712" defer></script><|MERGE_RESOLUTION|>--- conflicted
+++ resolved
@@ -1,13 +1,7 @@
     <!-- Load the rest of the CSS. Note that we do not need any JS hacks here: HTML allows <link> stylesheets in the body: https://html.spec.whatwg.org/multipage/links.html#body-ok https://jakearchibald.com/2016/link-in-body/ -->
-<<<<<<< HEAD
     <link rel="stylesheet" type="text/css" href="/static/css/fonts.css?v=1649271407" />
     <link rel="stylesheet" type="text/css" href="/static/css/default.css?v=1649279767" />
     <link rel="stylesheet" type="text/css" href="/static/css/links.css?v=1649103352" />
-=======
-    <link rel="stylesheet" type="text/css" href="/static/css/fonts.css?v=1648781913" />
-    <link rel="stylesheet" type="text/css" href="/static/css/default.css?v=1649286117" />
-    <link rel="stylesheet" type="text/css" href="/static/css/links.css?v=1649103159" />
->>>>>>> d03191a8
 
     <!-- JS library for spawning popups -->
     <script src="/static/js/popups.js?v=1648764028" defer></script>
@@ -24,11 +18,7 @@
     <!-- JS library for clickable/zoomable images, for images larger than can be displayed in -->
     <!-- the body: /static/js/image-focus.js -->
     <!-- not lazy-loaded due to various bugs -->
-<<<<<<< HEAD
-    <script src="/static/js/image-focus.js?v=1648991995" defer></script>
-=======
-    <script src="/static/js/image-focus.js?v=1649289166" defer></script>
->>>>>>> d03191a8
+    <script src="/static/js/image-focus.js?v=1649289220" defer></script>
 
     <!-- sort tables: https://mottie.github.io/tablesorter/docs/ ; requires JQuery, which has been prepended to avoid multiple JS page loads & race conditions -->
     <script>
