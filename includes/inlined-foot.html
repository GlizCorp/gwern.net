--- conflicted
+++ resolved
@@ -1,13 +1,7 @@
     <!-- Load the rest of the CSS. Note that we do not need any JS hacks here: HTML allows <link> stylesheets in the body: https://html.spec.whatwg.org/multipage/links.html#body-ok https://jakearchibald.com/2016/link-in-body/ -->
-<<<<<<< HEAD
     <link rel="stylesheet" type="text/css" href="/static/css/fonts.css?v=1644785145" />
     <link rel="stylesheet" type="text/css" href="/static/css/default.css?v=1644970228" />
-    <link rel="stylesheet" type="text/css" href="/static/css/links.css?v=1644943723" />
-=======
-    <link rel="stylesheet" type="text/css" href="/static/css/fonts.css?v=1644846870" />
-    <link rel="stylesheet" type="text/css" href="/static/css/default.css?v=1644944188" />
-    <link rel="stylesheet" type="text/css" href="/static/css/links.css?v=1645330994" />
->>>>>>> 4e47cf7f
+    <link rel="stylesheet" type="text/css" href="/static/css/links.css?v=1645331666" />
 
     <!-- JS library for spawning popups -->
     <script src="/static/js/popups.js?v=1644422777" defer></script>
@@ -15,7 +9,7 @@
     <!-- JS library for annotating hyperlinks with introduction/summary from various sources; not lazy-loaded as (almost) all pages have popups -->
     <script src="/static/js/annotations.js?v=1645034570" defer></script>
     <script src="/static/js/extracts.js?v=1644692476" defer></script>
-    <script src="/static/js/extracts-annotations.js?v=1644700435" defer></script>
+    <script src="/static/js/extracts-annotations.js?v=1645331000" defer></script>
     <script src="/static/js/extracts-content.js?v=1644333490" defer></script>
     <script src="/static/js/extracts-options.js?v=1643685321" defer></script>
 
@@ -40,7 +34,7 @@
 
     <!-- Misc JS: 1. Collapsed sections: insert a toggle to expand them; 2. cover source-code block listings too (for large R sections especially); 3. type setting stuff -->
     <script src="/static/js/typography.js?v=1645119147" defer></script>
-    <script src="/static/js/rewrite.js?v=1644681339" defer></script>
+    <script src="/static/js/rewrite.js?v=1645331000" defer></script>
     <script src="/static/js/collapse.js?v=1644020542" defer></script>
 
     <!-- Dark Mode theme switcher (lets users toggle between regular black-on-white CSS, and dark mode) -->
