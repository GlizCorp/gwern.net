    <!-- Load the rest of the CSS. Note that we do not need any JS hacks here: HTML allows <link> stylesheets in the body: https://html.spec.whatwg.org/multipage/links.html#body-ok https://jakearchibald.com/2016/link-in-body/ -->
    <link rel="stylesheet" type="text/css" href="/static/css/fonts.css?v=1655421673" />
    <link rel="stylesheet" type="text/css" href="/static/css/default.css?v=1661518788" />
    <link rel="stylesheet" type="text/css" href="/static/css/links.css?v=1661182489" />

    <!-- JS library for spawning popups -->
    <script src="/static/js/popups.js?v=1660765369" defer></script>
    <script src="/static/js/popins.js?v=1660765369" defer></script>
    <!-- JS library for annotating hyperlinks with introduction/summary from various sources; not lazy-loaded as (almost) all pages have popups -->
<<<<<<< HEAD
    <script src="/static/js/annotations.js?v=1660866448" defer></script>
    <script src="/static/js/extracts.js?v=1661514601" defer></script>
    <script src="/static/js/extracts-annotations.js?v=1661568711" defer></script>
    <script src="/static/js/extracts-content.js?v=1661354870" defer></script>
    <script src="/static/js/extracts-options.js?v=1661354879" defer></script>

    <!-- Misc JS: 1. Collapsed sections: insert a toggle to expand them; 2. cover source-code block listings too (for large R sections especially); 3. type setting stuff -->
	<script src="/static/js/Hyphenopoly_Loader.js?v=1650818540" defer></script>
    <script src="/static/js/typography.js?v=1659234100" defer></script>
    <script src="/static/js/rewrite.js?v=1661568681" defer></script>
    <script src="/static/js/transclude.js?v=1661356913" defer></script>
    <script src="/static/js/collapse.js?v=1661465131" defer></script>

    <!-- Dark Mode theme switcher (lets users toggle between regular black-on-white CSS, and dark mode) -->
    <script src="/static/js/dark-mode.js?v=1661531043" defer></script>

    <!-- Reader Mode theme switcher (lets users toggle distraction-free ‘reader mode’ on and off) -->
    <script src="/static/js/reader-mode.js?v=1661531072" defer></script>
=======
    <script src="/static/js/annotations.js?v=1660867613" defer></script>
    <script src="/static/js/extracts.js?v=1661369665" defer></script>
    <script src="/static/js/extracts-annotations.js?v=1661356650" defer></script>
    <script src="/static/js/extracts-content.js?v=1661356650" defer></script>
    <script src="/static/js/extracts-options.js?v=1661356650" defer></script>

    <!-- Misc JS: 1. Collapsed sections: insert a toggle to expand them; 2. cover source-code block listings too (for large R sections especially); 3. type setting stuff -->
	<script src="/static/js/Hyphenopoly_Loader.js?v=1650821831" defer></script>
    <script src="/static/js/typography.js?v=1659239906" defer></script>
    <script src="/static/js/rewrite.js?v=1661518788" defer></script>
    <script src="/static/js/transclude.js?v=1661369665" defer></script>
    <script src="/static/js/collapse.js?v=1661356650" defer></script>

    <!-- Dark Mode theme switcher (lets users toggle between regular black-on-white CSS, and dark mode) -->
    <script src="/static/js/dark-mode.js?v=1661356650" defer></script>

    <!-- Reader Mode theme switcher (lets users toggle distraction-free ‘reader mode’ on and off) -->
    <script src="/static/js/reader-mode.js?v=1661356650" defer></script>
>>>>>>> d8973ff9
    <!-- JS library for clickable/zoomable images, for images larger than can be displayed in -->
    <!-- the body: /static/js/image-focus.js -->
    <!-- not lazy-loaded due to various bugs -->
    <script src="/static/js/image-focus.js?v=1661278004" defer></script>

    <!-- sort tables: https://mottie.github.io/tablesorter/docs/ ; requires JQuery, which has been prepended to avoid multiple JS page loads & race conditions -->
    <script>
    if (document.querySelector("table")) {
        var js = document.createElement("script");
        js.type = "text/javascript";
        js.src = "/static/js/tablesorter.js?v=1655848739";
        document.body.appendChild(js);
    }
    </script><|MERGE_RESOLUTION|>--- conflicted
+++ resolved
@@ -7,26 +7,6 @@
     <script src="/static/js/popups.js?v=1660765369" defer></script>
     <script src="/static/js/popins.js?v=1660765369" defer></script>
     <!-- JS library for annotating hyperlinks with introduction/summary from various sources; not lazy-loaded as (almost) all pages have popups -->
-<<<<<<< HEAD
-    <script src="/static/js/annotations.js?v=1660866448" defer></script>
-    <script src="/static/js/extracts.js?v=1661514601" defer></script>
-    <script src="/static/js/extracts-annotations.js?v=1661568711" defer></script>
-    <script src="/static/js/extracts-content.js?v=1661354870" defer></script>
-    <script src="/static/js/extracts-options.js?v=1661354879" defer></script>
-
-    <!-- Misc JS: 1. Collapsed sections: insert a toggle to expand them; 2. cover source-code block listings too (for large R sections especially); 3. type setting stuff -->
-	<script src="/static/js/Hyphenopoly_Loader.js?v=1650818540" defer></script>
-    <script src="/static/js/typography.js?v=1659234100" defer></script>
-    <script src="/static/js/rewrite.js?v=1661568681" defer></script>
-    <script src="/static/js/transclude.js?v=1661356913" defer></script>
-    <script src="/static/js/collapse.js?v=1661465131" defer></script>
-
-    <!-- Dark Mode theme switcher (lets users toggle between regular black-on-white CSS, and dark mode) -->
-    <script src="/static/js/dark-mode.js?v=1661531043" defer></script>
-
-    <!-- Reader Mode theme switcher (lets users toggle distraction-free ‘reader mode’ on and off) -->
-    <script src="/static/js/reader-mode.js?v=1661531072" defer></script>
-=======
     <script src="/static/js/annotations.js?v=1660867613" defer></script>
     <script src="/static/js/extracts.js?v=1661369665" defer></script>
     <script src="/static/js/extracts-annotations.js?v=1661356650" defer></script>
@@ -45,7 +25,6 @@
 
     <!-- Reader Mode theme switcher (lets users toggle distraction-free ‘reader mode’ on and off) -->
     <script src="/static/js/reader-mode.js?v=1661356650" defer></script>
->>>>>>> d8973ff9
     <!-- JS library for clickable/zoomable images, for images larger than can be displayed in -->
     <!-- the body: /static/js/image-focus.js -->
     <!-- not lazy-loaded due to various bugs -->
