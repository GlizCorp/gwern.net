    <!-- Load the rest of the CSS. Note that we do not need any JS hacks here: HTML allows <link> stylesheets in the body: https://html.spec.whatwg.org/multipage/links.html#body-ok https://jakearchibald.com/2016/link-in-body/ -->
    <link rel="stylesheet" type="text/css" href="/static/css/fonts.css?v=1613268818" />
    <link rel="stylesheet" type="text/css" href="/static/css/default.css?v=1613412499" />
    <link rel="stylesheet" type="text/css" href="/static/css/links.css?v=1613413275" />

	<!-- JS library for spawning popups -->
    <script src="/static/js/popups.js?v=1613363888" defer></script>
    <script src="/static/js/popins.js?v=1612795655" defer></script>
    <!-- JS library for annotating hyperlinks with introduction/summary from various sources; not lazy-loaded as (almost) all pages have popups -->
<<<<<<< HEAD
    <script src="/static/js/extracts.js?v=1613677667" defer></script>
    <script src="/static/js/extracts-options.js?v=1611861281" defer></script>
=======
    <script src="/static/js/extracts.js?v=1613363888" defer></script>
    <script src="/static/js/extracts-options.js?v=1611878823" defer></script>
>>>>>>> 7e50f20c

    <!-- Stuff we don’t need on /index gets conditionally loaded: -->
    $if(index)$ $else$

    <!-- JS library for clickable/zoomable images, for images larger than can be displayed in -->
    <!-- the body: http://share.obormot.net/misc/gwern/image-focus.js http://share.obormot.net/misc/gwern/image-focus.css -->
    <!-- not lazy-loaded due to various bugs -->
    <script src="/static/js/image-focus.js?v=1611954378" defer></script>

    <!-- sort tables: http://tablesorter.com/docs/ ; requires JQuery, which has been prepended to avoid multiple JS page loads & race conditions -->
	<script>
	if (document.querySelector("table")) {
		var js = document.createElement("script");
		js.type = "text/javascript";
		js.src = "/static/js/tablesorter.js?v=1609212245";
		document.body.appendChild(js);
	}
	</script>

    $endif$

    <!-- Misc JS: 1. Collapsed sections: insert a toggle to expand them; 2. cover source-code block listings too (for large R sections especially); 3. type setting stuff -->
    <script src="/static/js/typography.js?v=1610806737" defer></script>
    <script src="/static/js/rewrite.js?v=1611935611" defer></script>
    <script src="/static/js/collapse.js?v=1611437420" defer></script>

    <!-- Dark Mode theme switcher (lets users toggle between regular black-on-white CSS, and dark mode) -->
    <script src="/static/js/darkmode.js?v=1611184974" defer></script><|MERGE_RESOLUTION|>--- conflicted
+++ resolved
@@ -1,19 +1,14 @@
     <!-- Load the rest of the CSS. Note that we do not need any JS hacks here: HTML allows <link> stylesheets in the body: https://html.spec.whatwg.org/multipage/links.html#body-ok https://jakearchibald.com/2016/link-in-body/ -->
-    <link rel="stylesheet" type="text/css" href="/static/css/fonts.css?v=1613268818" />
-    <link rel="stylesheet" type="text/css" href="/static/css/default.css?v=1613412499" />
-    <link rel="stylesheet" type="text/css" href="/static/css/links.css?v=1613413275" />
+    <link rel="stylesheet" type="text/css" href="/static/css/fonts.css?v=1613365249" />
+    <link rel="stylesheet" type="text/css" href="/static/css/default.css?v=1613365392" />
+    <link rel="stylesheet" type="text/css" href="/static/css/links.css?v=1613677732" />
 
 	<!-- JS library for spawning popups -->
-    <script src="/static/js/popups.js?v=1613363888" defer></script>
-    <script src="/static/js/popins.js?v=1612795655" defer></script>
+    <script src="/static/js/popups.js?v=1613359281" defer></script>
+    <script src="/static/js/popins.js?v=1612774682" defer></script>
     <!-- JS library for annotating hyperlinks with introduction/summary from various sources; not lazy-loaded as (almost) all pages have popups -->
-<<<<<<< HEAD
     <script src="/static/js/extracts.js?v=1613677667" defer></script>
     <script src="/static/js/extracts-options.js?v=1611861281" defer></script>
-=======
-    <script src="/static/js/extracts.js?v=1613363888" defer></script>
-    <script src="/static/js/extracts-options.js?v=1611878823" defer></script>
->>>>>>> 7e50f20c
 
     <!-- Stuff we don’t need on /index gets conditionally loaded: -->
     $if(index)$ $else$
@@ -21,14 +16,14 @@
     <!-- JS library for clickable/zoomable images, for images larger than can be displayed in -->
     <!-- the body: http://share.obormot.net/misc/gwern/image-focus.js http://share.obormot.net/misc/gwern/image-focus.css -->
     <!-- not lazy-loaded due to various bugs -->
-    <script src="/static/js/image-focus.js?v=1611954378" defer></script>
+    <script src="/static/js/image-focus.js?v=1611897114" defer></script>
 
     <!-- sort tables: http://tablesorter.com/docs/ ; requires JQuery, which has been prepended to avoid multiple JS page loads & race conditions -->
 	<script>
 	if (document.querySelector("table")) {
 		var js = document.createElement("script");
 		js.type = "text/javascript";
-		js.src = "/static/js/tablesorter.js?v=1609212245";
+		js.src = "/static/js/tablesorter.js?v=1604173830";
 		document.body.appendChild(js);
 	}
 	</script>
@@ -36,9 +31,9 @@
     $endif$
 
     <!-- Misc JS: 1. Collapsed sections: insert a toggle to expand them; 2. cover source-code block listings too (for large R sections especially); 3. type setting stuff -->
-    <script src="/static/js/typography.js?v=1610806737" defer></script>
-    <script src="/static/js/rewrite.js?v=1611935611" defer></script>
-    <script src="/static/js/collapse.js?v=1611437420" defer></script>
+    <script src="/static/js/typography.js?v=1610757690" defer></script>
+    <script src="/static/js/rewrite.js?v=1611899261" defer></script>
+    <script src="/static/js/collapse.js?v=1611435792" defer></script>
 
     <!-- Dark Mode theme switcher (lets users toggle between regular black-on-white CSS, and dark mode) -->
-    <script src="/static/js/darkmode.js?v=1611184974" defer></script>+    <script src="/static/js/darkmode.js?v=1611247005" defer></script>