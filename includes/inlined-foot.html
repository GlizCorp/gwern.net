    <!-- Load the rest of the CSS. Note that we do not need any JS hacks here: HTML allows <link> stylesheets in the body: https://html.spec.whatwg.org/multipage/links.html#body-ok https://jakearchibald.com/2016/link-in-body/ -->
<<<<<<< HEAD
    <link rel="stylesheet" type="text/css" href="/static/css/fonts.css?v=1644785145" />
    <link rel="stylesheet" type="text/css" href="/static/css/default.css?v=1644970228" />
    <link rel="stylesheet" type="text/css" href="/static/css/links.css?v=1645331666" />
=======
    <link rel="stylesheet" type="text/css" href="/static/css/fonts.css?v=1644846870" />
    <link rel="stylesheet" type="text/css" href="/static/css/default.css?v=1644944188" />
    <link rel="stylesheet" type="text/css" href="/static/css/links.css?v=1645331770" />
>>>>>>> 50d09895

    <!-- JS library for spawning popups -->
    <script src="/static/js/popups.js?v=1644422777" defer></script>
    <script src="/static/js/popins.js?v=1644020542" defer></script>
    <!-- JS library for annotating hyperlinks with introduction/summary from various sources; not lazy-loaded as (almost) all pages have popups -->
    <script src="/static/js/annotations.js?v=1645034570" defer></script>
    <script src="/static/js/extracts.js?v=1644692476" defer></script>
    <script src="/static/js/extracts-annotations.js?v=1645331000" defer></script>
    <script src="/static/js/extracts-content.js?v=1644333490" defer></script>
    <script src="/static/js/extracts-options.js?v=1643685321" defer></script>

    $if(index)$ <!-- Stuff we don’t need on /index gets conditionally loaded: --> $else$

    <!-- JS library for clickable/zoomable images, for images larger than can be displayed in -->
    <!-- the body: /static/js/image-focus.js -->
    <!-- not lazy-loaded due to various bugs -->
    <script src="/static/js/image-focus.js?v=1644020542" defer></script>

    <!-- sort tables: https://mottie.github.io/tablesorter/docs/ ; requires JQuery, which has been prepended to avoid multiple JS page loads & race conditions -->
    <script>
    if (document.querySelector("table")) {
        var js = document.createElement("script");
        js.type = "text/javascript";
        js.src = "/static/js/tablesorter.js?v=1609212245";
        document.body.appendChild(js);
    }
    </script>

    $endif$

    <!-- Misc JS: 1. Collapsed sections: insert a toggle to expand them; 2. cover source-code block listings too (for large R sections especially); 3. type setting stuff -->
    <script src="/static/js/typography.js?v=1645119147" defer></script>
    <script src="/static/js/rewrite.js?v=1645331000" defer></script>
    <script src="/static/js/collapse.js?v=1644020542" defer></script>

    <!-- Dark Mode theme switcher (lets users toggle between regular black-on-white CSS, and dark mode) -->
    <script src="/static/js/darkmode.js?v=1644020542" defer></script><|MERGE_RESOLUTION|>--- conflicted
+++ resolved
@@ -1,13 +1,7 @@
     <!-- Load the rest of the CSS. Note that we do not need any JS hacks here: HTML allows <link> stylesheets in the body: https://html.spec.whatwg.org/multipage/links.html#body-ok https://jakearchibald.com/2016/link-in-body/ -->
-<<<<<<< HEAD
     <link rel="stylesheet" type="text/css" href="/static/css/fonts.css?v=1644785145" />
     <link rel="stylesheet" type="text/css" href="/static/css/default.css?v=1644970228" />
-    <link rel="stylesheet" type="text/css" href="/static/css/links.css?v=1645331666" />
-=======
-    <link rel="stylesheet" type="text/css" href="/static/css/fonts.css?v=1644846870" />
-    <link rel="stylesheet" type="text/css" href="/static/css/default.css?v=1644944188" />
-    <link rel="stylesheet" type="text/css" href="/static/css/links.css?v=1645331770" />
->>>>>>> 50d09895
+    <link rel="stylesheet" type="text/css" href="/static/css/links.css?v=1645332109" />
 
     <!-- JS library for spawning popups -->
     <script src="/static/js/popups.js?v=1644422777" defer></script>
