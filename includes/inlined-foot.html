    <!-- Load the rest of the CSS. Note that we do not need any JS hacks here: HTML allows <link> stylesheets in the body: https://html.spec.whatwg.org/multipage/links.html#body-ok https://jakearchibald.com/2016/link-in-body/ -->
<<<<<<< HEAD
    <link rel="stylesheet" type="text/css" href="/static/css/fonts.css?v=1635614623" />
    <link rel="stylesheet" type="text/css" href="/static/css/default.css?v=1644681339" />
    <link rel="stylesheet" type="text/css" href="/static/css/links.css?v=1644692460" />
=======
    <link rel="stylesheet" type="text/css" href="/static/css/fonts.css?v=1613365249" />
    <link rel="stylesheet" type="text/css" href="/static/css/default.css?v=1644680764" />
    <link rel="stylesheet" type="text/css" href="/static/css/links.css?v=1644692723" />
>>>>>>> 58e5ded9

    <!-- JS library for spawning popups -->
    <script src="/static/js/popups.js?v=1644422777" defer></script>
    <script src="/static/js/popins.js?v=1644020542" defer></script>
    <!-- JS library for annotating hyperlinks with introduction/summary from various sources; not lazy-loaded as (almost) all pages have popups -->
    <script src="/static/js/annotations.js?v=1644528777" defer></script>
    <script src="/static/js/extracts.js?v=1644692476" defer></script>
    <script src="/static/js/extracts-annotations.js?v=1644692476" defer></script>
    <script src="/static/js/extracts-content.js?v=1644333490" defer></script>
    <script src="/static/js/extracts-options.js?v=1643685321" defer></script>

    $if(index)$ <!-- Stuff we don’t need on /index gets conditionally loaded: --> $else$

    <!-- JS library for clickable/zoomable images, for images larger than can be displayed in -->
    <!-- the body: /static/js/image-focus.js -->
    <!-- not lazy-loaded due to various bugs -->
    <script src="/static/js/image-focus.js?v=1644020542" defer></script>

    <!-- sort tables: https://mottie.github.io/tablesorter/docs/ ; requires JQuery, which has been prepended to avoid multiple JS page loads & race conditions -->
    <script>
    if (document.querySelector("table")) {
        var js = document.createElement("script");
        js.type = "text/javascript";
        js.src = "/static/js/tablesorter.js?v=1609212245";
        document.body.appendChild(js);
    }
    </script>

    $endif$

    <!-- Misc JS: 1. Collapsed sections: insert a toggle to expand them; 2. cover source-code block listings too (for large R sections especially); 3. type setting stuff -->
    <script src="/static/js/typography.js?v=1610806737" defer></script>
    <script src="/static/js/rewrite.js?v=1644681339" defer></script>
    <script src="/static/js/collapse.js?v=1644020542" defer></script>

    <!-- Dark Mode theme switcher (lets users toggle between regular black-on-white CSS, and dark mode) -->
    <script src="/static/js/darkmode.js?v=1644020542" defer></script><|MERGE_RESOLUTION|>--- conflicted
+++ resolved
@@ -1,13 +1,7 @@
     <!-- Load the rest of the CSS. Note that we do not need any JS hacks here: HTML allows <link> stylesheets in the body: https://html.spec.whatwg.org/multipage/links.html#body-ok https://jakearchibald.com/2016/link-in-body/ -->
-<<<<<<< HEAD
     <link rel="stylesheet" type="text/css" href="/static/css/fonts.css?v=1635614623" />
     <link rel="stylesheet" type="text/css" href="/static/css/default.css?v=1644681339" />
-    <link rel="stylesheet" type="text/css" href="/static/css/links.css?v=1644692460" />
-=======
-    <link rel="stylesheet" type="text/css" href="/static/css/fonts.css?v=1613365249" />
-    <link rel="stylesheet" type="text/css" href="/static/css/default.css?v=1644680764" />
-    <link rel="stylesheet" type="text/css" href="/static/css/links.css?v=1644692723" />
->>>>>>> 58e5ded9
+    <link rel="stylesheet" type="text/css" href="/static/css/links.css?v=1644693341" />
 
     <!-- JS library for spawning popups -->
     <script src="/static/js/popups.js?v=1644422777" defer></script>
