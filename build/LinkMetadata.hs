{- LinkMetadata.hs: module for generating Pandoc links which are annotated with metadata, which can then be displayed to the user as 'popups' by /static/js/popups.js. These popups can be excerpts, abstracts, article introductions etc, and make life much more pleasant for the reader - hover over link, popup, read, decide whether to go to link.
Author: Gwern Branwen
Date: 2019-08-20
<<<<<<< HEAD
When:  Time-stamp: "2020-11-11 12:31:31 gwern"
=======
When:  Time-stamp: "2020-11-15 11:31:50 gwern"
>>>>>>> 3f9d0834
License: CC-0
-}

-- TODO:
-- 1. fix Unicode handling: `shellToCommand` seems to mangle Unicode, screwing up abstracts
-- 2. scrape more sites: possibilities include  predictionbook.com, amazon.com, nature.com, longbets.org, wiley.com, bmj.com, cran.r-project.org, and rand.org
-- 3. bugs in packages: the WMF API omits the need for `-L` in curl but somehow their live demo works anyway (?!); rxvist doesn't appear to support all bioRxiv/medRxiv schemas, including the '/early/' links, forcing me to use curl+Tagsoup; the R library 'fulltext' crashes on examples like `ft_abstract(x = c("10.1038/s41588-018-0183-z"))`

{-# LANGUAGE OverloadedStrings, DeriveGeneric #-}
module LinkMetadata where

import Control.Monad (when)
import qualified Data.ByteString as B (appendFile)
import qualified Data.ByteString.Lazy as BL (length)
import qualified Data.ByteString.Lazy.UTF8 as U (toString) -- (encode, decode) -- TODO: why doesn't using U.toString fix the Unicode problems?
import Data.Aeson (eitherDecode, FromJSON, Object, Value(String))
import qualified Data.HashMap.Strict as HM (lookup)
import GHC.Generics (Generic)
import Data.List (intercalate, isInfixOf, isPrefixOf, isSuffixOf, nub, sort, (\\))
import Data.Char (isAlpha, isSpace, toLower, toUpper)
import qualified Data.Map.Strict as M (fromList, lookup, union, Map)
import Text.Pandoc (readerExtensions, writerWrapText, writerHTMLMathMethod, Inline(Link, Span),
                    HTMLMathMethod(MathJax), defaultMathJaxURL, def, readLaTeX, writeHtml5String,
                    WrapOption(WrapNone), runPure, pandocExtensions, readHtml, writePlain)
import qualified Data.Text as T (head, length, unpack, pack, Text)
import Data.FileStore.Utils (runShellCommand)
import System.Exit (ExitCode(ExitFailure))
import Data.List.Utils (replace, split, uniq)
import Text.HTML.TagSoup (isTagCloseName, isTagOpenName, parseTags, renderTags, Tag(TagClose, TagOpen, TagText))
import Data.Yaml as Y (decodeFileEither, encode, ParseException)
import Data.Time.Clock as TC (getCurrentTime)
import Text.Regex (subRegex, mkRegex)
import Data.Maybe (Maybe)

import Typography (typographyTransform, invertImage)

type Metadata = M.Map Path MetadataItem -- (Title, Author, Date, DOI, Abstract)
type MetadataItem = (String, String, String, String, String)
type MetadataList = [(Path, MetadataItem)]
type Path = String

readLinkMetadata :: IO Metadata
readLinkMetadata = do
             -- for hand created definitions, to be saved; since it's handwritten and we need line errors, we use YAML:
             custom <- readYaml "metadata/custom.yaml"

             -- Quality checks:
             -- - URLs, titles & annotations should all be unique, although author/date/DOI needn't be
             let urls = map (\(u,_) -> u) custom
             when (length (uniq (sort urls)) /=  length urls) $ error $ "Duplicate URLs in 'custom.yaml'!" ++ unlines (urls \\ nub urls)
             let brokenUrls = filter (\u -> not (head u == 'h' || head u == '/' || head u == '?')) urls in when (brokenUrls /= []) $ error $ "Broken URLs in 'custom.yaml'!" ++ unlines brokenUrls
             let titles = map (\(_,(t,_,_,_,_)) -> t) custom in when (length (uniq (sort titles)) /=  length titles) $ error $ "Duplicate titles in 'custom.yaml'!" ++ unlines (titles \\ nub titles)
             let annotations = map (\(_,(_,_,_,_,s)) -> s) custom in when (length (uniq (sort annotations)) /= length annotations) $ error $ "Duplicate annotations in 'custom.yaml'!" ++ unlines (annotations \\ nub annotations)
             -- - DOIs are optional since they usually don't exist, and dates are optional for always-updated things like WP; but everything else should:
             let emptyCheck = filter (\(u,(t,a,_,_,s)) -> any (=="") [u,t,a,s]) custom
             when (length emptyCheck /= 0) $ error $ "Link Annotation Error: empty mandatory fields! This should never happen: " ++ show emptyCheck

             -- auto-generated cached definitions; can be deleted if gone stale
             auto <- readYaml "metadata/auto.yaml"

             -- merge the hand-written & auto-generated link annotations, and return:
             return $ M.union (M.fromList custom) (M.fromList auto) -- left-biased, 'custom' overrides 'auto'

readYaml :: Path -> IO MetadataList
readYaml yaml = do file <- Y.decodeFileEither yaml :: IO (Either ParseException [[String]])
                   case file of
                     Left e -> error $ "File: "++ yaml ++ "; parse error: " ++ show e
                     Right y -> (return $ concatMap convertListToMetadata y) :: IO MetadataList
                where
                 convertListToMetadata :: [String] -> MetadataList
                 convertListToMetadata [u, t, a, d, di, s] = [(u, (t,a,d,di,s))]
                 convertListToMetadata e@_ = error $ "Pattern-match failed (too few fields?): " ++ show e

-- append a new automatic annotation if its Path is not already in the auto database:
writeLinkMetadata :: Path -> MetadataItem -> IO ()
writeLinkMetadata l i@(t,a,d,di,abst) = do auto <- readYaml "metadata/auto.yaml"
                                           when (not (l `elem` (map fst auto))) $ do
                                             print i
                                             let newYaml = Y.encode [(l,t,a,d,di,abst)]
                                             B.appendFile "metadata/auto.yaml" newYaml

annotateLink :: Metadata -> Inline -> IO Inline
-- Relevant Pandoc types: Link = Link Attr [Inline] Target
--                        Attr = (String, [String], [(String, String)])
--                        Target = (String, String)
annotateLink md x@(Link _ _ (target, _)) =
  do
     -- normalize: convert 'https://www.gwern.net/docs/foo.pdf' to '/docs/foo.pdf' and './docs/foo.pdf' to '/docs/foo.pdf'
     -- the leading '/' indicates this is a local gwern.net file
     let target' = replace "https://www.gwern.net/" "/" (T.unpack target)
     let target'' = if head target' == '.' then drop 1 target' else target'

     let annotated = M.lookup target'' md
     case annotated of
       -- the link has a valid annotation already defined, so build & return
       Just l  -> return $ constructAnnotation x l
       Nothing -> do new <- linkDispatcher target''
                     case new of
                       -- cache the failures too, so we don't waste time rechecking the PDFs every build:
                       Nothing -> writeLinkMetadata target'' ("", "", "", "", "") >> return x
                       Just (_,m) -> do
                                       writeLinkMetadata target'' m
                                       return $ constructAnnotation x m
annotateLink _ x = return x

constructAnnotation :: Inline -> MetadataItem -> Inline
constructAnnotation x@(Link (lid, classes, pairs) text (target, originalTooltip)) (title, author, date, doi, abstract) =
  if abstract == "" then x else -- if no abstract, don't bother
    let lid' = if lid=="" then generateID (T.unpack target) author date else lid in
    let annotationAttributes = (lid', "docMetadata":classes,
          (filter (\d -> (snd d) /= "") [("popup-title",      T.pack $ htmlToASCII title),
                                         ("popup-title-html", htmlToBetterHTML $ T.pack title),
                                         ("popup-author",     htmlToBetterHTML $ T.pack $ trimAuthors $ initializeAuthors author),
                                         ("popup-date",       T.pack date),
                                         ("popup-doi",        T.pack doi),
                                         ("popup-abstract",   finalAbstract)
                                         ])++pairs) in
    if T.head target /= '?' then Link annotationAttributes text (target, newTooltip) else
      -- Special in-place annotation definition: `<span data-metadata="Full HTML version" title="ASCII version fallback">original text anchor</span>`
      Span ("", ["defnMetadata"], (third annotationAttributes) ++ [("title", newTooltip)]) text
   where
     abstract', abstractText, possibleTooltip :: String
    -- make sure every abstract is wrapped in paragraph tags for proper rendering:
     abstract' = if (take 3 abstract) == "<p>" then abstract else "<p>" ++ abstract ++ "</p>"
     tabstract' = htmlToBetterHTML $ T.pack abstract'
     -- WARNING: Pandoc erases attributes set on `<figure>` like 'float-right', so blindly restore the float-right if there was one in the original (it's a hack, but I generally don't use any other classes besides 'float-right', or more than one image per annotation, and it's a lot simpler...):
     finalAbstract = if ("float-right" `isInfixOf` abstract') then T.pack $ replace "<figure>" "<figure class=\"float-right\">" $ T.unpack tabstract' else tabstract'
     -- Tooltip rewriting
     -- Progressive enhancement: we create a crude, shortened, ASCII version of the full annotation to use as a regular tooltip, for non-JS users (and possibly bots)
     -- This happens if the existing tooltip is empty; but we *also* override short tooltips (defined as one where the annotation-tooltip is >30% longer than the original tooltip).
     -- Why? Because many tooltips/link-titles are already written in the Markdown sources, like `[foo](/docs/bar.pdf "'On Dancing Angels', Quux 2020")`; these tooltips are important documentation while writing the Markdown page (so you can see at a glance what they are - the *author* can't mouse over them!), but are inferior to the generated tooltips. So if the original tooltip is not particularly long, that suggests it's not a special one (eg a Twitter tweet which has been inlined) and we should override it.
     abstractText = htmlToASCII abstract'
     possibleTooltip = "\""++title++"\", " ++ (trimAuthors author)++", " ++ date ++
                        (if doi /= "" then " (DOI:"++doi++")" else "")
                        ++ "; abstract: \""++(replace "\n" " · " $ replace "\n\n" "\n" $ replace "[]" "" (if (length abstractText)>350 then (take 350 abstractText) ++ "…" else abstractText))++"\""
     newTooltip :: T.Text
     newTooltip = if (fromIntegral (length possibleTooltip)::Float) > ((fromIntegral $ T.length originalTooltip)*1.3::Float)
                   then T.pack possibleTooltip else originalTooltip
     third :: (a,b,c) -> c
     third    (_,_,c)  = c
constructAnnotation b c = error $ "Error: a non-Link was passed into 'constructAnnotation'! This should never happen." ++ show b ++ " " ++ show c

-- some author lists are absurdly long; stop at a certain length, finish the author list through the current author (comma-delimited), and leave the rest as 'et al':
trimAuthors, initializeAuthors :: String -> String
trimAuthors a = let maxLength = 64 in if length a < maxLength then a else (take maxLength a) ++ (takeWhile (/=',') (drop maxLength a)) ++ " et al"
initializeAuthors a' = subRegex (mkRegex " ([A-Z]) ") a' " \\1. " -- "John H Smith" → "John H. Smith"

-- so after meditating on it, I think I've decided how duplicate annotation links should be handled:
--
-- 1. all citations like 'Foo & Bar 1990' or 'Quux et al 2020' should be hyperlinked (either as a internal anchor or fulltext link);
-- 2. annotated links get a predictable anchor ID generated from the metadata, like '#foo-et-al-2020' (ie grab the first 4 characters of the date, check
--    the number of commas in the author field to decide if 'foo 1990' or 'foo & bar 1990' or 'foo et al 1990' etc);
-- 3. duplicate links will, then, generate invalid HTML as two Foo et al 2020s (which must be links per #1) will both define id='#foo-et-al-2020', and this will trigger htmltidy errors/warnings on sync; so, one of them will be manually edited to either point to another instance which
--    is part of a larger discussion/context, or be given a manual ID like id='#foo-et-al-2020-2'. (since the annotation is based on the URL not the
--    ID, this doesn't affect the annotations.)
--
-- so, all citations have a hyperlink, supporting hypertextual reading or readers who didn't happen to
-- memorize the previous use in the page, independent instances of links remain independent while back/forward
-- references pop up the relevant section with the annotated link in context, htmltidy automatically detects links that need to be updated, and a
-- regexp can warn about citation-text which needs to be linkified.
generateID :: String -> String -> String -> T.Text
generateID url author date
  -- shikata ga nai:
  | author == "" = ""
  | date   == "" = ""
  -- skip the ubiquitous WP links: I don't repeat WP refs, and the identical author/dates impedes easy cites/links anyway.
  | "https://en.wikipedia.org/wiki/" `isPrefixOf` url = ""
  -- eg '/Faces' = '#gwern-faces'
  | "Gwern Branwen" == author = T.pack (replace "--" "-" $ replace "/" "-" $ replace "#" "-" $ map toLower $ replace "https://" "" $ replace "https://www.gwern.net/" "" $ "gwern-"++url)
  -- 'Foo 2020' → '#foo-2020'; 'Foo & Bar 2020' → '#foo-bar-2020'; 'foo et al 2020' → 'foo-et-al-2020'
  | otherwise = T.pack $ let year = if date=="" then "2020" else take 4 date in -- YYYY-MM-DD
                           let authors = split ", " $ head $ split " (" author in -- handle affiliations like "Tom Smith (Wired)"
                           let authorCount = length authors in
                             if authorCount == 0 then "" else
                               let firstAuthorSurname = filter isAlpha $ reverse $ takeWhile (/=' ') $ reverse $ head authors in
                                 map toLower $ if authorCount >= 3 then
                                                 firstAuthorSurname ++ "-et-al-" ++ year else
                                                   if authorCount == 2 then
                                                     let secondAuthorSurname = filter isAlpha $ reverse $ takeWhile (/=' ') $ reverse $ (authors !! 1) in
                                                       firstAuthorSurname ++ "-" ++ secondAuthorSurname ++ "-" ++ year
                                                   else
                                                     firstAuthorSurname ++ "-" ++ year

-- compile HTML strings to Pandoc's plaintext ASCII outputs (since tooltips can't render HTML like we get from Wikipedia or many hand-written annotations)
htmlToASCII :: String -> String
htmlToASCII input = let cleaned = runPure $ do
                                    html <- readHtml def{ readerExtensions = pandocExtensions } (T.pack input)
                                    txt <- writePlain def{writerWrapText=WrapNone} html
                                    return $ T.unpack txt
              in case cleaned of
                 Left _ -> ""
                 Right output -> trim output

-- clean up abstracts & titles with functions from Typography module: smallcaps & hyphenation (hyphenation is particularly important in popups because of the highly restricted horizontal width).
-- WARNING: Pandoc is not lossless when reading HTML; eg classes set on unsupported elements like `<figure>` will be erased:
-- $ echo '<figure class="float-right"><img src="https://upload.wikimedia.org/wikipedia/commons/thumb/9/90/Winner%27s_Curse.png" /></figure>' | pandoc -f html -w html
-- → '<figure> <img src="https://upload.wikimedia.org/wikipedia/commons/thumb/9/90/Winner%27s_Curse.png" alt="" /> </figure>'
htmlToBetterHTML :: T.Text -> T.Text
htmlToBetterHTML html = let cleaned = runPure $ do
                                    pandoc <- readHtml def{ readerExtensions = pandocExtensions } html
                                    let pandoc' = typographyTransform pandoc
                                    html' <- writeHtml5String def{writerWrapText=WrapNone,writerHTMLMathMethod = MathJax defaultMathJaxURL} pandoc'
                                    return html'
              in case cleaned of
                 Left _ -> error (T.unpack html)
                 Right output -> T.pack $ trim $ T.unpack output

linkDispatcher, wikipedia, gwern, arxiv, biorxiv, pubmed :: Path -> IO (Maybe (Path, MetadataItem))
linkDispatcher l | "https://en.wikipedia.org/wiki/" `isPrefixOf` l = wikipedia l
                 | "https://arxiv.org/abs/" `isPrefixOf` l = arxiv l
                 | "https://www.biorxiv.org/content/" `isPrefixOf` l = biorxiv l
                 | "https://www.medrxiv.org/content/" `isPrefixOf` l = biorxiv l
                 | "https://www.ncbi.nlm.nih.gov/pmc/articles/PMC" `isPrefixOf` l = pubmed l
                 -- WARNING: this is not a complete list of PLOS domains, just the ones currently used on gwern.net; didn't see a complete list anywhere...
                 | "journals.plos.org" `isInfixOf` l = pubmed l
                 | "plosbiology.org" `isInfixOf` l = pubmed l
                 | "ploscompbiology.org" `isInfixOf` l = pubmed l
                 | "plosgenetics.org" `isInfixOf` l = pubmed l
                 | "plosmedicine.org" `isInfixOf` l = pubmed l
                 | "plosone.org" `isInfixOf` l = pubmed l
                 | "https://www.gwern.net/" `isPrefixOf` l = gwern (drop 22 l)
                 | head l == '/' = gwern (drop 1 l)
                 | head l == '#' = gwern l
                 | otherwise = return Nothing

-- handles both PM & PLOS right now:
pubmed l = do (status,_,mb) <- runShellCommand "./" Nothing "Rscript" ["static/build/linkAbstract.R", l]
              case status of
                ExitFailure err -> (print $ intercalate " : " [l, show status, show err, show mb]) >> return Nothing
                _ -> do
                        let parsed = lines $ replace " \n" "\n" $ trim $ U.toString mb
                        if length parsed < 5 then return Nothing else
                          do let (title:author:date:doi:abstract:_) = parsed
                             return $ Just (l, (trim title, initializeAuthors $ trim author, trim date, trim doi, cleanAbstractsHTML abstract))

pdf :: Path -> IO (Maybe (Path, MetadataItem))
pdf p = do (_,_,mb) <- runShellCommand "./" Nothing "exiftool" ["-printFormat", "$Title$/$Author$/$Date$/$DOI", "-Title", "-Author", "-Date", "-DOI", p]
           if BL.length mb > 0 then
             do let (etitle:eauthor:edate:edoi:_) = lines $ U.toString mb
                -- PDFs have both a 'Creator' and 'Author' metadata field sometimes. Usually Creator refers to the (single) person who created the specific PDF file in question, and Author refers to the (often many) authors of the content; however, sometimes PDFs will reverse it: 'Author' means the PDF-maker and 'Creators' the writers. If the 'Creator' field is longer than the 'Author' field, then it's a reversed PDF and we want to use that field instead of omitting possibly scores of authors from our annotation.
                (_,_,mb2) <- runShellCommand "./" Nothing "exiftool" ["-printFormat", "$Creator", "-Creator", p]
                let ecreator = U.toString mb2
                let author = initializeAuthors $ trim $ if length eauthor > length ecreator then eauthor else ecreator
                print $ "PDF: " ++ p ++" DOI: " ++ edoi
                aMaybe <- doi2Abstract edoi
                -- if there is no abstract, there's no point in displaying title/author/date since that's already done by tooltip+URL:
                case aMaybe of
                  Nothing -> return Nothing
                  Just a -> return $ Just (p, (trim etitle, author, trim edate, edoi, a))
           else return Nothing

-- nested JSON object: eg 'jq .message.abstract'
data Crossref = Crossref { message :: Message } deriving (Show,Generic)
instance FromJSON Crossref
data Message = Message { abstract :: Maybe String } deriving (Show,Generic)
instance FromJSON Message
doi2Abstract :: [Char] -> IO (Maybe String)
doi2Abstract doi = if length doi <7 then return Nothing
                   else do (_,_,bs) <- runShellCommand "./" Nothing "curl" ["--location", "--silent", "https://api.crossref.org/works/"++doi, "--user-agent", "gwern+crossrefscraping@gwern.net"]
                           if bs=="Resource not found." then return Nothing
                           else let j = eitherDecode bs :: Either String Crossref
                                in case j of -- start unwrapping...
                                    Left e -> putStrLn ("Error: Crossref request failed: "++doi++" "++e) >> return Nothing
                                    Right j' -> let j'' = abstract $ message j' in
                                      case j'' of
                                       Nothing -> return Nothing
                                       Just a -> let trimmedAbstract = cleanAbstractsHTML a
                                                 in return $ Just trimmedAbstract

-- WP REST API: https://en.wikipedia.org/api/rest_v1/#/Page_content/get_page_summary_title
data WP = WP { title :: !String, extract_html :: !String, thumbnail :: Maybe Object } deriving (Show,Generic)
instance FromJSON WP
wikipedia p
  | "https://en.wikipedia.org/wiki/Special" `isPrefixOf` p = return Nothing
  | "https://en.wikipedia.org/wiki/User:" `isPrefixOf` p = return Nothing
  | "https://en.wikipedia.org/wiki/Talk:" `isPrefixOf` p = return Nothing
  | "https://en.wikipedia.org/wiki/Category:" `isPrefixOf` p = return Nothing
  | otherwise = do let p' = replace "/" "%2F" $ replace "%20" "_" $ drop 30 p
                   let p'' = [toUpper (head p')] ++ tail p'
                   let p''' = if '#' `elem` p'' then head $ split "#" p'' else p''
                   let rq = "https://en.wikipedia.org/api/rest_v1/page/summary/"++p'''++"?redirect=true"
                   -- `--location` is required or redirects will not be followed by *curl*; '?redirect=true' only makes the *API* follow redirects
                   (status,_,bs) <- runShellCommand "./" Nothing "curl" ["--location", "--silent", rq, "--user-agent", "gwern+wikipediascraping@gwern.net"]
                   when ("\"type\":\"disambiguation\"" `isInfixOf` U.toString bs) $ error ("Linked to a Wikipedia disambiguation page! " ++ p)
                   today <- fmap (take 10 . show) $ TC.getCurrentTime -- create dates like "2020-08-31"
                   case status of
                     ExitFailure _ -> putStrLn ("Wikipedia tooltip failed: " ++ p''') >> return Nothing
                     _ -> let j = eitherDecode bs :: Either String WP
                          in case j of
                               Left e -> putStrLn ("WP request failed: " ++ e ++ " " ++ p ++ " " ++ p''') >> return Nothing
                               Right wp -> do let wpTitle = title wp
                                              let wpAbstract = extract_html wp
                                              wpThumbnail <- case thumbnail wp of
                                                     Nothing -> return ""
                                                     Just thumbnailObject -> case (HM.lookup "source" thumbnailObject) of
                                                                               Nothing -> return ""
                                                                               Just (String href) -> do -- check whether the WP thumbnail should be auto-inverted in popups for dark mode users:
                                                                                                        color <- invertImage $ T.unpack href
                                                                                                        let imgClass = if color then "class=\"invertible-auto\" " else ""
                                                                                                        return ("<p><figure class=\"float-right\"><img " ++ imgClass ++ "src=\"" ++ T.unpack href ++ "\" title=\"Wikipedia thumbnail image of '" ++ wpTitle ++ "'\" /></figure></p> ")
                                                                               Just _ -> return ""
                                              return $ Just (p, (wpTitle, "English Wikipedia", today, "", replace "<br/>" "" $ -- NOTE: after manual review, '<br/>' in WP abstracts seems to almost always be an error in the formatting of the original article, or useless.
                                                                                                          let wpAbstract' = cleanAbstractsHTML wpAbstract in
                                                                                                          wpThumbnail ++ wpAbstract'))

-- handles medRxiv too (same codebase)
biorxiv p = do (status,_,bs) <- runShellCommand "./" Nothing "curl" ["--location", "--silent", p, "--user-agent", "gwern+biorxivscraping@gwern.net"]
               case status of
                 ExitFailure _ -> putStrLn ("BioRxiv download failed: " ++ p) >> return Nothing
                 _ -> do
                        let b = U.toString bs
                        let f = parseTags b
                        let metas = filter (isTagOpenName "meta") f
                        let title = concatMap (\(TagOpen _ (a:b)) -> if snd a == "DC.Title" then snd $ head b else "") metas
                        if (title=="") then print ("BioRxiv parsing failed: " ++ p ++ ": " ++ show metas) >> return Nothing
                          else do
                                 let date = concatMap (\(TagOpen _ (a:b)) -> if snd a == "DC.Date" then snd $ head b else "") metas
                                 let author = initializeAuthors $ intercalate ", " $ filter (/="") $ map (\(TagOpen _ (a:b)) -> if snd a == "DC.Contributor" then snd $ head b else "") metas
                                 let doi = concatMap (\(TagOpen _ (a:b)) -> if snd a == "citation_doi" then snd $ head b else "") metas
                                 let abstract = cleanAbstractsHTML $
                                                 concatMap (\(TagOpen _ (a:_:c)) ->
                                                                      if snd a == "citation_abstract" then snd $ head c else "") metas
                                 return $ Just (p, (title, author, date, doi, abstract))

arxiv url = do -- Arxiv direct PDF links are deprecated but sometimes sneak through
               let arxivid = takeWhile (/='#') $ if "/pdf/" `isInfixOf` url && ".pdf" `isSuffixOf` url
                                 then replace "https://arxiv.org/pdf/" "" $ replace ".pdf" "" url
                                 else replace "https://arxiv.org/abs/" "" url
               (status,_,bs) <- runShellCommand "./" Nothing "curl" ["--location","--silent","https://export.arxiv.org/api/query?search_query=id:"++arxivid++"&start=0&max_results=1", "--user-agent", "gwern+arxivscraping@gwern.net"]
               case status of
                 ExitFailure _ -> putStrLn ("Error: curl API call failed on Arxiv ID " ++ arxivid) >> return Nothing
                 _ -> do let (tags,_) = element "entry" $ parseTags $ U.toString bs
                         let title = findTxt $ fst $ element "title" tags
                         let authors = initializeAuthors $ intercalate ", " $ getAuthorNames tags
                         let published = take 10 $ findTxt $ fst $ element "published" tags -- "2017-12-01T17:13:14Z" → "2017-12-01"
                         let doi = findTxt $ fst $ element "arxiv:doi" tags
                         let abs = processArxivAbstract url $ findTxt $ fst $ element "summary" tags
                         return $ Just (url, (title,authors,published,doi,abs))
-- NOTE: we inline Tagsoup convenience code from Network.Api.Arxiv (https://hackage.haskell.org/package/arxiv-0.0.1/docs/src/Network-Api-Arxiv.html); because that library is unmaintained & silently corrupts data (https://github.com/toschoo/Haskell-Libs/issues/1), we keep the necessary code close at hand so at least we can easily patch it when errors come up
-- Get the content of a 'TagText'
findTxt :: [Tag String] -> String
findTxt [] = ""
findTxt (t:ts) = case t of
                   TagText x -> x
                   _         -> findTxt ts
getAuthorNames :: [Tag String] -> [String]
getAuthorNames = go
  where go s = case element "author" s of
                 ([],[]) -> []
                 (a,[])  -> [getString "name" a]
                 (a,r)   ->  getString "name" a : go r
        getString :: String -> [Tag String] -> String
        getString n soup = let (i,_) = element n soup
                      in if null i then "" else findTxt i
element :: String -> [Tag String] -> ([Tag String], [Tag String])
element _  []     = ([],[])
element nm (t:ts) | isTagOpenName nm t = let (r,rs) = closeEl 0 ts
                                          in (t:r,rs)
                  | otherwise          = element nm ts
  where closeEl :: Int -> [Tag String] -> ([Tag String], [Tag String])
        closeEl _ [] = ([],[])
        closeEl i (x:xs) = go i (isTagCloseName nm x) x xs
        go i b x xs | b && i == 0        = ([x],xs)
                    | b && i >  0        = let (r,rs) = closeEl (i-1) xs
                                            in (x:r,rs)
                    | isTagOpenName nm x = let (r,rs) = closeEl (i+1) xs
                                            in (x:r,rs)
                    | otherwise          = let (r,rs) = closeEl i     xs
                                            in (x:r,rs)

-- Arxiv makes multi-paragraph abstracts hard because the 'HTML' is actually LaTeX, so we need to special Pandoc preprocessing (for paragraph breaks, among other issues):
processArxivAbstract :: String -> String -> String
processArxivAbstract u a = let cleaned = runPure $ do
                                    pandoc <- readLaTeX def{ readerExtensions = pandocExtensions } $ T.pack $ replace "\n  " "\n\n" a
                                    html <- writeHtml5String def{writerWrapText=WrapNone, writerHTMLMathMethod = MathJax defaultMathJaxURL} pandoc
                                    return html
              in case cleaned of
                 Left e -> error $ u ++ " : " ++ show e ++ ": " ++ a
                 Right output -> cleanAbstractsHTML $ T.unpack output

cleanAbstractsHTML :: String -> String
cleanAbstractsHTML t = trim $
  -- regexp substitutions:
  (\s -> subRegex (mkRegex "([0-9]+)x([0-9]+)") s "\\1×\\2") $
  -- simple string substitutions:
  foldr (\(a,b) -> replace a b) t [
    ("<span style=\"font-weight:normal\"> </span>", "")
    , ("<abstract abstract-type=\"summary\"><br/>", "")
    , ("<p> ", "<p>")
    , (" <p>", "<p>")
    , ("</p> ", "</p>")
    , (" </p>", "</p>")
    , ("</p><br/>", "</p>")
    , ("</p> <br/>", "</p>")
    , ("<p><br/>", "<p>")
    , ("<p><br />", "<p>")
    , ("</li><br/>", "</li>")
    , ("  </sec><br/>  ", "")
    , ("<sec><br/>    ", "")
    , ("  </sec> <br/>", "")
    , ("</strong></p>    <p>", "</strong> ")
    , ("</title>", ":</strong></p>")
    , ("<title>", "<p><strong>")
    , ("</title><br/>", "</title>")
    , ("<p>\n\n", "<p>")
    , ("<br></p>", "</p>")
    , ("\n<br />\n", "")
    , ("<br/><p>", "<p>")
    , ("\n", "<br/>")
    , (" -- ", "&mdash;")
    , ("---", "&mdash;")
    , (" - ", "—")
    , ("<strong><strong>", "<strong>")
    , ("</strong></strong>", "</strong>")
    , ("<b>", "<strong>")
    , ("</b>", "</strong>")
    , ("<jats:title>Abstract</jats:title><br/>               ", "")
    , ("</jats:p>", "</p>")
    , ("<jats:p>", "<p>")
    , ("<jats:title>Abstract</jats:title>\n\t  <jats:p>", "")
    , ("<h3>ABSTRACT</h3>", "")
    , ("<h3>Abstract</h3>", "")
    , ("<h3>SUMMARY</h3>", "")
    , ("<abstract>", "")
    , ("<abstract>\n  ", "")
    , ("\n</abstract>", "")
    , ("<p><strong>Abstract</strong>: ", "<p>")
    , ("\nHighlights: ", "\n<strong>Highlights</strong>: ")
    , ("\nBackground: ", "\n<strong>Background</strong>: ")
    , ("\nAbstract: ", "\n<strong>Abstract</strong>: ")
    , ("\nContext: ", "\n<strong>Context</strong>: ")
    , ("\nPurpose: ", "\n<strong>Purpose</strong>: ")
    , ("\nRationale: ", "\n<strong>Rationale</strong>: ")
    , ("\nObjective: ", "\n<strong>Objective</strong>: ")
    , ("\nObjectives: ", "\n<strong>Objectives</strong>: ")
    , ("\nQuestion: ", "\n<strong>Question</strong>: ")
    , ("\nDescription: ", "\n<strong>Description</strong>: ")
    , ("\nDesign: ", "\n<strong>Design</strong>: ")
    , ("\nMethods: ", "\n<strong>Methods</strong>: ")
    , ("\nSetting: ", "\n<strong>Setting</strong>: ")
    , ("\nParticipants: ", "\n<strong>Participants</strong>: ")
    , ("\nMeaning: ", "\n<strong>Meaning</strong>: ")
    , ("\nDesign, Setting, and Participants: ", "\n<strong>Design, Setting, & Participants</strong>: ")
    , ("\nIntervention: ", "\n<strong>Intervention</strong>: ")
    , ("\nData Sources: ", "\n<strong>Data Sources</strong>: ")
    , ("\nMain Outcomes & Measures: ", "\n<strong>Main Outcomes and Measures</strong>: ")
    , ("\nMeasurements: ", "\n<strong>Measurements</strong>: ")
    , ("\nResults: ", "\n<strong>Results</strong>: ")
    , ("\nSignificance: ", "\n<strong>Significance</strong>: ")
    , ("\nConclusion: ", "\n<strong>Conclusion</strong>: ")
    , ("\nConclusions: ", "\n<strong>Conclusion</strong>: ")
    , ("\nConclusions & Relevance: ", "\n<strong>Conclusions and Relevance</strong>: ")
    , ("\nTrial Registration: ", "\n<strong>Trial Registration</strong>: ")
    , ("<h3>Highlights</h3>\n<p>", "<p><strong>Highlights</strong>: ")
    , ("<h3>Background</h3>\n<p>", "<p><strong>Background</strong>: ")
    , ("<h3>Abstract</h3>\n<p>", "<p><strong>Abstract</strong>: ")
    , ("<h3>Context</h3>\n<p>", "<p><strong>Context</strong>: ")
    , ("<h3>Purpose</h3>\n<p>", "<p><strong>Purpose</strong>: ")
    , ("<h3>Rationale</h3>\n<p>", "<p><strong>Rationale</strong>: ")
    , ("<h3>Objective</h3>\n<p>", "<p><strong>Objective</strong>: ")
    , ("<h3>Objectives</h3>\n<p>", "<p><strong>Objectives</strong>: ")
    , ("<h3>Question</h3>\n<p>", "<p><strong>Question</strong>: ")
    , ("<h3>Description</h3>\n<p>", "<p><strong>Description</strong>: ")
    , ("<h3>Design</h3>\n<p>", "<p><strong>Design</strong>: ")
    , ("<h3>Methods</h3>\n<p>", "<p><strong>Methods</strong>: ")
    , ("<h3>Setting</h3>\n<p>", "<p><strong>Setting</strong>: ")
    , ("<h3>Participants</h3>\n<p>", "<p><strong>Participants</strong>: ")
    , ("<h3>Meaning</h3>\n<p>", "<p><strong>Meaning</strong>: ")
    , ("<h3>Design, Setting, and Participants</h3>\n<p>", "<p><strong>Design, Setting, & Participants</strong>: ")
    , ("<h3>Intervention</h3>\n<p>", "<p><strong>Intervention</strong>: ")
    , ("<h3>Data Sources</h3>\n<p>", "<p><strong>Data Sources</strong>: ")
    , ("<h3>Main Outcomes & Measures</h3>\n<p>", "<p><strong>Main Outcomes and Measures</strong>: ")
    , ("<h3>Measurements</h3>\n<p>", "<p><strong>Measurements</strong>: ")
    , ("<h3>Results</h3>\n<p>", "<p><strong>Results</strong>: ")
    , ("<h3>Significance</h3>\n<p>", "<p><strong>Significance</strong>: ")
    , ("<h3>Conclusion</h3>\n<p>", "<p><strong>Conclusion</strong>: ")
    , ("<h3>Conclusions</h3>\n<p>", "<p><strong>Conclusion</strong>: ")
    , ("<h3>Conclusions & Relevance</h3>\n<p>", "<p><strong>Conclusions and Relevance</strong>: ")
    , ("<h3>Trial Registration</h3>\n<p>", "<p><strong>Trial Registration</strong>: ")
    , ("</h3><br/>", "</h3>")
    , ("<br/><h3>", "<h3>")
    , ("\91Keywords: ", "<strong>\91Keywords</strong>: ")
    , ("10(-10)", "10<sup>−10</sup>")
    , ("10(-11)", "10<sup>−11</sup>")
    , ("10(-13)", "10<sup>−13</sup>")
    , ("10(-15)", "10<sup>−15</sup>")
    , ("10(-19)", "10<sup>−19</sup>")
    , ("10(-26)", "10<sup>−26</sup>")
    , ("10(-3)", "10<sup>−3</sup>")
    , ("10(-4)", "10<sup>−4</sup>")
    , ("10(-5)", "10<sup>−5</sup>")
    , ("10(-6)", "10<sup>−6</sup>")
    , ("10(-7)", "10<sup>−7</sup>")
    , ("10(-8)", "10<sup>−8</sup>")
    , ("10(-9)", "10<sup>−9</sup>")
    , ("10(-)(3)", "10<sup>−3</sup>")
    , ("10(-)(4)", "10<sup>−4</sup>")
    , ("10(-)(5)", "10<sup>−5</sup>")
    , ("10(-)(6)", "10<sup>−6</sup>")
    , ("10(-)(7)", "10<sup>−7</sup>")
    , ("10(-)(8)", "10<sup>−8</sup>")
    , ("10(-)(9)", "10<sup>−9</sup>")
    , ("10(-)(10)", "10<sup>−10</sup>")
    , ("R (2) ", "R<sup>2</sup> ")
    , ("CO(2)", "CO<sub>2</sub>")
    , (" = .",    " = 0.")
    , ("h<sup>2</sup>", "<em>h</em><sup>2</sup>")
    , (" h2",     " <em>h</em><sup>2</sup>")
    , ("h2 ",     "<em>h</em><sup>2</sup> ")
    , ("h(2)",    "<em>h</em><sup>2</sup>")
    , ("r(g)",    "<em>r</em><sub<em>g</em></sub>")
    , ("≤p≤",     " ≤ <em>p</em> ≤ ")
    , ("\40r=",     "\40<em>r</em> = ")
    , ("\40R=",     "\40<em>r</em> = ")
    , ("\40R = ",   "\40<em>r</em> = ")
    , ("\40r = ",   "\40<em>r</em> = ")
    , ("\40N = ",   "\40<em>N</em> = ")
    , ("\40n = ",   "\40<em>n</em> = ")
    , ("\40n=",     "\40<em>n</em> = ")
    , ("\40N=",     "\40<em>N</em> = ")
    , (" N ~ ",     " <em>n</em> ~ ")
    , ("<em>p</em> = .", "<em>p</em> = 0.")
    , ("<em>p</em> < .", "<em>p</em> < 0.")
    , (" N=",     " <em>N</em> = ")
    , ("\40p=",     "\40<em>p</em> = ")
    , (" n=",     " <em>n</em> = ")
    , ("p = 0",   "<em>p</em> = 0")
    , (" P=",     " <em>p</em> = ")
    , (" P = ",   " <em>p</em> = ")
    , ("(P = ",   "(<em>p</em> = ")
    , ("(P=",     "(<em>p</em> = ")
    , (" p = ",   " <em>p</em> = ")
    , (" p=",     " <em>p</em> = ")
    , (" P<",     " <em>p</em> < ")
    , ("\40P<",     "\40<em>p</em> < ")
    , (" P < ",   " <em>p</em> < ")
    , (" p < ",   " <em>p</em> < ")
    , (" p<",     " <em>p</em> < ")
    , (" p<.",    " <em>p</em> < 0.")
    , ("\40P=",     "\40<em>p</em> = ")
    , ("P-value", "<em>p</em>-value")
    , ("p-value", "<em>p</em>-value")
    , (" ", " ")
    , ("∼", "~")
    , ("GxE", "G×E")
      ]

trim :: String -> String
trim = reverse . dropWhile (isSpace) . reverse . dropWhile (isSpace) -- . filter (/='\n')

-- gwern :: Path -> IO (Maybe (Path, MetadataItem))
gwern p | ".pdf" `isInfixOf` p = pdf p
        | "#" `isInfixOf` p = return Nothing -- section links require custom annotations; we can't scrape any abstract/summary for them easily
        | or (map (`isInfixOf` p) [".avi", ".bmp", ".conf", ".css", ".csv", ".doc", ".docx", ".ebt", ".epub", ".gif", ".GIF", ".hi", ".hs", ".htm", ".html", ".ico", ".idx", ".img", ".jpeg", ".jpg", ".JPG", ".js", ".json", ".jsonl", ".maff", ".mdb", ".mht", ".mp3", ".mp4", ".o", ".ods", ".opml", ".pack", ".page", ".patch", ".png", ".R", ".rm", ".sh", ".svg", ".swf", ".tar", ".ttf", ".txt", ".wav", ".webm", ".xcf", ".xls", ".xlsx", ".xml", ".xz", ".yaml", ".zip"]) = return Nothing -- skip potentially very large archives
        | otherwise =
            do (status,_,bs) <- runShellCommand "./" Nothing "curl" ["--location", "--silent", "https://www.gwern.net/"++p, "--user-agent", "gwern+gwernscraping@gwern.net"]
               case status of
                 ExitFailure _ -> putStrLn ("Gwern.net download failed: " ++ p) >> return Nothing
                 _ -> do
                        let b = U.toString bs
                        let f = parseTags b
                        let metas = filter (isTagOpenName "meta") f
                        let title = concatMap (\(TagOpen _ (a:b)) -> if snd a == "title" then snd $ head b else "") metas
                        let date = concatMap (\(TagOpen _ (a:b)) -> if snd a == "dc.date.issued" then snd $ head b else "") metas
                        let author = initializeAuthors $ concatMap (\(TagOpen _ (a:b)) -> if snd a == "author" then snd $ head b else "") metas
                        let doi = ""
                        let abstract      = trim $ renderTags $ filter filterAbstract $ takeWhile takeToAbstract $ dropWhile dropToAbstract f
                        let description = concatMap (\(TagOpen _ (a:b)) -> if snd a == "description" then snd $ head b else "") metas
                        -- the description is inferior to the abstract, so we don't want to simply combine them, but if there's no abstract, settle for the description:
                        let abstract'     = if length description > length abstract then description else abstract

                        return $ Just (p, (title, author, date, doi, abstract'))
        where
          dropToAbstract (TagOpen "div" [("id", "abstract")]) = False
          dropToAbstract _                                    = True
          takeToAbstract (TagClose "div") = False
          takeToAbstract _                = True
          filterAbstract (TagOpen  "div" _)        = False
          filterAbstract (TagClose "div")          = False
          filterAbstract (TagOpen  "blockquote" _) = False
          filterAbstract (TagClose "blockquote")   = False
          filterAbstract _                         = True<|MERGE_RESOLUTION|>--- conflicted
+++ resolved
@@ -1,11 +1,7 @@
 {- LinkMetadata.hs: module for generating Pandoc links which are annotated with metadata, which can then be displayed to the user as 'popups' by /static/js/popups.js. These popups can be excerpts, abstracts, article introductions etc, and make life much more pleasant for the reader - hover over link, popup, read, decide whether to go to link.
 Author: Gwern Branwen
 Date: 2019-08-20
-<<<<<<< HEAD
-When:  Time-stamp: "2020-11-11 12:31:31 gwern"
-=======
 When:  Time-stamp: "2020-11-15 11:31:50 gwern"
->>>>>>> 3f9d0834
 License: CC-0
 -}
 
