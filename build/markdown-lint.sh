#!/bin/bash
<<<<<<< HEAD
# When:  Time-stamp: "2020-11-12 20:20:49 gwern"
=======
# When:  Time-stamp: "2020-11-20 11:54:26 gwern"
>>>>>>> 3f9d0834
# see https://www.gwern.net/About#markdown-checker

set +x

# function to wrap checks and print highlighted warning if non-zero output (self-documenting):
wrap() { OUTPUT=$($1 2>&1)
         WARN="$2"
         if [ -n "$OUTPUT" ]; then
             echo -e "\e[41m$WARN\e[0m":
             echo -e "$OUTPUT";
         fi; }
fgp () { grep -F --context=1 --line-number --color=always "$@"; }
egp () { grep -E --ignore-case --context=1 --line-number --color=always "$@"; }

for PAGE in "$@"
do
    if [[ $PAGE == *.page ]]; then

        λ(){ file "$PAGE" | fgp --invert-match 'text'; }
        wrap λ "Not text, perhaps due to bad copy-paste"

        λ(){ egp '[^[:print:]]' "$PAGE"; }
        wrap λ "File contains unprintable characters."

        λ(){ fgp -e 'http://dl.dropbox' -e 'http://news.ycombinator.com' -e 'http://github.com' \
                 -e 'http://www.coursera.org' -e '.wiley.com/doi/abs/' -e 'http://www.ncbi.nlm.nih.gov/pubmed/' \
                 -e 'www.tandfonline.com/doi/abs/' -e 'jstor.org' -e 'springer.com' -e 'springerlink.com' \
                 -e 'www.mendeley.com' -e 'academia.edu' -e 'researchgate.net' -e 'pdf.yt' \
                 -e 'photobucket' -e 'imgur.com' -e 'hathitrust.org' -e 'emilkirkegaard.dk' -e 'arthurjensen.net' \
                 -e 'humanvarieties.org' -e 'libgen.io/' -e 'gen.lib.rus.ec/' -e 'sci-hub.bz/' -e '](http://www.scilogs.com/' \
                 -e 'sci-hub.cc/' -e "papers.nber.org/" -e '](!wikipedia' -e '](!wikipedia)'"'s" -e 'https://wwww.' -e 'http://wwww.' \
                 -e 'http://33bits.org' -e 'https://gwern.net' -e 'https://gwern.net' -e 'web.archive.org/web/2' \
                 -e 'webarchive.org.uk/wayback/' -e 'webcitation.org' -e 'plus.google.com' -e 'www.deepdotweb.com' -e 'raikoth.net' \
                 -e 'drive.google.com/file' -e 'ssrn.com' -e 'ardenm.us' -e 'gnxp.nofe.me' -e 'psycnet.apa.org' \
                 -e 'wellcomelibrary.org/item/' -e 'dlcs.io/pdf/' -e 'secure.wikimedia.org' -e 'http://en.wikipedia.org' \
                 -e 'http://biorxiv.org' -e 'https://biorxiv.org' -e 'http://www.biorxiv.org' -e 'http://arxiv.org' \
                 -e 'fbclid=' -e '?gid=' -e 'twitter.com/#!' -e 'pay.reddit.com' -e 'europepmc.org' -e 'drugcite.com' \
                 -e 'guardian.co.uk' -e 'mlp.wikia.com' -e '฿' -e '!Wikipedia ""' -e 'medium.com' -e 'temcauley.staff.shef.ac.uk' \
                 -e 'yahoo.com' -e 'bloomberg.com' -e '.wsj.com' -e 'extremelongevity.net' -e 'blog.openai.com' \
                 -e 'https://ww.gwern.net' -e 'https://w.gwern.net' -e 'www.heretical.com' -e 'books.google.ca' \
                 -e 'lesserwrong.com' -e 'au.news.yahoo.com' -e 'northjersey.com' -e 'tribune.com.pk' -e 'idsnews.com' \
                 -e 'catsensebook.com' -e 'whec.com' -e 'www.mercurynews.com' -e 'meetup.com' -e 'www.reddit.com' \
                 -e 'dlcs.io/' -e 'centerforcollegeaffordability.org' -e 'quora.com' -e 'times-news.com' -e 'www.cebp.nl' \
                 -e '#filmtv' -e 'nybooks.com' -e '<div id="columns">' -e 'http://slatestarcodex.com' -e 'annualreviews.org' \
                 -e 'dspace.mit.edu' -e 'shirky.com' -e '](http://www.nzherald.co.nz)' -e 'https://www.arxiv.org' -e 'http://arxiv.org' \
                 -e 'http://www.arxiv.org' -e 'goodreads.com/review/show' -e 'myanimelist.net/reviews.php?id=' -e 'http://myanimelist.net' -- "$PAGE";
           egp -e 'https://arxiv.org/abs/[0-9]\{4\}\.[0-9]\+v[0-9]' -- "$PAGE";}
        wrap λ "find bad URLS, unacceptable/unreliable/risky domains, malformed syntax, unmatched apostrophes"

        ## ban articles written by John Hewitt; he endorses the pig-human pseudoscience, lies about research (eg claiming platypus genome proven to be a bird hybrid), and makes bad arguments (eg his criticism of senolytics because senescent cells do not have a single unique universal signature):
        λ(){ fgrep -e 'phys.org' -- "$PAGE" | fgp -v -e '2019-07-cat-science.html' -e '2017-08-cavemen-genetic-checkup.html' -e'2019-12-mouse-pups-born-eggs-derived.html'; }
        wrap λ "Phys.org link detected: make sure John Hewitt didn't write it."

        λ(){ link-extractor.hs "$PAGE" | egp --only-matching -e '^http://.*archive\.org/.*\.pdf$'; }
        wrap λ "check for aggregator-hosted PDFs and host them on gwern.net to make them visible to Google Scholar/provide backups"

        λ(){ link-extractor.hs "$PAGE" | egp --only-matching -e '^http://twitter.com/'; }
        wrap λ "Switch Twitter.com to Nitter.net links"

        λ(){ egp -e 'http://www.pnas.org/content/.*/.*/.*.abstract' -e '[^\.]t\.test\(' -e '^\~\~\{\.' \
                 -e 'ncbi.nlm.nih.gov/pubmed/[[:digit:]][[:digit:]]*' \
                 -e 'biorxiv.org/content/biorxiv/.*\.pdf ' -e '(https://www.biorxiv.org/content/biorxiv/.*\.pdf)' \
                 -e 'arxiv.org/pdf/.*\.pdf)' -e 'arxiv.org/pdf/.*\.pdf "'  -- "$PAGE"; }
        wrap λ "if I am not linking a specific page on Arxiv or BioRxiv, why am I linking to the PDF rather than the landing page?"

        λ() { egp -e '<div id="abstract"' -e '^</div$' -e '^\[\!Margin: ' -e ' n=[[:digit:]]' -e ' n = [[:digit:]]' \
                  -e ']\(/.*#fn[[:digit:]]' -e '[0-9]\.[0-9]*⁄' \
                  -e 'cssExtension: [a-c,e-z]' -- "$PAGE";
              fgp -e '(www' -e ')www' -e '![](' -e ']()' -e ' )' -e '](//' -e '](/wiki/' -e '](wiki/' -e '——–' -e '——' -e '————–' -e ' --- ' \
                  -e ' percent ' -e "    Pearson'" -e '~~~{.sh}' -e 'library("' -e ' +-' -e ' -+' -e '"collapse Summary"' -e '"CollapseSummary"' -e 'collapseSumary' -e '<!_-' -e ' bu ' \
<<<<<<< HEAD
                  -e ']{.dropcaps}' -e '{,smallcaps}' -e '[PMC]{.smallcaps}' -e 'nsheppard' -e '<div class-' \
=======
                  -e ']{.dropcaps}' -e '{,smallcaps}' -e '[.smallcaps}' -e '[PMC]{.smallcaps}' -e 'nsheppard' -e '<div class-' \
>>>>>>> 3f9d0834
                  -e '^ > [a-Z]' -e '^  > [a-Z]' -e '^   > [a-Z]' -e '^  - [a-Z]' -e '^   - [a-Z]' -e '<div class="abstract">' \
                  -e '<p class="drop-cap' -e 'class="drop-caps-' -e ' n_=' -e '~~~{.collape}' -e '~~~~' -e '{.fullwidth}' -e 'Wikiepdia' -e 'Wikipdia' -e '/docs/genetic/' \
                  -e '" ](' -e '!Marin:' -e '](images/' -e '\Mathcal{' -e "''" -e '``' -e ' " ' -e '\mathcal{O}(log' -- "$PAGE"; }
        wrap λ "look for broken syntax in original Markdown: (NOTE: footnotes should not be linked to because they are unstable; they should either be sections/appendices, or given a long-term div ID)"

        λ() { grep --perl-regexp --null-data --only-matching '(?s)\n\<\/div\>\n\n\^\[\!Margin: .....' -- "$PAGE"; }
        wrap λ "Margin note possibly breaks drop caps by being first item on the first line after an abstract."

        λ(){ fgrep '~~~{.' -- "$PAGE" | tr -d '{}~' | tr ' ' '\n' | \
                 fgrep -v -e '.R' -e '.collapse' -e '.Haskell' -e '.Bash' -e '.Diff' -e '.Javascript' -e '.numberLines' \
                       -e '.Python' -e '.C ' -e '.CPO' -e '.SQL' -e '.Bibtex' -e '.HTML' -e '.CSS'; }
        wrap λ "look for potentially broken syntax-highlighting classes"

        λ(){ egrep --invert-match '[[:space:]]*>' -- "$PAGE" | fgp -e ' significant ' -e ' significantly ' -e ' obvious' -e 'basically' -e ' the the ' -e 'reproducibility crisis' -e 'replicability crisis'; } # WARNING: can't use 'egp' for some reason
        wrap λ "look for personal uses of illegitimate statistics & weasel words, but filter out blockquotes"

        λ(){ fgp -e ' feet' -e ' foot ' -e ' pound ' -e ' mile ' -e ' miles ' -e ' inch' -- "$PAGE";
             egp -e '[0-9][0-9]* \(January\|February\|March\|April\|May\|June\|July\|August\|September\|October\|November\|December\) [0-9][0-9][0-9][0-9]' -- "$PAGE"; }
        wrap λ "look for English/imperial units as a reminder to switch to metric as much as possible"

        λ(){ grep -E --only-matching '^\[\^.*\]: ' -- "$PAGE" | sort | uniq --count | \
                 grep -F --invert-match '      1 [^'; }
        wrap λ "check for duplicate footnote IDs (force no highlighting, because the terminal escape codes trigger bracket-matching)"

        λ(){ egp --only-matching '\!\[.*\]\(wiki/.*\)' -- "$PAGE"; }
        wrap λ "indicates broken copy-paste of image location"

        λ(){ grep --perl-regexp --null --only-matching -e '\!\[.*\]\(.*\)\n\!\[.*\]\(.*\)' -- "$PAGE"; }
        wrap λ "look for images used without newline in between them; in some situations, this leads to odd distortions of aspect ratio/zooming or something (first discovered in Correlation.page in blockquotes)"

        λ(){ egp '^[^$]* [^\"]\$[^$]*$' -- "$PAGE"; }
        wrap λ "look for unescaped single dollar-signs (risk of future breakage)"

        λ(){ fgp -e '= ~' -- "$PAGE" | fgp --invert-match ' mods'; }
        wrap λ "Unicodify: instead of writing 'x = ~y', unicode as '≈'"
        λ(){ fgp -e '?!' -e '!?' -e '<->' -e '~>' -- "$PAGE"; }
        wrap λ "Unicodify: misc"
        λ(){ egp -e '[[:alnum:]]≠[[:alnum:]]' -- "$PAGE"; }
        wrap λ "Unicodify: != renders better with spaces around it"
        λ(){ egp -e '\$[[:alnum:]]\$' -e '\$\\sqrt{[[:digit:]]}\$' -e '\$[[:alnum:]]^[[:alnum:]]\$' -e '\$[[:alnum:]]\$' \
                 -e '\$\\sqrt{[[:digit:]]}\$' -- "$PAGE"; }
        wrap λ "LaTeX: simplify to Unicode/Markdown"
        λ(){ egp -e '\$\\frac{[0-9]\+}{[0-9]\+}' -- "$PAGE"; }
        wrap λ "Unicodify: LaTeX for simple numerical fractions is overkill; use '⁄' FRACTION SLASH instead."
        λ(){ fgrep ' \\times ' -- "$PAGE"; }
        wrap λ "LaTeX: \\cdot is nicer"
        λ(){ fgrep '$$E(' -- "$PAGE"; }
        wrap λ "LaTeX: use \\mathbb for expectations."

        λ(){ fgp -i -e '<div class="admonition-warning">' -e '<div class="admonition-note">' -e '<div class="admonition-error">' \
                 -e '**Warn' -e '**Note' -e '**Error' -- "$PAGE"; }
        wrap λ "Reminder to use formal admonitions instead of just bolding"

        λ() { egp -e '^[0-9]\. \*[^\*]' -e '^- \*[^\*][a-Z]' -e '^- \[.*\]\{\.smallcaps\}' -- "$PAGE"; }
        wrap λ "Reminder to use bold as the top level of emphasis in lists rather than italics or smallcaps"

        [ "$(grep -E '^title: '       "$PAGE" | wc --char)" -le 10 ] && echo -e '\e[41mWARNING\e[0m: "title:" metadata too short.'
        [ "$(grep -E '^title: '       "$PAGE" | wc --char)" -ge 60 ] && echo -e '\e[41mWARNING\e[0m: "title:" metadata too long.'
        [ "$(grep -E '^description: ' "$PAGE" | wc --char)" -le 90 ] && echo -e '\e[41mWARNING\e[0m: "description:" metadata too short.'
        [ "$(grep -E '^description: ' "$PAGE" | wc --char)" -ge 320 ] && echo -e '\e[41mWARNING\e[0m: "description:" metadata too long.'
        [ "$(grep -E '^modified: 20'  "$PAGE" | wc --char)" -eq  0 ] && echo -e '\e[41mWARNING\e[0m: "modified:" metadata is missing.'
        [ "$(grep -E '^next: '        "$PAGE" | wc --char)" -eq  0 ] && echo -e '\e[41mWARNING\e[0m: "next:" metadata is missing.'
        [ "$(grep -E '^previous: '    "$PAGE" | wc --char)" -eq  0 ] && echo -e '\e[41mWARNING\e[0m: "previous:" metadata is missing.'
        [ "$(grep -E '^thumbnail: '   "$PAGE" | wc --char)" -le 20 ] && echo -e '\e[41mWARNING\e[0m: No thumbnail/illustration defined.'

        λ() { markdown-length-checker.hs "$PAGE";}
        wrap λ "Source code line lengths"

        λ() { markdown-footnote-length.hs "$PAGE"; }
        wrap λ "Footnote lengths"

        # proselint configuration is done in ~/.proselintrc; for Markdown, currently disabled: "archaism.misc" "cursing.nfl" "links.broken" "misc.but" "misc.chat speak" "misc.phrasal_adjectives" "sexism.misc" "typography.diacritical_marks" "typography.exclamation" "typography.symbols" "typography.symbols.ellipsis" "typography.symbols.curly_quotes"
        λ() { proselint "$PAGE"; }
        wrap λ "Proselint nitpicks"

        ## reused later as well:
        HTML=$(mktemp  --suffix=".html")
        cat "$PAGE" | pandoc --metadata lang=en --metadata title="Test" --mathml --to=html5 --standalone --number-sections --toc --reference-links --css=https://www.gwern.net/static/css/default.css -f markdown+smart --template=/home/gwern/bin/bin/pandoc-template-html5-articleedit.html5 - --output="$HTML"

        λ() { tidy -quiet -errors --doctype html5 "$HTML" 2>&1 >/dev/null | fgrep -v -e 'Warning: <img> proprietary attribute "loading"'; }
        wrap λ "HTML validation problems"

        λ() { cat "$HTML" | elinks -dump --force-html | egrep 'file:///dev/stdin#.*\..*'; }
        wrap λ "Header problem: period present (valid HTML but breaks CSS/JS!). Override default Pandoc link fragment with '{#header-without-period}'."

        λ() {  COLLAPSED=$(cat "$HTML" | egrep --after-context=3 '<h[0-7] class="collapse"')
               COLLAPSED_SECTION_COUNT=$(echo "$COLLAPSED" | egrep '<h[0-7] class="collapse"' | wc --lines)
               COLLAPSED_SUMMARY_COUNT=$(echo "$COLLAPSED" | fgrep '<div class="collapseSummary">' | wc --lines)
               MISSING=$(( COLLAPSED_SECTION_COUNT - COLLAPSED_SUMMARY_COUNT ))
               if [[ $MISSING != 0 ]];
               then echo "Missing collapsed section summaries?"
                    echo "Sections: $COLLAPSED_SECTION_COUNT ; summaries: $COLLAPSED_SUMMARY_COUNT"
                    echo "Hits: $COLLAPSED"
               fi; }
        wrap λ "Missing collapse summaries."

        λ() {  fgp -e "<""del"">" "$HTML";
               elinks -dump --force-html "$HTML" \
                   | fgp -e '\frac' -e '\times' -e '(http' -e ')http' -e '[http' -e ']http'  \
                        -e ' _ ' -e '[^' -e '^]' -e '/* ' -e ' */' -e '<!--' -e '-->' -e '<-- ' -e '<—' -e '—>' \
                        -e '$title$' -e '<del>' -e '.smallcaps' -e '</q<' -e '<q>' -e '</q>' \
                        -e '$description$' -e '$author$' -e '$tags$' -e '$category$' \
                        -e '(!Wikipedia' -e '(!Hoogle' -e 'http://www.gwern.net' -e 'http://gwern.net' -e 'smallcaps}' \
                        -e '!Marin' -e '**'  \
                   | egp -e '\!Margin:.*↩'; } # ))
        wrap λ "look for syntax errors making it to the final HTML output"

        λ(){ link-extractor.hs "$PAGE" | egrep -v -e "^http" -e '^!Wikipedia' -e '^#' -e '^/' -e '^\!' -e  '^\$'; }
        wrap λ "special syntax shouldn't make it to the compiled HTML"

        λ() { link-extractor.hs "$PAGE" | egrep -v -e '^\!' -e  '^\$' | sort | uniq --count | sort --numeric-sort | egrep -v -e '.* 1 '; }
        wrap λ "Duplicate links"

        λ(){ egp --only-matching '\!\[.*\]\(http://.*\)' -- "$PAGE"; }
        wrap λ "image hotlinking deprecated; impolite, and slows page loads & site compiles"

        # Note links which need to be annotated (probably most of them...)
        λ() { link-extractor.hs "$PAGE" | egrep -v -e '^\!' -e '^\$' -e '^/docs/.*txt' -e '.xz$' -e '^#' -e '.patch$' -e '.jpg$' -e '.png$' -e 'news.ycombinator.com' -e 'old.reddit.com' -e 'youtube.com' -e 'amazon.com' -e 'bandcamp.com' -e 'dropbox.com' -e 'vocadb.net' -e 'twitter.com' | runhaskell -istatic/build/ static/build/link-prioritize.hs; }
        wrap λ "Link annotations required"

        # we use link annotations on URLs to warn readers about PDFs; if a URL ends in 'pdf', it gets a PDF icon. What about URLs which redirect to or serve PDF?
        # we must manually annotate them with a '#pdf'. Check URLs in a page for URLs which serve a PDF MIME type but do not mention PDF in their URL:
        λ() { checkPDF() {
                  MIME=$(timeout 20s curl --insecure --write-out '%{content_type}' --silent -o /dev/null "$@" | fgrep -i -e "application/pdf" -e "application/octet-stream")
                  if [ ${#MIME} -gt 5 ]; then
                      if [[ ! $@ =~ .*pdf.* ]] && [[ ! $@ =~ .*PDF.* ]]; then
                          echo "UNWARNED NON-LOCAL PDF: " "$@" "$MIME"
                      fi
                      echo "NON-LOCAL PDF: $@"
                  fi; }
              export -f checkPDF
              # examples: no/no/yes
              ## checkPDF 'http://www.nytimes.com/2009/11/15/business/economy/15view.html ' # no
              ## checkPDF 'http://citeseerx.ist.psu.edu/viewdoc/download?doi=10.1.1.208.2314&rep=rep1&type=pdf' # yes
              ## checkPDF 'https://files.osf.io/v1/resources/np2jd/providers/osfstorage/59614dec594d9002288271b6?action=download&version=1&direct' # yes
              link-extractor.hs "$PAGE" | egrep "^http" | fgrep -v -e 'https://www.gwern.net' -e arxiv.org -e pnas.org | sort -u | shuf | parallel -n 1 checkPDF; }
        wrap λ "Non-icon/warned PDF links"

        λ() { for PDF in $(link-extractor.hs "$PAGE" | egrep -e '^/docs/' -e 'https:\/\/www\.gwern\.net\/' | \
                               egrep '\.pdf$' | sed -e 's/\/docs/docs/' -e 's/https:\/\/www\.gwern\.net//' ); do

                  TITLE=$(exiftool -printFormat '$Title' -Title ~/wiki/"$PDF")
                  AUTHOR=$(exiftool -printFormat '$Author' -Author ~/wiki/"$PDF")
                  DATE=$(exiftool -printFormat '$Date' -Date ~/wiki/"$PDF")
                  DOI=$(exiftool -printFormat '$DOI' -DOI ~/wiki/"$PDF")
                  TEXT=$(pdftotext ~/wiki/"$PDF" - 2>/dev/null)
                  TEXT_LENGTH=$(echo "$TEXT" | wc --chars)
                  PREPRINT=$(echo "$TEXT" | fgrep -e 'This is a PDF file of an unedited manuscript that has been accepted for publication.' \
                                                  -e 'use of the JSTOR database indicates your acceptance' \
                                                  -e 'you may not download an entire issue of a journal' \
                                                  -e 'This article appeared in a journal published by Elsevier.' \
                                                  -e 'institutional repository. Authors requiring further information' \
                                                  -e 'This article has been accepted for publication and undergone full peer review' \
                                                  -e 'the copyediting, typesetting, pagination and proofreading process' \
                                                  -e 'Changes resulting from the publishing process, including peer review,' \
                                                  -e 'may lead to differences between this version and the Version of Record.' )
                  if [[ -n "$PREPRINT" ]]; then
                      echo "$HOME/wiki/$PDF: preprint or front-page garbage ($PREPRINT)"
                  fi

                  if (( $TEXT_LENGTH < 1024 )); then
                      echo "$HOME/wiki/$PDF OCR text length: $TEXT_LENGTH"
                  fi
                  if [[ -z $TITLE || -z $AUTHOR || -z $DATE || -z $DOI ]]; then
                      exiftool -Title -Author -Date -DOI ~/wiki/"$PDF"
                  fi
              done; }
        wrap λ "Linked PDFs have missing OCR or missing metadata fields"

        # Finally, check for broken external links; ignore local URLs which are usually either relative links to
        # other pages in the repo or may be interwiki links like '!Wikipedia'.
        λ() { linkchecker --no-status --check-extern --threads=1 --timeout=20 -r1 --ignore='file://.*' "$HTML"; }
        wrap λ "Broken links"
    fi
    if [[ $PAGE == *.sh ]]; then
        shellcheck "$PAGE"
    fi
    if [[ $PAGE == *.hs ]]; then
        hlint "$PAGE"
    fi
    if [[ $PAGE == *.html ]]; then
        tidy -quiet -errors --doctype html5 "$PAGE"
    fi
done<|MERGE_RESOLUTION|>--- conflicted
+++ resolved
@@ -1,9 +1,5 @@
 #!/bin/bash
-<<<<<<< HEAD
-# When:  Time-stamp: "2020-11-12 20:20:49 gwern"
-=======
 # When:  Time-stamp: "2020-11-20 11:54:26 gwern"
->>>>>>> 3f9d0834
 # see https://www.gwern.net/About#markdown-checker
 
 set +x
@@ -74,11 +70,7 @@
                   -e 'cssExtension: [a-c,e-z]' -- "$PAGE";
               fgp -e '(www' -e ')www' -e '![](' -e ']()' -e ' )' -e '](//' -e '](/wiki/' -e '](wiki/' -e '——–' -e '——' -e '————–' -e ' --- ' \
                   -e ' percent ' -e "    Pearson'" -e '~~~{.sh}' -e 'library("' -e ' +-' -e ' -+' -e '"collapse Summary"' -e '"CollapseSummary"' -e 'collapseSumary' -e '<!_-' -e ' bu ' \
-<<<<<<< HEAD
-                  -e ']{.dropcaps}' -e '{,smallcaps}' -e '[PMC]{.smallcaps}' -e 'nsheppard' -e '<div class-' \
-=======
                   -e ']{.dropcaps}' -e '{,smallcaps}' -e '[.smallcaps}' -e '[PMC]{.smallcaps}' -e 'nsheppard' -e '<div class-' \
->>>>>>> 3f9d0834
                   -e '^ > [a-Z]' -e '^  > [a-Z]' -e '^   > [a-Z]' -e '^  - [a-Z]' -e '^   - [a-Z]' -e '<div class="abstract">' \
                   -e '<p class="drop-cap' -e 'class="drop-caps-' -e ' n_=' -e '~~~{.collape}' -e '~~~~' -e '{.fullwidth}' -e 'Wikiepdia' -e 'Wikipdia' -e '/docs/genetic/' \
                   -e '" ](' -e '!Marin:' -e '](images/' -e '\Mathcal{' -e "''" -e '``' -e ' " ' -e '\mathcal{O}(log' -- "$PAGE"; }
