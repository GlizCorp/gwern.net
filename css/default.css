@charset "UTF-8";

/**********/
/* IMAGES */
/**********/

:root {
    --GW-image-single-black-star-svg: url('data:image/svg+xml;utf8,<svg xmlns="http://www.w3.org/2000/svg" viewBox="0 0 10 10"><path d="M 5,0 C 4,4 4,4 0,5 4,6 4,6 5,10 6,6 6,6 10,5 6,4 6,4 5,0 Z"/></svg>');
    --GW-image-single-white-star-svg: url('data:image/svg+xml;utf8,<svg xmlns="http://www.w3.org/2000/svg" viewBox="0 0 10 10"><path d="M 5,0 C 4,4 4,4 0,5 4,6 4,6 5,10 6,6 6,6 10,5 6,4 6,4 5,0 Z" /><path d="M 5,2.5 C 4.5,4.5 4.5,4.5 2.5,5 4.5,5.5 4.5,5.5 5,7.5 5.5,5.5 5.5,5.5 7.5,5 5.5,4.5 5.5,4.5 5,2.5 Z" style="fill:%23ffffff"/></svg>');
    --GW-image-single-white-star-rotated-svg: url('data:image/svg+xml;utf8,<svg xmlns="http://www.w3.org/2000/svg" viewBox="0 0 10 10"><path d="M 8.75,1.25 C 5,3.5 5,3.5 1.25,1.25 3.5,5 3.5,5 1.25,8.75 5,6.5 5,6.5 8.75,8.75 6.5,5 6.5,5 8.75,1.25 Z" /><path d="M 7,3 C 5,4.2 5,4.2 3,3 4.2,5 4.2,5 3,7 5,5.8 5,5.8 7,7 5.8,5 5.8,5 7,3 Z" style="fill:%23ffffff"/></svg>');

    --GW-image-checkerboard-000-fff-2x-gif: url('data:image/gif;base64,R0lGODlhBAAEAPAAMQAAAP///ywAAAAABAAEAAACBgQShqgJBQA7');
    --GW-image-checkerboard-777-fff-2x-gif: url('data:image/gif;base64,R0lGODlhBAAEAPAAMXd3d////ywAAAAABAAEAAACBgQShqgJBQA7');
    --GW-image-checkerboard-888-000-2x-gif: url('data:image/gif;base64,R0lGODlhBAAEAPAAMQAAAIiIiCwAAAAABAAEAAACBkwAhqgZBQA7');
    --GW-image-checkerboard-bfbfbf-000-2x-gif: url('data:image/gif;base64,R0lGODlhBAAEAPAAMQAAAL+/vywAAAAABAAEAAACBkwAhqgZBQA7');

    --GW-image-linear-dotted-000-transparent-2x-gif: url('data:image/gif;base64,R0lGODdhBAACAJEAAAAAAP///wAAAAAAACH5BAkAAAIALAAAAAAEAAIAAAIEBCSGBQA7');
    --GW-image-linear-dotted-888-transparent-2x-gif: url('data:image/gif;base64,R0lGODdhBAACAJEAAAAAAIiIiP///wAAACH5BAkAAAMALAAAAAAEAAIAAAIETDaGBQA7');
    --GW-image-linear-dotted-fff-transparent-2x-gif: url('data:image/gif;base64,R0lGODdhBAACAJEAAAAAAP///wAAAAAAACH5BAkAAAIALAAAAAAEAAIAAAIETCSGBQA7');
    --GW-image-linear-dotted-bbb-transparent-2x-gif: url('data:image/gif;base64,R0lGODdhBAACAJEAAAAAALu7u////wAAACH5BAkAAAMALAAAAAAEAAIAAAIETDaGBQA7');

    --GW-image-pattern-dotted-e6e6e6-on-fff-2x-gif: url('data:image/gif;base64,R0lGODlhEAAQAPAAMebm5v///ywAAAAAEAAQAAACHowPcKgb6V6LtFoDXV6b3Q9aHTZ5WhmmJodK0ajGBQA7');
    --GW-image-pattern-dotted-fff-on-e6e6e6-2x-gif: url('data:image/gif;base64,R0lGODlhEAAQAPAAMebm5v///ywAAAAAEAAQAAACHoQfcagL6V6LtFoDXV6b3Q9aHTZ5WhmmJodK0ajGBQA7');
    --GW-image-pattern-dotted-161616-on-3e3e3e-2x-gif: url('data:image/gif;base64,R0lGODlhEAAQAPAAMRYWFj4+PiwAAAAAEAAQAAACHowPcKgb6V6LtFoDXV6b3Q9aHTZ5WhmmJodK0ajGBQA7');
    --GW-image-pattern-dotted-161616-on-252525-2x-gif: url('data:image/gif;base64,R0lGODlhEAAQAPAAMRYWFiUlJSwAAAAAEAAQAAACHowPcKgb6V6LtFoDXV6b3Q9aHTZ5WhmmJodK0ajGBQA7');
}

<<<<<<< HEAD
=======
/**********/
/* COLORS */
/**********/
/*  colors are now in /static/css/colors.css + /include/components/light-mode-adjustments.css (light mode)
    or /include/components/colors-dark-GENERATED.css + /include/components/dark-mode-adjustments.css (dark mode)
 */

>>>>>>> 5f8a8e19

/*******************/
/* OTHER VARIABLES */
/*******************/

:root {
    --GW-sidenotes-max-width: 550px;

    --GW-popups-popup-max-width: 640px;
    --GW-popups-popup-max-height: 480px;
    --GW-popups-popup-with-footer-min-width: 480px;
    --GW-popups-popup-with-full-title-bar-min-width: 360px;
    --GW-popups-popup-with-full-title-bar-min-height: 120px;
    --GW-popups-annotation-popup-min-width: 480px;
    --GW-popups-annotation-popup-min-height: 240px;
    --GW-popups-tweet-popup-min-height: 120px;
    --GW-popups-aux-links-popup-min-width: 480px;
    --GW-popups-aux-links-popup-min-height: 240px;
    --GW-popups-local-page-popup-min-width: 480px;
    --GW-popups-local-page-popup-min-height: 240px;
    --GW-popups-popup-border-width: 3px;
    --GW-popups-popup-title-bar-height: calc(1.5rem + 1px);
    --GW-popups-popup-mini-title-bar-height: calc(1rem + 1px);
    --GW-popups-video-popup-min-width: 360px;
    --GW-popups-video-popup-min-height: 204px;
    --GW-popups-video-youtube-iframe-width: 495px;
    --GW-popups-video-youtube-iframe-height: 310px;
    --GW-popups-video-vimeo-iframe-width: 495px;
    --GW-popups-video-vimeo-iframe-height: 278px;
    --GW-popups-audio-popup-min-height: 87px;
    --GW-popups-image-popup-min-size: 70px;

    --GW-popins-popin-max-height: 75vh;
    --GW-popins-popin-min-height: 120px;
    --GW-popins-popin-border-width: 3px;
    --GW-popins-popin-title-bar-height: calc(1rem * 16/9);
    --GW-popins-popin-footer-bar-height: calc(1rem * 16/9);
}
@supports (-moz-user-focus: normal) {
    :root {
        --GW-popups-audio-popup-min-height: 75px;
    }
}


/********************/
/* GENERIC ELEMENTS */
/********************/

button {
    appearance: none;
    border: none;
    background-color: transparent;
    line-height: 1;
    font-family: var(--GW-sans-serif-font-stack);
    font-size: inherit;
    font-weight: normal;
    font-style: normal;
    text-align: center;
    color: inherit;
    display: flex;
    align-items: stretch;
    justify-content: stretch;
    padding: 0;
    margin: 0;
    cursor: pointer;
}


/************/
/* SECTIONS */
/************/

/*=----------------------------=*/
/*= Section heading self-links =*/
/*=----------------------------=*/

.heading a {
    background: none;
}

.heading a::after {
    content: "\00B6"; /* Pilcrow sign: ¶ */
    font-size: 0.75em;
    position: absolute;
    bottom: 0.15em;
    right: 0;
    visibility: hidden;
    opacity: 0;
    transition: opacity 0s ease 0.1s;
}
.heading a:hover::after,
section.highlighted > .heading a::after,
section:target > .heading a::after {
    visibility: visible;
}
.heading a:hover::after,
section.highlighted > .heading a::after {
    opacity: 0.8;
}
section:target > .heading a::after {
    opacity: 0.5;
}

/*	Pilcrow in H1.
 */
section.level1 > .heading a::after {
	right: unset;
	left: 0;
}

/**********************************************************/
/*	Highlighted sections. (Due to extract popups, usually.)
 */

section.highlighted {
    position: relative;
}
section.highlighted::before {
    content: "";
    display: block;
    position: absolute;
    top: -0.5em;
    left: -1.25em;
    width: calc(100% + 2em);
    height: calc(100% + 1.25em);
    outline: 3px double var(--GW-section-highlighted-border-color);
    z-index: -1;
    transition:
        outline 0.15s ease 0.05s;
}
section.highlight-fading::before {
    outline: 3px double transparent;
}


/*******************/
/* COLLAPSE BLOCKS */
/*******************/
/*  Use: annotate collapsible section headers with '{.collapse}' (in the Markdown);
    for sections where I want a summary/abstract of that (eg. in /note/note.page),
    one annotate summaries to keep uncollapsed with '<div class="abstract-collapse">summary</div>'.
    (Pandoc Markdown does support a native div syntax, but it's long and ugly.)
 */

.collapse-block {
    --collapse-toggle-top-height: calc(3.0 * var(--base-font-size));
    --collapse-toggle-bottom-height: calc(2.0 * var(--base-font-size));
    --collapse-toggle-left-width: calc(0.45 * var(--base-font-size));
    --collapse-left-offset: calc(1.0 * var(--base-font-size));

    --collapse-toggle-top-icon-size: var(--collapse-toggle-top-height);
    --collapse-toggle-bottom-icon-size: var(--collapse-toggle-bottom-height);

    position: relative;
    padding-top: var(--collapse-toggle-top-height);
    padding-bottom: var(--collapse-toggle-bottom-height);
}

/*	Offset block left when expanded, so the contents are the same width as the 
	enclosing content column.
 */
.collapse-block.expanded {
    margin-left: calc(-1 * var(--collapse-left-offset));
    padding-left: var(--collapse-left-offset);
}

/*	Collapse blocks with no abstract show some of their contents when collapsed.
 */
.collapse-block.no-abstract.expanded-not {
    min-height: calc(  var(--collapse-toggle-top-height)
                     + var(--collapse-toggle-bottom-height));
	padding-top: 0;
	padding-bottom: 0;
}

/************************************/
/*  Collapse block component z-order.
 */

.collapse-block.expanded-not > .abstract-collapse {
    z-index: 1;
}

.collapse-block > .disclosure-button {
    z-index: 10;
}
.collapse-block > .disclosure-button:hover {
    z-index: 11;
}

.collapse-block.expanded::before {
    z-index: 12;
}

section.collapse > .heading {
    z-index: 13;
}
.collapse-block.expanded > .abstract-collapse {
    z-index: 13;
}
.collapse-block.expanded > .collapse-content-wrapper {
    z-index: 13;
}


/***************************/
/*  Collapse block contents.
 */

/*	Block (any state).
 */
.collapse-block > .collapse-content-wrapper {
    position: relative;
	box-sizing: border-box;
}

/*	Block (collapsed).
 */
 
.collapse-block.expanded-not > .collapse-content-wrapper {
    overflow: hidden;
    contain: content;
}
.collapse-block.has-abstract.expanded-not > .collapse-content-wrapper {
    max-height: 0;
}
.collapse-block.no-abstract.expanded-not > .collapse-content-wrapper {
    max-height: calc(  var(--collapse-toggle-top-height)
                     + var(--collapse-toggle-bottom-height));
}

/*	Inline (collapsed).
 */
.collapse-inline.expanded-not > .collapse-content-wrapper {
    display: inline-block;
    max-width: 0;
    max-height: 0;
    overflow: hidden;
    contain: content;
}

/*****************************/
/*  Collapse block background.
 */

.collapse-block::before {
    content: "";
    position: absolute;
    left: var(--collapse-toggle-left-width);
    top: var(--collapse-toggle-top-height);
    bottom: var(--collapse-toggle-bottom-height);
    right: 0;
    background-color: var(--background-color);
}

/*  Fix for NoScript users.
 */
.collapse-block:not(.expanded):not(.expanded-not)::before {
    display: none;
}

/*********************/
/*  Disclosure button.
 */
 
.collapse > .disclosure-button {
    --collapse-button-background-color: var(--GW-collapse-disclosure-button-color);
    --collapse-button-text-color: var(--GW-collapse-disclosure-button-text-color);

    appearance: none;
    border: none;
    background-color: transparent;
    margin: 0;
    padding: 0;
    font-weight: inherit;
    font-style: inherit;
    font-size: inherit;
    color: var(--collapse-button-text-color);
    transition:
        color 0.1s ease;
    cursor: pointer;
}
.collapse > .disclosure-button:hover {
    --collapse-button-background-color: var(--GW-collapse-disclosure-button-hover-color);
    --collapse-button-text-color: var(--GW-collapse-disclosure-button-text-hover-color);
}
.collapse > .disclosure-button:focus {
    outline: none;
}

.collapse-block > .disclosure-button {
    position: absolute;
    top: 0;
    right: 0;
    width: 100%;
    height: 100%;
    font-size: 0.875em;
    font-family: var(--GW-sans-serif-font-stack);
    box-shadow:
        var(--collapse-toggle-left-width) 0 0 0 var(--collapse-button-background-color) inset;
}

/*  Top and bottom parts of disclosure button.
 */
.collapse-block > .disclosure-button .part {
    position: absolute;
    right: 0;
    width: 100%;
    box-sizing: border-box;
    display: flex;
    align-items: stretch;
    text-decoration: underline;
    text-underline-offset: 3px;
}

.collapse-block > .disclosure-button .part::before {
    content: "";
    position: absolute;
    width: 100%;
    height: 100%;
    z-index: -1;
    background-color: var(--collapse-button-background-color);
    transition:
        background-color 0.1s ease;
}

.collapse-block > .disclosure-button .part > span {
    display: flex;
    align-items: center;
    justify-content: center;
    background-color: var(--collapse-button-background-color);
    transition:
        background-color 0.1s ease,
        opacity 0.1s ease;
}

.collapse-block > .disclosure-button .part .icon {
    width: var(--icon-size);
    height: var(--icon-size);
    padding: calc(var(--icon-size) / 4);
    box-sizing: border-box;
}
.collapse-block > .disclosure-button .part .icon svg {
    height: 100%;
}

.collapse-block > .disclosure-button .part .label {
    opacity: 0;
}
.collapse-block > .disclosure-button.labels-visible .part .label {
    opacity: 1;
}

/*  Top part of disclosure button.
 */
.collapse-block > .disclosure-button .part.top {
    --icon-size: var(--collapse-toggle-top-icon-size);

    top: 0;
    height: var(--collapse-toggle-top-height);
    justify-content: flex-end;
}

.collapse-block.expanded-not > .disclosure-button:hover .part.top .icon svg {
    transform: rotate(-0.25turn);
    transition:
        transform 1.0s ease;
}
.collapse-block.expanded > .disclosure-button .part.top .icon svg {
    transform: rotate(-0.25turn);
}
.collapse-block.expanded-not.just-clicked > .disclosure-button:hover .part.top .icon svg {
    transform: none;
    transition: none;
}

.collapse-block > .disclosure-button .part.top .label {
    padding: 0 0 0 1.25em;
}

/*  Bottom part of disclosure button.
 */
.collapse-block > .disclosure-button .part.bottom {
    --icon-size: var(--collapse-toggle-bottom-icon-size);

    bottom: 0;
    height: var(--collapse-toggle-bottom-height);
    justify-content: center;
}

.collapse-block > .disclosure-button .part.bottom .label {
    padding: 0 1em;
}

.collapse-block > .disclosure-button .part.bottom .icon {
    position: absolute;
}
.collapse-block > .disclosure-button.labels-visible .part.bottom .icon {
    opacity: 0;
}
.collapse-block > .disclosure-button .part.bottom .icon svg {
    transform: rotate(-0.25turn);
}
.collapse-block.expanded > .disclosure-button .part.bottom .icon svg {
    transform: rotate(0.25turn);
}

/*  Disclosure button edge cases.
 */
.collapse-block.just-auto-expanded > .disclosure-button.labels-visible .part .label {
    opacity: 0;
    transition: none;
}
.collapse-block.no-abstract.expanded-not > .disclosure-button .part.bottom > span {
    display: none;
}

/*  Inline disclosure button.
 */
.collapse-inline > .disclosure-button,
.collapse-inline > .disclosure-button .icon {
    display: inline-flex;
    align-items: center;
    justify-content: center;
}
.collapse-inline > .disclosure-button {
    --collapse-button-text-color: var(--GW-collapse-inline-disclosure-button-text-color);

    height: 1em;
    vertical-align: text-bottom;
    position: relative;
    bottom: 0.15em;
}
.collapse-inline.expanded > .disclosure-button {
    --collapse-button-text-color: var(--GW-collapse-inline-expanded-disclosure-button-text-color);

    height: calc(1em * 4/3);
    bottom: 0;
}
.collapse-inline.expanded > .disclosure-button {
    --collapse-button-text-color: var(--GW-collapse-inline-expanded-disclosure-button-text-color);
}
.collapse-inline > .disclosure-button:hover,
.collapse-inline > .disclosure-button.hover {
    --collapse-button-text-color: var(--GW-collapse-inline-disclosure-button-text-hover-color);
}

.collapse-inline > .disclosure-button .icon {
    height: 100%;
    color: var(--collapse-button-text-color);
    transition:
        color 0.1s ease;
}
.collapse-inline.expanded > .disclosure-button.start .icon {
    margin-right: -0.4em;
}
.collapse-inline.expanded > .disclosure-button.end .icon {
    margin-left: -0.4em;
}

.collapse-inline > .disclosure-button .icon svg {
    display: block;
    width: 1em;
    height: 100%;
}
.collapse-inline.expanded-not > .disclosure-button.start .icon svg:nth-of-type(2) {
    margin: 0 -0.5em;
}

.collapse-inline.expanded-not > .disclosure-button.end {
    display: none;
}

.collapse-inline.expanded-not > .disclosure-button:hover .icon svg:nth-of-type(2) {
    transform: rotateZ(0.25turn);
    transition:
        transform 1s ease;
}
.collapse-inline.expanded-not.just-clicked > .disclosure-button:hover .icon svg:nth-of-type(2) {
    transform: none;
    transition: none;
}

/********************/
/*  Collapse summary.
 */
 
.collapse-block > .abstract-collapse {
    position: relative;
}

/*	Shift blockquoted abstract so that edge of blockquote is flush with left
	stripe of collapse block (disclosure button click region).
 */
.collapse-block > .abstract-collapse.abstract {
<<<<<<< HEAD
    margin-left: calc(-1 * (var(--collapse-left-offset) - var(--collapse-toggle-left-width)));
=======
    margin-top: 0;
    margin-left: calc(-1 * (var(--collapse-toggle-left-width) + 2px));
}
.collapse-block > .abstract-collapse:not(.abstract) {
    margin-top: 0.25em;
    margin-bottom: 0.25em;
>>>>>>> 5f8a8e19
}

/*	Hide abstract blockquote border when collapsed.
 */
.collapse-block.expanded-not > .abstract-collapse.abstract > blockquote {
    border-color: var(--background-color);
}
.collapse-block.expanded-not > .disclosure-button:hover + .abstract-collapse.abstract > blockquote {
	--background-color: var(--GW-abstract-collapse-blockquote-hover-color);
}

/*	Non-blockquoted collapse summary.
 */
.collapse-block.expanded-not > .abstract-collapse:not(.abstract) {
	padding: 0.5em 0;
}
.collapse-block.expanded > .abstract-collapse:not(.abstract) {
	padding: 0.5em 0 0 0;
}

/************************************************/
/*  Collapsible sections (the <section> element).
 */

section.collapse {
<<<<<<< HEAD
	--collapse-toggle-top-height: calc(2.125 * var(--base-font-size));
=======
    --collapse-toggle-top-height: 2.125rem;
>>>>>>> 5f8a8e19

    padding-top: 0;

	/*	Offset collapsible sections left (so the content column doesn’t shift 
		width when expanding). (This also makes nested collapse sections’ left
		edges line up.)
	 */
    padding-left: var(--collapse-left-offset);
	margin-left: calc(-1 * var(--collapse-left-offset));
}

section.collapse.has-abstract.expanded > .collapse-content-wrapper {
	padding-bottom: 0.5em;
}

/*	When a section has no abstract, show preview of contents.
 */
section.collapse.no-abstract.expanded-not {
	--collapse-toggle-bottom-height: calc(5.25 * var(--base-font-size));
}
section.collapse.no-abstract.expanded-not > .collapse-content-wrapper {
	max-height: var(--collapse-toggle-bottom-height);
	padding: 0.25em 0.5em 0.25em 0;
}
section.collapse.no-abstract.expanded > .collapse-content-wrapper {
	padding: 0.25em 0;
}

/*	No disclosure button label on top part (it could interfere with heading).
 */
section.collapse.expanded > .disclosure-button .part.top .label {
    display: none;
}

/*	For abstract-less sections, content visible through disclosure button.
 */
section.collapse.no-abstract.expanded-not > .disclosure-button .part.bottom::before {
	opacity: 0.85;
}

/*  Heading.
 */
 
section.collapse > .heading {
    position: relative;
    min-height: var(--collapse-toggle-top-height);
    margin-left: calc(-1 * var(--collapse-toggle-left-width));
    margin-bottom: 0;
    padding: 0.25em 2.5em 0 0;
    text-align: left;
    border: none;
    box-sizing: border-box;
    pointer-events: none;
}

/*	H1.
 */
section.collapse.level1 > .heading {
	font-size: 1.75em;
}

/*	Heading self-link.
 */
 
section.collapse > .heading a {
	position: relative;
    pointer-events: auto;
}
section.collapse > .heading a,
section.collapse > .heading a * {
    text-shadow: none;
}

section.collapse > .heading a::after {
    right: -1.25em;
    bottom: 0.4em;
}

/*	H1.
 */
section.collapse.level1 > .heading a::after {
	left: unset;
}

/**********************************/
/*  Collapsible non-section blocks.
 */

div.collapse.no-abstract.expanded-not > .disclosure-button {
    box-shadow: none;
}
div.collapse.no-abstract.expanded-not > .disclosure-button .part::before {
    opacity: 0.85;
}

/***************************/
/*  Collapsible code blocks.
 */
<<<<<<< HEAD

.sourceCode.collapse.expanded .collapse-content-wrapper {
    padding-top: 0.5em;
    padding-bottom: 0.5em;
=======
/* NOTE: '.sourceCode' is a Pandoc-hardwired CSS class for code blocks. We do not rewrite it to '.source-code' for consistency with all our other custom classes, because that risks confusion & interoperability problems, which is not worth it for a bit of name consistency. */
.sourceCode.collapse {
    margin-top: 1.75em;
    margin-bottom: 1.75em;
}
.sourceCode.collapse pre {
    margin: 0;
}
.sourceCode.collapse.expanded .sourceCode {
    margin-top: 0.5em;
    margin-bottom: 0.5em;
>>>>>>> 5f8a8e19
}
.sourceCode.collapse.expanded-not .collapse-content-wrapper pre {
    max-height: calc(  var(--collapse-toggle-top-height)
                     + var(--collapse-toggle-bottom-height));
    box-sizing: border-box;
    overflow: hidden;
}

.sourceCode.collapse.expanded-not .collapse-content-wrapper.width-full {
    max-width: 100%;
    margin: 0 !important;
}

.sourceCode.collapse.expanded-not > .disclosure-button .part::before {
    opacity: 0.70;
}

.sourceCode.collapse > .disclosure-button .part.top .label,
.sourceCode.collapse > .disclosure-button .part.top .icon {
    margin-top: 1px;
}
.sourceCode.collapse > .disclosure-button .part.top .icon {
    margin-right: 1px;
}
.sourceCode.collapse > .disclosure-button .part.bottom .label {
    margin-bottom: 1px;
}

/**********************/
/*  Collapsible tables.
 */

.table-wrapper.collapse.expanded-not {
    overflow: hidden;
    margin-left: 0;
    padding: 0;
}

.table-wrapper.collapse > .disclosure-button .part.top .label,
.table-wrapper.collapse > .disclosure-button .part.top .icon {
    margin-top: 2px;
}

.table-wrapper.collapse.expanded .collapse-content-wrapper {
    padding-top: 0.5em;
    padding-bottom: 0.5em;
}

/**********************************************************************/
/*  “Bare content” collapses (not a section, not code, not table, etc.)
 */

.collapse.bare-content.has-abstract {
    --collapse-toggle-top-height: calc(2.25 * var(--base-font-size));

    padding-left: var(--collapse-left-offset);
}

.collapse.bare-content.no-abstract {
    --collapse-toggle-bottom-height: calc(2.375 * var(--base-font-size));
}

.collapse.bare-content.no-abstract.expanded-not > .collapse-content-wrapper {
    padding: 0.25em 0.5em;
}
.collapse.bare-content.no-abstract.expanded > .collapse-content-wrapper {
    padding: 0.25em 0;
}

/****************************/
/*  Collapses in blockquotes.
 */

blockquote .collapse-block,
blockquote .collapse-block.expanded {
    padding-left: var(--blockquote-horizontal-padding);
    padding-right: var(--blockquote-horizontal-padding);
    margin-left: calc(-1 * var(--blockquote-horizontal-padding) / var(--blockquote-font-size-scaling-factor));
    margin-right: calc(-1 * var(--blockquote-horizontal-padding) / var(--blockquote-font-size-scaling-factor));
}
blockquote > .collapse-block:last-child {
    margin-bottom: calc(-1 * var(--blockquote-vertical-padding) / var(--blockquote-font-size-scaling-factor));
}

blockquote .collapse-block > .disclosure-button {
    --collapse-button-text-color: var(--GW-collapse-in-blockquote-disclosure-button-text-color);
    --collapse-button-background-color: var(--GW-collapse-in-blockquote-disclosure-button-color);
}
blockquote .collapse-block > .disclosure-button:hover {
    --collapse-button-text-color: var(--GW-collapse-in-blockquote-disclosure-button-text-hover-color);
    --collapse-button-background-color: var(--GW-collapse-in-blockquote-disclosure-button-hover-color);
}

blockquote .collapse-block.no-abstract.expanded-not > .disclosure-button .part::before {
    opacity: 0.70;
}

/**************************/
/*  Collapses in footnotes.
 */

.footnote .collapse-block {
    --collapse-left-offset: calc(0.75 * var(--base-font-size));
}

/*******************************************************************/
/*  “Aux links” in link bibliographies, directory indexes, and other
    transcluded (rather than pop-framed) annotations.
 */

.annotation .collapse.aux-links-container {
    --collapse-toggle-top-height: calc(2.25 * var(--base-font-size));

    border-top: 1px solid var(--GW-TOC-border-color);
}

.annotation .collapse.aux-links-container .collapse-content-wrapper {
    padding: 0.5em 0 0.5em 2px;
}
.annotation .collapse.expanded-not.aux-links-container .collapse-content-wrapper {
	--base-block-spacing: 0.15em;
}

/****************************************************/
/*	Collapses in directory index link bibliographies.
 */

.collapse.tag-index-link-bibliography-block.expanded-not {
    padding-left: 0.75em;
    margin-left: -1px;
}

.collapse.tag-index-link-bibliography-block .collapse-content-wrapper {
	padding: 0.5em 0;
}

/*************************/
/*  Per-section backlinks.
 */
 
.collapse.section-backlinks-container {
    --collapse-toggle-top-height: calc(2.75 * var(--base-font-size));

    margin-left: calc(-1 * var(--collapse-left-offset));
    padding-left: var(--collapse-left-offset);
}

.collapse.section-backlinks-container .collapse-content-wrapper {
	padding: 0.5em 0 0.75em 0;
}
.collapse.expanded-not.section-backlinks-container .collapse-content-wrapper {
	--base-block-spacing: 0.15em;
}

.collapse.section-backlinks-container.expanded-not > .disclosure-button .part::before {
    opacity: 0.70;
}

/****************************************************/
/*  Miscellaneous/general content in collapse blocks.
 */

/*	Headings, of collapse-sections or regular sections, within collapses.
 */
.collapse section > .heading {
    margin-left: 0;
}


/*********************/
/* SECTION SEPARATOR */
/*********************/

hr {
    border: 0;
    display: flex;
    margin: 0;
}

/*	These classes are created at compile-time by the ‘rulersCycle’ Pandoc 
	rewrite pass in Typography.hs; they assign each use of <hr> in the body a 
	class 0-2 (n modulo 3). This lets us create an astronomical theme cycle: 
	the first, fourth, seventh etc rulers are the triple-white star; the 
	second, fifth, eighth etc are a dotted moon; the third, sixth, ninth etc 
	are a sun.
 */
hr::after,
.horizontal-rule-nth-0 hr::after {
	/*	https://commons.wikimedia.org/wiki/File:Sun_of_Vergina_black.svg
		*/
	--icon-size: 40px;
	
	content: "";
    margin: auto;
	box-sizing: border-box;
    width: 40px;
    height: var(--icon-size);
	background-image: url('/static/img/ornament/sun-verginasun-black.svg');
	background-repeat: no-repeat;
	background-position: center;
	background-origin: content-box;
	background-size: var(--icon-size);
    opacity: 0.80;
}
.horizontal-rule-nth-1 hr::after {
    /*	https://commons.wikimedia.org/wiki/File:Japanese_crest_Tsuki_ni_Hoshi.svg
    	NOTE: alternative moon icon is /static/img/icon/japanesecrest-oookashippouofoookatadasuke-sun.svg 
    	modified from https://commons.wikimedia.org/wiki/File:Japanese_crest_Oooka_Shippou_of_Oooka_Tadasuke.svg 
    	- while nice, it lacks the intense moire effect of the Vergina Sun
     */
	--icon-size: 28px;
	
    background-image: url('/static/img/ornament/japanesecrest-tsukinihoshi-dottedmoon.svg');
    opacity: 0.85;
}
.horizontal-rule-nth-2 hr::after {
	--icon-size: 38px;
	
    background-image: url('/static/img/ornament/asterism-triplewhitestar.svg');
    opacity: 0.90;
}


/*********/
/* LISTS */
/*********/

/**************/
/*	Edge cases.
 */

/*	Necessary for list items to wrap around floating elements in list items.

	NOTE: The consequence of this is that any list that contains a floating
	element (e.g. a figure floated left or right) will not display correctly 
	if positioned next to the page table of contents. Caveat emptor!
 */
ul.has-floats > li,
ol.has-floats > li {
	display: list-item;
}

/*	List headings are normally paragraphs, but should never be indented.
 */
.markdownBody.indented p.list-heading {
    text-indent: 0;
}


/*****************/
/* MULTI-COLUMNS */
/*****************/
/*	Inspired by Markdeep: 
	https://casual-effects.com/markdeep/features.md.html#multiplecolumns
	(limited multi-column support as a div class annotation)

	This is particularly useful for extremely long (‘skinny’) lists where items
	tend to be short, such as in /dnm-archive#overall-coverage or /replication

	Uses CSS3 columns: 
	https://developer.mozilla.org/en-US/docs/Web/CSS/CSS_Columns/Using_multi-column_layouts 
	https://www.caniuse.com/#feat=multicolumn
	
	Currently limited to lists due to issues with hidden:overflow in FF 
	and sidenotes.js in Chrome.
 */

.markdownBody .columns > .list {
	--text-alignment: left;

    column-width: 15em;
    column-gap: 3em;
}

.markdownBody .columns .list li {
    break-inside: avoid;
}
.markdownBody .columns .list .list {
    --list-left-padding: 1.5em;
}

/**********************/
/*  Figures in columns.
 */

.markdownBody .columns.figures > ul {
    --list-left-padding: 0;

    column-gap: 1.5em;
}
.markdownBody .columns.figures > ul > li::before {
    display: none;
}

.markdownBody .columns.figures figure {
    max-width: unset;
    margin: 0 0 1em 0;
}
.markdownBody .columns.figures figure img,
.markdownBody .columns.figures figure svg,
.markdownBody .columns.figures figure video,
.markdownBody .columns.figures figure audio {
    max-width: 100%;
}

/*  Special styles for special browsers.
    */
@supports (-moz-user-focus: normal) {
    .markdownBody .columns.figures figcaption {
        line-height: initial;
    }
}


/***********/
/* FIGURES */
/***********/

figure {
    display: flow-root;
    margin: 0 auto;
}
@media all and (min-width: 650px) {
    figure {
        max-width: calc(100% - 5em);
    }
}

/*  Floating figures. (Mostly for amusing asides/memes.)
 */
@media all and (min-width: 650px) {
	/*	Applies to floating small tables also.
	 */
	.markdownBody {
		--float-side-margin: 2em;
	}
	.markdownBody blockquote {
		--float-side-margin: 1.5em;
	}

	figure.float {
        max-width: calc(50% - var(--float-side-margin));
        margin-bottom: calc(var(--float-side-margin) * 0.5);
	}
    figure.float-right {
        float: right;
        margin-right: 0;
        margin-left: var(--float-side-margin);
    }
    figure.float-left {
        float: left;
        margin-left: 0;
        margin-right: var(--float-side-margin);
    }

	/*	Reduce reflow.
	 */
	img.float-right,
	img.float-left {
		max-width: calc(50% - var(--float-side-margin));
	}
}

/*******************/
/*	Figure contents.
 */

.figure-inner-wrapper {
    display: flex;
    flex-flow: column;
    margin: auto;
    width: fit-content;
    max-width: 100%;
}

figure img,
figure video,
figure svg {
    display: block;
    max-height: calc(100vh - 8rem);
    max-width: 100%;
    height: auto;
    width: auto;
    margin: 0 auto;

    /*  This is to prevent overflow of image alt-text in Chrome.
     */
    overflow: hidden;
}

figure img {
    background-color: var(--background-color);
}

figure img,
figure video {
    outline: 1px solid var(--GW-figure-outline-color);
}

figure.outline-not img,
figure.outline-not video {
    outline: none;
}

figure audio {
    display: block;
    margin: 0 auto;
    height: 54px;
    border-radius: 27px;
    position: relative;
    z-index: 1;
    top: 1px;
    box-sizing: border-box;
    border: 1px solid transparent;
}
/*  Special styles for special browsers.
    */
@supports (-moz-user-focus: normal) {
    figure audio {
        height: 42px;
        border-radius: 21px;
    }
}
figure audio:hover {
    border-color: var(--GW-figure-outline-color);
    box-shadow:
        0 0 4px 0 var(--GW-figure-outline-color) inset,
        0 0 4px 0 var(--GW-figure-outline-color);
}

/*******************/
/*  Figure captions.
    */

figcaption {
    font-size: 0.9em;
    font-weight: bold;
    line-height: 1.50;
    margin: auto;
    padding: 0.25em 0.5em calc(0.25em + 1px) 0.5em;
    width: fit-content;
    text-align: center;
	background-color: var(--background-color);
}
@media all and (max-width: 649px) {
    figcaption {
        font-size: 0.875em;
    }
}

figcaption strong {
    font-weight: inherit;
    font-variant-caps: small-caps;
}

<<<<<<< HEAD
.caption-wrapper {
    display: block;
    outline: 1px solid var(--GW-figure-caption-outline-color);
    margin: 1px auto 0 auto;
    width: 100%;
=======
@media all and (min-width: 1180px) {
    .markdownBody section:not(.collapse) > h1:first-child a::after {
        right: unset;
        left: -0.75em;
    }
>>>>>>> 5f8a8e19
}

figure.outline-not .caption-wrapper {
    outline: none;
}

video + .caption-wrapper {
    margin-top: 2px;
}

/***********************************************************************/
/*  Enable the various `![caption](/doc/foo/bar.jpg){.width-full}` uses;
    analogous to width-full tables
 */
figure.width-full {
    position: relative;
    max-width: unset;
    clear: both;
}

/*  Figures in sidenotes should take up the full width of the sidenote.
    */
#markdownBody .sidenote figure {
    max-width: calc(100% - 2px);
}

/*  Image alt-text.
    */    
img::before {
    content: attr(alt);
    font-family: var(--GW-sans-serif-font-stack);
    display: flex;
    flex-flow: column;
    justify-content: center;
    padding: 0.5em 0.75em;
    background-color: var(--background-color);
    text-align: center;
    box-sizing: border-box;
    height: 100%;
}


/**************/
/* INTERVIEWS */
/**************/
/*  e.g. https://gwern.net/Morning-writing#examples
 */

blockquote p > code:first-child,
blockquote p > a:first-child code:first-child {
    border: none;
    background-color: transparent;
    font-weight: bold;
    font-family: inherit;
    padding: 0;
    font-size: inherit;
}


/*************/
/* ABSTRACTS */
/*************/
/*	Abstract for page or section.
 */

.abstract blockquote {
    border-color: var(--GW-abstract-border-color);
}

/*  Auto-smallcaps introductory paragraphs of documents or sub-documents.
	(This is also where drop caps appear.)
 */
p.intro-graf::first-line {
	font-variant-caps: small-caps;
}


/*************/
/* EPIGRAPHS */
/*************/
/*	Loosely inspired by https://edwardtufte.github.io/tufte-css/#epigraphs
 */

.epigraph {
    display: flow-root;
    margin: auto;
    padding: 0.75em 2.5em;
}

.epigraph blockquote {
    --background-color: inherit;

    padding: 0;
    border: none;
    position: relative;
    z-index: 1;
    width: fit-content;
    margin: auto;
}
.epigraph blockquote p  {
    font-size: inherit;
    font-style: italic;
    background-color: inherit;
}

/*  Reverse back to normal when italics are used inside an epigraph, or final block.
 */
.epigraph blockquote p:first-child em {
    font-style: normal;
    margin: 0 0 0 0.125em;
}
.epigraph blockquote p:last-child:not(:only-child) {
    margin: 0.5em 0 0 0;
    text-align: right;
    font-size: 0.875em;
    font-style: normal;
}

.epigraph blockquote blockquote p,
.epigraph blockquote blockquote p:last-child {
    text-align: var(--text-alignment);
}

.epigraph > blockquote::before,
.epigraph > blockquote::after {
    display: block;
    position: absolute;
    font-size: 2.5em;
    color: var(--GW-epigraph-quotation-mark-color);
}
.epigraph > blockquote::before {
    content: "\201C";
    left: -1em;
    top: -0.56em;
}
.epigraph > blockquote::after {
    content: "\201D";
    right: -1em;
    bottom: -1.12em;
}

@media all and (max-width: 649px) {
    .epigraph {
        padding: 0;
        font-size: 0.95em;
    }
    .epigraph > blockquote::before {
        left: -0.38em;
        top: -0.75em;
    }
    .epigraph > blockquote::after {
        right: -0.38em;
        bottom: -1.25em;
    }
}


/***************/
/* ADMONITIONS */
/***************/
/*	Highlighted boxes: ‘admonitions’ are small break-out boxes with notes, tips,
	warnings, etc. for the reader.

	These are particularly useful in didactic technical writing, where there are
	many ways to slip up while using or coding something.

	Available (in increasing order of minatoriness): 
	‘tip’, ‘note’, ‘warning’, ‘error’.

	Based on Markdeep's implementation: 
	https://casual-effects.com/markdeep/features.md.html#basicformatting/admonitions 
	(which appears loosely inspired by Wikipedia's notification templates like 
	`{{NPOV}}`) and modified to grayscale (increasing intensity == increasing 
	warning) for Gwern.net.

	Usage examples:

	- <div class="admonition tip"><div class="admonition-title">Tip title (optional)</div> text</div>
	- <div class="admonition note"><div class="admonition-title">Note title (*)</div> text</div>
	- <div class="admonition warning"><div class="admonition-title">Warning title (*)</div> text</div>
	- <div class="admonition error"><div class="admonition-title">Error title (*)</div> text</div>
 */
.admonition {
	display: flow-root;
    font-family: var(--GW-sans-serif-font-stack);
    font-size: 0.875em;
    position: relative;
    padding: 0.75em 1.25em 0.875em 1.125em;
    border-left: 2.875em solid var(--admonition-left-border-color);
    background-color: var(--background-color);
}

.admonition.note {
    --background-color: var(--GW-admonition-note-background-color);
    --admonition-left-border-color: var(--GW-admonition-note-left-border-color);
}
.admonition.tip {
    --background-color: var(--GW-admonition-tip-background-color);
    --admonition-left-border-color: var(--GW-admonition-tip-left-border-color);
}
.admonition.warning {
    --background-color: var(--GW-admonition-warning-background-color);
    --admonition-left-border-color: var(--GW-admonition-warning-left-border-color);

    color: var(--GW-admonition-warning-text-color);
}
.admonition.error {
    --background-color: var(--GW-admonition-error-background-color);
    --admonition-left-border-color: var(--GW-admonition-error-left-border-color);

    color: var(--GW-admonition-error-text-color);
}

.admonition-title {
    margin-bottom: 0.25em;
    font-weight: bold;
}

.admonition::before {
    content: "";
    width: 2.875em;
    height: 100%;
    position: absolute;
    top: 0.125em;
    right: 100%;
    padding: 0.60em;
    box-sizing: border-box;
    background-origin: content-box;
    background-clip: content-box;
}

.admonition.tip::before {
    background-image: url('/static/img/icon/icons.svg#info-circle-regular');
}
.admonition.note::before {
    background-image: url('/static/img/icon/icons.svg#hand-point-right-regular');
    filter: invert(1);
}
.admonition.warning::before {
    background-image: url('/static/img/icon/icons.svg#triangle-exclamation-regular');
    filter: invert(1);
}
.admonition.error::before {
    background-image: url('/static/img/icon/icons.svg#skull-crossbones-solid');
    padding: 0.75em;
    top: 0;
    filter: invert(1);
}

.admonition code {
    --GW-code-element-background-color: transparent;

    border: none;
    padding-left: 0;
    font-size: unset;
}

.admonition .footnote-ref {
    text-shadow: none;
}


/**********/
/* TABLES */
/**********/

table {
    margin: 0 auto;
    padding: 0;
    border-collapse: collapse;
    width: 100%;
    font-size: 0.75em;
    border-style: solid;
    border-color: var(--GW-table-border-color);
    border-width: 2px 0;
}

.table-wrapper {
    margin-left: auto;
    margin-right: auto;
}

.table-scroll-wrapper {
    overflow-x: auto;
    overflow-y: hidden;
}

/*=-------------------=*/
/*= Full-width tables =*/
/*=-------------------=*/

<<<<<<< HEAD
.width-full table {
    width: fit-content;
    background-color: var(--background-color);
=======
/*=-----------------------=*/
/*= Bulleted list markers =*/
/*=-----------------------=*/
/* NOTE: cannot replace with ::marker use due to its severe limits; see https://web.dev/css-marker-pseudo-element/ https://www.caniuse.com/css-marker-pseudo */
ul > li::before {
    position: absolute;
    z-index: 1;
    display: block;
    left: -1.375em;
    width: 0.75em;
    height: 1.25em;
    padding: 1px 0 0 0;
>>>>>>> 5f8a8e19
}

/*=--------------=*/
/*= Small tables =*/
/*=--------------=*/

.table-wrapper.table-small {
    width: fit-content;
}

/*  Floating small tables.
    NOTE: we do not float small tables by default, although this is an appealing idea because so many small tables could be floated usefully, especially in popups.
    But when tried on heavy users like /clone#mackenzie-et-al-1986 or /ab-testing, floated small tables interact badly with code blocks/paragraphs/figures. One would need more intelligence than just making them all float left (or right), so they are left unfloated and must be manually floated (usually in a left/right zig-zag).
 */
@media all and (min-width: 650px) {
	.table-small.float {
		max-width: calc(50% - var(--float-side-margin));
        margin-bottom: calc(var(--float-side-margin) * 0.5);
	}
	.table-small.float-left {
		float: left;
		clear: right;
		margin-right: var(--float-side-margin);
	}
	.table-small.float-right {
		float: right;
		clear: left;
		margin-left: var(--float-side-margin);
	}
}

/*=-------------=*/
/*= Table parts =*/
/*=-------------=*/

table caption {
	--text-hyphenation: none;

    padding: 0.25em 0.75em;
    font-style: italic;
    font-size: 1.25em;
    border-top: 2px solid var(--GW-table-caption-border-color);
    background-color: inherit;
}

table th,
table td {
    padding: 7px 10px;
    line-height: 1.35;
}
table th {
	--text-hyphenation: none;

    font-weight: bold;
    border-bottom: 1px solid var(--GW-table-row-horizontal-border-color);
    text-align: left;
}
table td {
    vertical-align: top;
}
table th + th,
table td + td {
    border-left: 1px solid var(--background-color);
}

table td > code {
    word-break: normal;
}

/*  Horizontal scroll bar styles (for WebKit/Chromium).
    */
.table-scroll-wrapper::-webkit-scrollbar {
    height: 16px;
}
.table-scroll-wrapper::-webkit-scrollbar-thumb {
    background-image: var(--GW-checkerboard-scrollbar-background-image);
    background-size: 2px;
    box-shadow:
        0 2px 0 0   var(--background-color) inset,
        0 0   0 1px var(--GW-table-scrollbar-border-color) inset,
        0 2px 0 1px var(--GW-table-scrollbar-border-color) inset;
}
.table-scroll-wrapper::-webkit-scrollbar-thumb:hover {
    background-image: var(--GW-checkerboard-scrollbar-hover-background-image);
}
@media only screen and (max-width: 649px) {
    .table-scroll-wrapper::-webkit-scrollbar {
        height: 6px;
    }
}

/*  Horizontal scroll bar styles (for Firefox).
    */
.table-scroll-wrapper {
    scrollbar-color: var(--GW-table-scrollbar-thumb-color) var(--background-color);
}
.table-scroll-wrapper:hover {
    scrollbar-color: var(--GW-table-scrollbar-thumb-hover-color) var(--background-color);
}

/*  Add little icons to tables handled by tablesorter.js
    to advertise that they are sortable.
    https://mottie.github.io/tablesorter/docs/#Configuration
    */
th.tablesorter-header {
    background-image: url('/static/img/tablesorter/tablesorter-bg.gif');
    cursor: pointer;
    font-weight: bold;
    background-repeat: no-repeat;
    background-position: center left;
    padding-left: 20px;
}
th.tablesorter-header:hover {
    background-color: var(--GW-table-column-heading-hover-background-color);
}
th.tablesorter-header:focus {
    outline: none;
}
th.tablesorter-headerAsc {
    background-image: url('/static/img/tablesorter/tablesorter-asc.gif');
}
th.tablesorter-headerDesc {
    background-image: url('/static/img/tablesorter/tablesorter-desc.gif');
}
th.tablesorter-headerAsc,
th.tablesorter-headerDesc,
th.tablesorter-headerAsc:hover,
th.tablesorter-headerDesc:hover {
    background-color: var(--GW-table-sorted-column-heading-background-color);
    color: var(--GW-table-sorted-column-heading-text-color);
    text-shadow:
       0.5px 0.5px 0 var(--GW-table-sorted-column-heading-text-shadow-color),
       0 0 1px var(--GW-table-sorted-column-heading-text-shadow-color);
}

/*  Zebra-stripe tables (CSS3); from Twitter’s bootstrap package.
    NOTE: we tried 3-cycle zebra striping tables, but didn’t pass muster.
    */
table tr:nth-child(odd) td {
    --background-color: var(--GW-table-zebra-stripe-alternate-row-background-color);

    background-color: var(--background-color);
}

/*	Small tables don’t get zebra-striped.
 */
.table-small table tr:nth-child(odd) td {
    --background-color: inherit;
}

/*  Tables in blockquotes.
 */
blockquote table {
    font-size: 0.7em;
}
blockquote table tr:nth-child(odd) td {
    --background-color: var(--GW-body-background-color);
}

/*	Adjustment for nested tables in Wikipedia infoboxes.
 */
blockquote table table {
    font-size: 1em;
}

/*	Hover row outline.
 */
table tbody tr:hover {
    outline: 1px dotted var(--GW-table-row-hover-outline-color);
}

/*  Corrected version of suppliers tables CSS on /modafinil; original by cwillu
    */
#suppliers-prices th {
    padding: 3px 15px;
}
#suppliers-prices td {
    padding: 0 15px;
}
#suppliers-prices th:nth-last-child(n+3),
#suppliers-prices td:nth-last-child(n+3) {
    text-align: right !important;
}
#suppliers-prices td:nth-child(1):after {
    content: " mg/$";
}
#suppliers-prices td:nth-child(2):after {
    content: " mg";
}
#suppliers-prices td:nth-child(3):before {
    content: "x";
    opacity: 0.4;
}
#suppliers-prices td:nth-child(4):before,
#suppliers-prices td:nth-child(5):before {
    content: "$";
}


/***************/
/* CODE BLOCKS */
/***************/

code {
    --background-color: var(--GW-code-element-background-color);

    border: 1px solid var(--GW-code-element-border-color);
    background-color: var(--background-color);
    -webkit-box-decoration-break: clone;
    box-decoration-break: clone;

    padding: 0 4px;

    /*	Primary font: https://en.wikipedia.org/wiki/IBM_Plex
    	This was chosen for its dotted/slashed zero (a sine qua non of 
    	coding fonts where O/0 ambiguity is fatal), and for rendering well 
    	on Macs.
     */
    font-family: var(--GW-monospaced-font-stack);
    /*  OpenType stylistic sets to enable single-story ‘g’ and slashed zero 
    	in IBM Plex Mono.
     */
    font-feature-settings: 'ss02', 'ss03';

    font-size: 0.9em;
    word-break: break-word;
}

/*  Bare-URL links will be <a><code>http://foo.bar</code></a>
 */
a code {
    font-size: 0.9em;
}

<<<<<<< HEAD
pre {
    --background-color: var(--GW-pre-element-background-color);

    overflow: auto;
    margin: 0;
    border: 1px solid var(--GW-pre-element-border-color);
    background-color: var(--background-color);
    cursor: text;
    max-height: calc(100vh - 8rem);
}
pre code {
    display: block;
    margin: 0;
    padding: 0.4rem 0.7rem;
=======
/*  Interviews (e.g. <https://gwern.net/morning-writing#examples>).
 */
blockquote p > code:first-child,
blockquote p > a:first-child code:first-child {
>>>>>>> 5f8a8e19
    border: none;
    background-color: transparent;
}

<<<<<<< HEAD
/*  Horizontal scroll bar styles (for WebKit/Blink).
    */
pre::-webkit-scrollbar {
    height: 16px;
    background-color: var(--GW-pre-element-scrollbar-track-color);
=======
/*  Tables in blockquotes.

Used extensively in Wikipedia infoboxes like <https://en.wikipedia.org/wiki/BHLHE41>
where an entry in the infobox table may itself consist of more infoboxes/tables,
and inasmuch as Wikipedia transclusions are often in `<blockquote>`s,
then their `table table` entries will be in a `blockquote table table`.
 */
blockquote table {
    font-size: 0.7em;
>>>>>>> 5f8a8e19
}
pre::-webkit-scrollbar-thumb {
    background-color: var(--GW-pre-element-scrollbar-thumb-color);
    box-shadow:
        0 0 0 3px var(--GW-pre-element-scrollbar-track-color) inset;
}
pre::-webkit-scrollbar-thumb:hover {
    background-color: var(--GW-pre-element-scrollbar-thumb-hover-color);
}
@media only screen and (max-width: 649px) {
    pre::-webkit-scrollbar {
        height: 10px;
    }
}

/*  Horizontal scroll bar styles (for Firefox).
    */
pre {
    scrollbar-color: var(--GW-pre-element-scrollbar-thumb-color) var(--GW-pre-element-scrollbar-track-color);
}
pre:hover {
    scrollbar-color: var(--GW-pre-element-scrollbar-thumb-hover-color) var(--GW-pre-element-scrollbar-track-color);
}

/*=------------------------------------------------------------------------------------------=*/
/*= Source code highlighting for Pandoc/skylighting-generated syntax classes (not Pygments)  =*/
/*=------------------------------------------------------------------------------------------=*/

/*	Monochrome-ish code highlighting theme, loosely based on Pygments’s algol_nu 

	CSS: https://github.com/lukelbd/proplot/blob/master/docs/_static/pygments/algol_nu.css
	demo: https://xyproto.github.io/splash/docs/longer/algol_nu.html
	Python: https://github.com/pycom/EricShort/blob/master/ThirdParty/Pygments/pygments/styles/algol.py

	This skips the underlining and overuse of graying, and uses a bit of blue 
	as an alternative, and retains red for warnings/errors.
 */
code span    { color: var(--GW-syntax-highlight-color-normal); } /* Normal */
code span.at { color: var(--GW-syntax-highlight-color-attribute); } /* Attribute */
code span.dt { color: var(--GW-syntax-highlight-color-data-type); font-weight: bold; font-style: italic  } /* DataType */
code span.va { color: var(--GW-syntax-highlight-color-variable); font-weight: bold; font-style: italic } /* Variable */
code span.ot { color: var(--GW-syntax-highlight-color-other); font-weight: bold; font-style: italic } /* Other */
code span.pp { color: var(--GW-syntax-highlight-color-preprocessor); font-weight: bold; font-style: italic } /* Preprocessor */
code span.ex { color: var(--GW-syntax-highlight-color-extension); font-style: italic } /* Extension */
code span.co { color: var(--GW-syntax-highlight-color-comment); } /* Comment */
code span.cf { color: var(--GW-syntax-highlight-color-control-flow); font-weight: bold; } /* ControlFlow */
code span.kw { color: var(--GW-syntax-highlight-color-keyword); font-weight: bold; } /* Keyword */
code span.op { color: var(--GW-syntax-highlight-color-operator); } /* Operator */
code span.sc { color: var(--GW-syntax-highlight-color-special-char); } /* SpecialChar */
code span.bu { color: var(--GW-syntax-highlight-color-built-in); font-weight: bold; } /* BuiltIn */
code span.fu { color: var(--GW-syntax-highlight-color-function); } /* Function */
code span.cn { color: var(--GW-syntax-highlight-color-constant); font-weight: bold; } /* Constant */
code span.dv { color: var(--GW-syntax-highlight-color-dec-val); font-weight: bold; } /* DecVal */
code span.bn { color: var(--GW-syntax-highlight-color-base-n); font-weight: bold; font-feature-settings: 'ss01'; } /* BaseN: "dsBaseN, values with a base other than 10." */
code span.fl { color: var(--GW-syntax-highlight-color-float);  font-weight: bold; font-feature-settings: 'ss01'; } /* Float */
code span.in { color: var(--GW-syntax-highlight-color-information); font-weight: bold; } /* Information */
code span.ch { color: var(--GW-syntax-highlight-color-char); font-style: italic; } /* Char */
code span.st { color: var(--GW-syntax-highlight-color-string); font-style: italic; } /* String */
code span.ss { color: var(--GW-syntax-highlight-color-special-string); font-weight: bold; font-style: italic } /* SpecialString: "dsSpecialString, SQL, regexes, HERE docs, LaTeX math mode, ..."x1 */
code span.vs { color: var(--GW-syntax-highlight-color-verbatim-string); font-style: italic; } /* VerbatimString: "dsVerbatimString, verbatim or raw strings like 'raw \backlash' in Perl, CoffeeScript, and shells, as well as r'\raw' in Python." */
code span.al { color: var(--GW-syntax-highlight-color-alert); text-decoration: underline; font-weight: bold; } /* Alert */
code span.er { color: var(--GW-syntax-highlight-color-error); } /* Error */
code span.im { color: var(--GW-syntax-highlight-color-import); font-weight: bold; font-style: italic } /* Import */


/********/
/* MATH */
/********/

.math.block {
    position: relative;
    display: block;
    overflow: hidden;
    border: 1px solid var(--GW-math-block-scrollbar-border-color);
}

.math.block .mjpage {
    display: block;
    overflow: auto;
}

.math.block .MJXc-display {
    --background-color: var(--GW-math-block-background-color);

    display: inline-block;
    margin: 0;
    padding: 0.875em 0.75em 0.75em 0.75em;
    min-width: calc(100% - 1.5em);
    background-color: var(--background-color);
    transition:
        background-color 0.15s ease-out;
}
.math.block .MJXc-display.flash {
    --background-color: var(--GW-math-block-background-color-flash);

    transition:
        background-color 0.1s ease-out;
}

/*  Horizontal scroll bar styles (for WebKit/Chromium).
    */
.math.block .mjpage::-webkit-scrollbar {
    height: 14px;
    border-top: 1px solid var(--GW-math-block-scrollbar-border-color);
    background-color: var(--background-color);
}
.math.block .mjpage::-webkit-scrollbar-thumb {
    box-shadow:
        0 0 0 2px var(--background-color) inset,
        0 0 0 8px var(--GW-math-block-scrollbar-thumb-color) inset;
    border-color: var(--GW-math-block-scrollbar-border-color);
    border-style: solid;
    border-width: 1px 0 0 0;
}
.math.block .mjpage:hover::-webkit-scrollbar-thumb:hover {
    box-shadow:
        0 0 0 2px var(--background-color) inset,
        0 0 0 8px var(--GW-math-block-scrollbar-thumb-hover-color) inset;
}
@media only screen and (max-width: 649px) {
    .math.block .mjpage::-webkit-scrollbar {
        height: 10px;
    }
}

/*  Horizontal scroll bar styles (for Firefox).
    */
.math.block {
    scrollbar-color: var(--GW-math-block-scrollbar-thumb-color) var(--background-color);
}
.math.block:hover {
    scrollbar-color: var(--GW-math-block-scrollbar-thumb-hover-color) var(--background-color);
}

/*  Block buttons.
 */
.math.block .block-button-bar {
    position: absolute;
    top: -1px;
    right: -1px;
    border-color: var(--GW-math-block-scrollbar-border-color);
    border-style: solid;
    border-width: 1px;
}
@media only screen and (min-width: 650px) {
    .math.block .block-button-bar {
        opacity: 0;
        visibility: hidden;
        transition:
            opacity 0.15s ease,
            visibility 0.15s ease;
    }
    .math.block:hover .block-button-bar {
        opacity: 1.0;
        visibility: visible;
        transition:
            opacity 0s ease 0.05s,
            visibility 0s ease 0.05s;
    }
}
.math.block .block-button-bar button {
    appearance: none;
    display: block;
    font-size: inherit;
    border: none;
    padding: 0.25em;
    width: 1.25em;
    background-color: var(--GW-body-background-color);
    cursor: pointer;
}
.math.block .block-button-bar button svg {
    opacity: 0.65;
}
@media only screen and (hover: hover) {
    .math.block .block-button-bar button svg {
        opacity: 0.45;
    }
    .math.block .block-button-bar button:hover svg {
        opacity: 0.65;
    }
}
.math.block .block-button-bar button:active svg {
    transform: translateY(1px);
}

.math.inline,
.math.inline .mjpage,
.math.inline .mjx-chtml,
.math.inline .mjx-math,
.math.inline .mjx-mrow {
    display: inline;
    white-space: normal;
}


<<<<<<< HEAD
/*************/
/* CITATIONS */
/*************/

/* Citation formatting: ellipsis'd "et al", subscripted date; see /subscripts & /lorem#citation-variants */
/* This is variant #6, 'HORIZONTAL ELLIPSIS/​subscripted year'. */
/* This relies on the 'citefyInline' pass in Typography.hs: the author ('Foo', or 'Foo & Bar') is put in span.cite-author, the 'et al' joiner (if any) in span.cite-joiner, and the year date in span.cite-date. For 'Foo 2020' or 'Foo & Bar 2020', there is no joiner, only for 'et al'; this lets us replace the et al with an ellipsis while subscripting the year in all cases. */
/*  Author
=======
    https://gwern.net/doc/sociology/index#johow-et-al-2019-section ‘“HIGH CONSANGUINITY PROMOTES INTERGENERATIONAL WEALTH CONCENTRATION IN SOCIOECONOMICALLY PRIVILEGED KRUMMHÖRN FAMILIES OF THE 18TH AND 19TH CENTURIES”, JOHOW ET AL 2019’

Subscripts are included for consistency and cases like “CO<sub>2</sub> Coin: Decentralized Carbon Capture Blockchains” or “New Kinship And <em>F</em><sub>ST</sub> Estimates Reveal Higher Levels of Differentiation in the Global Human Population”.
>>>>>>> 5f8a8e19
 */
.cite-author-plural::after {
    content: "...";
    margin-left: 0.05em;
    margin-right: -0.05em;
    font-size: 75%;
}
a .cite-author-plural::after {
    margin-right: 0;
}

/*  “et al”
 */
.cite-joiner {
    display: none;
}

/*  Date
 */
.cite-date {
    vertical-align: -0.35ex;
    position: relative;
    font-size: 0.8em;
    line-height: 0.7;
    font-variant-numeric: tabular-nums;
    margin-left: 0.1em;
    white-space: nowrap;
}


/***********/
/* NUMBERS */
/***********/
/*  ‘Tabular figures’ to make numbers line up in tables or other
    monospace/code like contexts:

    https://practicaltypography.com/alternate-figures.html#tabular-and-proportional-figures
    https://helpx.adobe.com/fonts/using/open-type-syntax.html#tnum
 */
/*  Skip old-style figures in elements with underlining, to reduce the need to
    cross the underline with skip-ink
 */
table, code, pre, a, h1, h2, h3, h4, h5, h6 {
    font-variant-numeric: tabular-nums;
}


/********************/
/* SUB/SUPERSCRIPTS */
/********************/

sub,
sup {
	font-size: 0.7em;
	position: relative;
    line-height: 0.3em;
    font-variant-numeric: lining-nums;
}

sup.ordinal {
	text-transform: lowercase;
	top: 0.1em;
	text-shadow: none;
}
.heading sup.ordinal {
	font-variant-caps: small-caps;
}
.markdownBody a sup.ordinal {
	padding: 0;
}

sub {
	bottom: 0.1em;
}

/*  SUBSCRIPT+SUPERSCRIPT (necessary for inflation adjuster, and other math)
 */
.subsup {
    margin-left: 0.15em;
    margin-right: 0.1em;
    display: inline-flex;
    flex-flow: column;
    align-items: flex-start;
    vertical-align: text-bottom;
    position: relative;
    bottom: -0.1em;
}
.subsup sup,
.subsup sub {
    position: relative;
    line-height: 1;
}

/*	Inflation adjustments.

	Make sure that adjusted prices move as a block: no breaking in the middle
    between the price & sup/sub; this works better than trying to use no-break
    Unicode entities.
 */
span.inflation-adjusted {
    white-space: nowrap;
}
span.inflation-adjusted .subsup {
    align-items: flex-end;
}
span.inflation-adjusted .subsup sup,
span.inflation-adjusted .subsup sub {
    font-size: 0.6em;
}
span.inflation-adjusted .subsup {
    bottom: 0;
}


/********/
/* MISC */
/********/

/*	Hanging Punctuation https://en.wikipedia.org/wiki/Hanging_punctuation

	Microtypography: paragraphs starting/ending in quote marks outdent the quote
	slightly, so the paragraph continues to line up. This is most noticeable in 
	epigraphs and blockquotes. Minor, but nice.

	CSS standard: https://www.w3.org/TR/css-text-3/#propdef-hanging-punctuation

	Supported only in Safari
	( https://caniuse.com/css-hanging-punctuation 
	  https://developer.mozilla.org/en-US/docs/Web/CSS/hanging-punctuation#browser_compatibility )
	as of 2023-04-20, but that has 19% market share, which is not nothing.
 */
p {
    hanging-punctuation: first last;
}

/*  Enable standard Pandoc attribute-based syntax for small-caps like
    ‘[foo]{.smallcaps}’; see https://pandoc.org/MANUAL.html#small-caps
 */
span.smallcaps {
    font-variant-caps: small-caps;
}

/*  LaTeX/TeX: Format the logotypes correctly (a higher up, e lower)
    (borrowed from https://latex.now.sh/ )
    */
.logotype-latex .logotype-latex-a {
    text-transform: uppercase;
    font-size: 0.80em;
    vertical-align: 0.25em;
    margin-left: -0.30em;
    margin-right: -0.03em;
    line-height: 1ex;
}
.logotype-latex .logotype-latex-e {
    text-transform: uppercase;
    vertical-align: -0.5ex;
    margin-left: -0.13em;
    margin-right: -0.10em;
    line-height: 1ex;
}
.logotype-tex sub {
    text-transform: uppercase;
    vertical-align: -0.50ex;
    margin-left: -0.08em;
    margin-right: -0.08em;
    font-size: 1em;
}

/*  Scratchpad for copy operations.
 */
#scratchpad {
    position: absolute;
    top: 0;
    left: 0;
    width: 0;
    height: 0;
    opacity: 0;
    z-index: -1;
    pointer-events: none;
}


/*************/
/* DROP CAPS */
/*************/
/*  "drop caps"/"initials" (https://en.wikipedia.org/wiki/Initial
    https://wiki.obormot.net/Reference/DropCapsDemo) are large fancy
    block letters used to start a page/section.

    The 5 drop-caps right now are Cheshire ('drop-caps-cheshire') (https://www.dafont.com/cheshire-initials.font), Goudy Initialen (https://www.1001fonts.com/goudy-initialen-font.html)
    ('drop-caps-goudy'), yinit (https://www.tug.org/TUGboat/tb12-1/tb31hara.pdf#page=8) ('drop-caps-yinit'), Kanzlei Initialen ('drop-caps-kanzlei') (https://wiki.obormot.net/Main/BonusFontsDemo?demo_font_one=Kanzlei+Initialen), and
    De-Zs/Deutsche Zierschrift (https://www.typografie.info/3/Schriften/fonts.html/deutsche-zierschrift-r250/) ('drop-caps-de-zs').

    Drop-caps are used to subtly 'theme' pages: Cheshire is for literary pages, Goudy is for
    historical/humanities pages, Kanzlei is for light technical/scientific pages, while yinit is for hardcore technical/scientific
    pages (if it has a lot of equations, it's yinit), and De-Zs is for everything else (such as newsletters).

    We use them on desktop & skip them on mobile because
    they use up 8-12KB each (even after @font-face subset optimization to load
    only 1 letter at a time), and take up a lot of screen space.
    (Mobile users can't have nice things.)

    To implement them, each Markdown
    page has a custom metadata field like "css: drop-caps-goudy" which is
    substituted into the compiled HTML like
    '<body class="pagename drop-caps-goudy">', allowing defining of multiple
    drop-caps and customized per page. The body class then is read by JS
    (currently: `rewrite.js` l841, the `dropCapBlocksSelector` variable) which
    actually sets it on relevant paragraphs. It would be difficult to define 'first paragraph'
    at the start of the page correctly without many special-case pure-CSS selectors.
    (Drop-caps in arbitrary manually-specified places, like appendices or split-out articles,
    are supported by a separate 'drop-cap' singular class which can wrap either the abstract
    or a specific <p>.)
 */
@media all and (min-width: 650px) {
    p[class*='drop-cap-'].overlap-not {
        min-height: 6em;
    }
    p[class*='drop-cap-']::first-letter {
        font-style: normal;
        font-weight: normal;
        float: left;
    }

    /*  All of these numbers are magic.
        */
    p.drop-cap-goudy::first-letter {
        font-family: Goudy Initialen;
        font-size: 7em;
        line-height: 1;
        margin: 0.025em 0.02em -0.25em 0;
    }
    p.drop-cap-yinit::first-letter {
        font-family: Yinit;
        font-size: 5.625em;
        line-height: 1.35;
        margin: 0.07em 0.08em -0.5em 0;
        text-shadow: 0 0 0 var(--GW-drop-caps-yinit-text-shadow-color);
        color: var(--GW-drop-caps-yinit-color);
    }
    p.drop-cap-de-zs::first-letter {
        font-family: Deutsche Zierschrift;
        font-size: 6.625em;
        line-height: 1.1;
        margin: 0.01em 0.03em -0.25em 0;
        color: var(--GW-drop-caps-de-zs-color);
    }
    p.drop-cap-cheshire::first-letter {
        font-family: Cheshire Initials;
        font-size: 6.75em;
        line-height: 1;
        margin: 0.045em 0.05em -0.25em 0;
        color: var(--GW-drop-caps-cheshire-color);
    }
    p.drop-cap-kanzlei::first-letter {
        font-family: Kanzlei Initialen;
        font-size: 7em;
        line-height: 1;
        margin: 0.025em 0.025em -0.25em -0.03em;
        color: var(--GW-drop-caps-kanzlei-color);
    }

    /*  Compensating for responsive line-height reduction.
        */
    @media all and (max-width: 1199px) {
        p.drop-cap-goudy::first-letter {
            font-size: 6.875em;
        }
        p.drop-cap-yinit::first-letter {
            font-size: 5.375em;
        }
        p.drop-cap-de-zs::first-letter {
            font-size: 6.5em;
        }
        p.drop-cap-cheshire::first-letter {
            font-size: 6.625em;
        }
        p.drop-cap-kanzlei::first-letter {
            font-size: 6.875em;
        }
    }
    @media all and (max-width: 999px) {
        p.drop-cap-goudy::first-letter {
            font-size: 6.625em;
        }
        p.drop-cap-yinit::first-letter {
            font-size: 5.25em;
        }
        p.drop-cap-de-zs::first-letter {
            font-size: 6.25em;
        }
        p.drop-cap-cheshire::first-letter {
            font-size: 6.3125em;
        }
        p.drop-cap-kanzlei::first-letter {
            font-size: 6.6875em;
        }
    }

    /*  Special styles for special browsers.
        */
    @supports (-moz-user-focus: normal) {
        p.drop-cap-goudy::first-letter {
            margin: 0.05em 0.02em 0 0;
        }
        p.drop-cap-yinit::first-letter {
            margin: 0.06em 0.06em 0 0;
        }
        p.drop-cap-de-zs::first-letter {
            margin: 0.06em 0.04em 0 0;
        }
        p.drop-cap-cheshire::first-letter {
            margin: 0.06em 0.04em 0 0;
        }
        p.drop-cap-kanzlei::first-letter {
            margin: 0.05em 0.02em 0 -0.03em;
        }
    }
}


/*************/
/* FOOTNOTES */
/*************/

/*=-----------=*/
/*= Citations =*/
/*=-----------=*/

a.footnote-ref {
    vertical-align: super;
    line-height: 0.3;
    position: relative;
    top: 0.05em;
    padding: 0 0.05em;
    font-variant-numeric: lining-nums;
    font-weight: 600;
    z-index: 1;
    transition:
        box-shadow 0.15s ease 0.05s;
}

a.footnote-ref sup {
	font-size: 0.75em;
    vertical-align: baseline;
}

/*  Expanded hover/tap area.
 */
a.footnote-ref::after {
    content: "";
    position: absolute;
    left: -40%;
    top: 5%;
    width: 180%;
    height: 120%;
}
a.footnote-ref.highlighted,
a.footnote-ref:hover,
a.footnote-ref.targeted {
    /*  o-v-o:  outline vertical offset
        o-p:    outline padding
        o-h-s:  outline horizontal spread
     */
    --o-v-o: 4px;
    --o-p:   4px;
    --o-h-s: 2px;

    box-shadow:
                  var(--o-h-s)  var(--o-v-o) 0      var(--o-p)        var(--background-color),
        calc(-1 * var(--o-h-s)) var(--o-v-o) 0      var(--o-p)        var(--background-color),
                  var(--o-h-s)  var(--o-v-o) 0 calc(var(--o-p) + 1px) var(--GW-highlighted-link-outline-color),
        calc(-1 * var(--o-h-s)) var(--o-v-o) 0 calc(var(--o-p) + 1px) var(--GW-highlighted-link-outline-color),
                  var(--o-h-s)  var(--o-v-o) 0 calc(var(--o-p) + 2px) var(--background-color),
        calc(-1 * var(--o-h-s)) var(--o-v-o) 0 calc(var(--o-p) + 2px) var(--background-color),
                  var(--o-h-s)  var(--o-v-o) 0 calc(var(--o-p) + 3px) var(--GW-highlighted-link-outline-color),
        calc(-1 * var(--o-h-s)) var(--o-v-o) 0 calc(var(--o-p) + 3px) var(--GW-highlighted-link-outline-color)
}

/*	Deal with multiple footnote superscripts one after another; per Charuru
 */
sup + sup,
a.footnote-ref {
    margin-left: 0.125em;
}

/*  ‘Foreign’ footnotes.
 */
sup a,
sub a {
    margin-left:  0.10em;
    margin-right: 0.13em;
}
sup a + a,
sub a + a {
    margin-left:  0.20em;
    margin-right: 0.13em;
}

/*=-------------------=*/
/*= Footnotes section =*/
/*=-------------------=*/

section.footnotes {
    position: relative;
}

/*********************************************************/
/*	Horizontal rule at the start of the footnotes section.
 */

section.footnotes > hr:first-child {
    position: relative;
	display: flex;
	margin: -0.5em 0;
}
section.footnotes > hr:first-child::after {
    content: "";
    border: 1px solid var(--GW-footnotes-section-top-rule-color);
    width: 2em;
    height: 2em;
    background-color: var(--background-color);
	background-image: none;
    z-index: 1;
    box-shadow:
        0 0 0 calc(0.5em - 1px) var(--background-color) inset,
        0 0 0 0.5em var(--GW-footnotes-section-top-rule-color) inset;
    filter: none;
    opacity: 1.0;
}
section.footnotes > hr:first-child::before {
    content: "";
    position: absolute;
    height: 1px;
    background-color: var(--GW-footnotes-section-top-rule-color);
    width: 100%;
    top: 50%;
}

section.footnotes:target > hr:first-child::after,
section.footnotes > hr:first-child.highlighted::after {
    border-color: var(--GW-footnote-highlighted-border-color);
    box-shadow:
        0 0 0 1px var(--background-color) inset,
        0 0 0 2px var(--GW-footnote-highlighted-border-color) inset,
        0 0 0 calc(0.5em - 1px) var(--background-color) inset,
        0 0 0 0.5em var(--GW-footnote-highlighted-border-color) inset,
        0 0 0 calc(0.5em + 1px) var(--background-color) inset,
        0 0 0 calc(0.5em + 2px) var(--GW-footnote-highlighted-border-color) inset;
}
section.footnotes:target > hr:first-child::before,
section.footnotes > hr:first-child.highlighted::before {
    background-color: var(--background-color);
    box-shadow:
        0 1px 0 0 var(--GW-footnote-highlighted-border-color) inset,
        0 -1px 0 0 var(--GW-footnote-highlighted-border-color) inset;
    height: 3px;
}

/*	Footnotes section self-link.
 */
section.footnotes .section-self-link {
    position: absolute;
    width: 2em;
    height: 2em;
    top: 3px;
    border: 1px solid transparent;
    left: 0;
    right: 0;
    margin: auto;
    z-index: 1;
    opacity: 0;
}

/*=----------------=*/
/*=	Footnotes list =*/
/*=----------------=*/

section.footnotes > ol {
    padding-left: 2.625em;
}
section.footnotes > ol > li {
    counter-increment: footnotes;
    min-height: calc(1.75em + 1px);
    padding: 6px 0 0.25em 0;
}

/*	Footnote number.
 */
section.footnotes > ol > li::before {
    content: counter(footnotes);
    position: absolute;
    left: unset;
    right: calc(100% + 0.75em);
    top: calc(-0.125em + 5px);
    width: 1.75em;
    height: 1.75em;
    display: flex;
    justify-content: center;
    align-items: center;
    border: 1px dotted var(--GW-footnote-border-color);
    border-right-color: transparent;
    line-height: 1;
    font-variant-numeric: lining-nums;
    z-index: 1;
}

/*	Dotted vertical line.
 */
section.footnotes > ol > li::after {
    content: "";
    position: absolute;
    border-right: 1px dotted var(--GW-footnote-border-color);
    height: calc(100% + 0.125em - 4px);
    top: calc(-0.125em + 5px);
    left: calc(-0.75em - 1px);
}

/*	Footnote highlighting.
 */
section.footnotes > ol > li.targeted::before,
section.footnotes > ol > li.targeted::after,
section.footnotes > ol > li.highlighted::before,
section.footnotes > ol > li.highlighted::after {
    border-style: solid;
    border-color: var(--GW-footnote-highlighted-border-color);
    box-shadow:
        0 0 0 1px var(--background-color) inset,
        0 0 0 2px var(--GW-footnote-highlighted-border-color) inset;
}
section.footnotes > ol > li.targeted::after,
section.footnotes > ol > li.highlighted::after {
    border-width: 0 3px 0 0;
    border-style: double;
    left: calc(-0.75em - 3px);
}

/*	Footnote self-links.
 */
section.footnotes .footnote-self-link {
    position: absolute;
    top: 2px;
    right: calc(100% + 0.75em);
    width: 1.75em;
    height: 1.75em;
    border: 1px solid transparent;
    z-index: 1;
    opacity: 0;
}

/*=------------------------=*/
/*= Back-to-citation links =*/
/*=------------------------=*/

.footnotes .footnote-back {
    margin: 0 0 0 0.5em;
    position: relative;
    display: inline-block;
    font-size: 1em;
    line-height: 0.5;
    border: 1px dotted var(--GW-footnote-backlink-border-color);
    top: 0.15em;
    padding: 0.1em 0.25em 0.15em 0.25em;
    width: 1em;
    z-index: 1;
}

.markdownBody .footnotes a.footnote-back {
    background-image: none;
}
.markdownBody .footnotes a.footnote-back:hover {
    border-color: var(--GW-footnote-backlink-border-hover-color);
    border-style: solid;
    box-shadow:
        0 0 0 1px var(--background-color) inset,
        0 0 0 2px var(--GW-footnote-backlink-border-hover-color) inset;
}

.markdownBody .footnotes .footnote-back-block {
	text-align: right;
}


/*************/
/* SIDENOTES */
/*************/

.sidenote-layout-cell {
    position: absolute;
    width: 100%;
    pointer-events: none;
}
.sidenote-layout-cell > * {
    pointer-events: auto;
}

#sidenote-column-left,
#sidenote-column-right,
#hidden-sidenote-storage {
    width: calc(50vw - (var(--GW-body-max-width) / 2 + 96px));
    max-width: var(--GW-sidenotes-max-width);
}

#sidenote-column-left,
#sidenote-column-right {
    position: absolute;
    top: 0;
    height: 100%;
    z-index: 1;
    pointer-events: none;
}
#sidenote-column-left {
    right: calc(100% + 64px);
}
#sidenote-column-right {
    left: calc(100% + 64px);
}
#sidenote-column-left:empty,
#sidenote-column-right:empty {
    display: none;
}

/*=-----------------=*/
/*= Sidenote blocks =*/
/*=-----------------=*/

#markdownBody .sidenote {
    --sidenote-padding: 10px;
    --sidenote-border-width: 3px;
    --text-indent: 1.75em;

    position: absolute;
    left: 0;
    width: 100%;
    opacity: 0.85;
    padding: 2em 0 0 0;
    font-size: 0.85em;
    line-height: calc(1.3 / 0.85);
    transition:
        opacity 0.25s ease-in,
        transform 0.25s ease-in;
}
#markdownBody .sidenote.displaced {
    transition:
        opacity 0.25s ease-out,
        transform 0.25s ease-out;
}
#markdownBody .sidenote.hidden {
    display: none;
}
#markdownBody .sidenote:hover,
#markdownBody .sidenote.targeted,
#markdownBody .sidenote.displaced,
#markdownBody .sidenote.highlighted {
    background-color: var(--background-color);
    opacity: 1.0;
    box-shadow: 0 0 0 16px var(--background-color);
}
#markdownBody .sidenote.targeted {
    z-index: 1;
}
#markdownBody .sidenote.displaced {
    z-index: 2;
}
#markdownBody .sidenote.highlighted,
#markdownBody .sidenote:hover {
    z-index: 3;
}

/*  This provides a solid hover margin.
    */
#markdownBody .sidenote::after {
    content: "";
    position: absolute;
    width: calc(100% + 2 * var(--sidenote-padding));
    height: calc(100% + 2 * var(--sidenote-padding));
    top: calc(-1 * (var(--sidenote-padding) + var(--sidenote-border-width)));
    left: calc(-1 * (var(--sidenote-padding) + var(--sidenote-border-width)));
}
#markdownBody .sidenote:hover::after,
#markdownBody .sidenote.targeted::after,
#markdownBody .sidenote.displaced::after,
#markdownBody .sidenote.highlighted::after {
    border: 3px double var(--GW-sidenote-highlight-box-shadow-color);
}

#markdownBody .sidenote.cut-off::before {
    content: "…";
    position: absolute;
    border: 1px dotted var(--GW-sidenote-border-color);
    top: calc(100% - 1px);
    left: 0;
    right: 0;
    margin: auto;
    width: fit-content;
    z-index: 2;
    background-color: var(--background-color);
    padding: 0.125em 0.5em 0.5em 0.5em;
    font-size: 1.25em;
    font-weight: 600;
    line-height: 0.5;
    pointer-events: none;
}
#markdownBody .sidenote.cut-off:hover::before {
    visibility: hidden;
}
#markdownBody .sidenote.cut-off.hide-more-indicator::before {
    visibility: hidden;
}

/*=-------------------=*/
/*= Sidenote wrappers =*/
/*=-------------------=*/

/*  Outer wrapper (scrolls).
    */
.sidenote-outer-wrapper {
    max-height: 600px;
    overflow: hidden;
    position: relative;
    z-index: 1;
    border-style: dotted;
    border-color: var(--GW-sidenote-border-color);
    border-width: 1px 0;
}
#markdownBody .sidenote:hover .sidenote-outer-wrapper,
#markdownBody .sidenote.displaced .sidenote-outer-wrapper,
#markdownBody .sidenote.highlighted .sidenote-outer-wrapper {
    /*  1px for inner border; 1px for minimum distance from edge. */
    max-height: calc(100vh - (2em + 2 * (var(--sidenote-padding) + var(--sidenote-border-width) + 1px + 1px)));
}
#markdownBody .sidenote.cut-off .sidenote-outer-wrapper {
    overflow-y: scroll;
    overscroll-behavior: none;
    width: 100%;
    padding: 0 0.5em 0 0;
}

/*  Scroll bar styles (for WebKit/Chromium).
    */
#markdownBody .sidenote.cut-off .sidenote-outer-wrapper::-webkit-scrollbar {
    width: 12px;
}
#markdownBody .sidenote.cut-off .sidenote-outer-wrapper::-webkit-scrollbar-thumb {
    background-image: var(--GW-checkerboard-scrollbar-background-image);
    background-size: 2px;
    box-shadow:
        0 0 0 2px var(--background-color) inset;
}
#markdownBody .sidenote.cut-off .sidenote-outer-wrapper::-webkit-scrollbar-thumb:hover {
    background-image: var(--GW-checkerboard-scrollbar-hover-background-image);
}

/*  Scroll bar styles (for Firefox).
    */
#markdownBody .sidenote.cut-off .sidenote-outer-wrapper {
    scrollbar-color: var(--GW-sidenote-scrollbar-thumb-color) var(--background-color);
}
#markdownBody .sidenote.cut-off .sidenote-outer-wrapper:hover {
    scrollbar-color: var(--GW-sidenote-scrollbar-thumb-hover-color) var(--background-color);
}

/*  Inner wrapper (does not scroll; stretches to height of content).
    */
.sidenote-inner-wrapper {
    position: relative;
    margin: 0.5em 0;
}

/*  Ensure content is interactive.
    */
.sidenote-inner-wrapper > * {
    position: relative;
    z-index: 1;
}

/*=--------------------------------------=*/
/*= Sidenote contents layout corrections =*/
/*=--------------------------------------=*/

#markdownBody .sidenote {
	--base-block-spacing: 0.2em;
}

#markdownBody .sidenote .list {
    --list-left-padding: 1.75em;
}

#markdownBody .sidenote li p {
    text-align: left;
}

#markdownBody .sidenote .footnote-back {
    vertical-align: text-top;
}

/*=-------------------------------=*/
/*= Sidenote self-links (numbers) =*/
/*=-------------------------------=*/

#markdownBody .sidenote > .sidenote-self-link {
    font-weight: 600;
    position: absolute;
    top: -1px;
    background-image: none;
    border-style: dotted;
    border-color: var(--GW-sidenote-self-link-border-color);
    border-width: 1px 1px 0px 1px;
    width: 2em;
    height: 2em;
    display: flex;
    align-items: center;
    justify-content: center;
    z-index: 1;
}
#markdownBody #sidenote-column-left .sidenote > .sidenote-self-link {
    right: 0;
}
#markdownBody #sidenote-column-right .sidenote > .sidenote-self-link {
    left: 0;
}

#markdownBody .sidenote.targeted > .sidenote-self-link,
#markdownBody .sidenote > .sidenote-self-link:hover {
    border-width: 3px;
    border-style: double;
    top: -3px;
}
#markdownBody #sidenote-column-left .sidenote.targeted > .sidenote-self-link,
#markdownBody #sidenote-column-left .sidenote > .sidenote-self-link:hover {
    right: -2px;
}
#markdownBody #sidenote-column-right .sidenote.targeted > .sidenote-self-link,
#markdownBody #sidenote-column-right .sidenote > .sidenote-self-link:hover {
    left: -2px;
}

#markdownBody .sidenote.targeted > .sidenote-self-link::before,
#markdownBody .sidenote > .sidenote-self-link:hover::before {
    content: "";
    display: block;
    position: absolute;
    bottom: -3px;
    width: calc(50vw - (var(--GW-body-max-width) / 2 + 96px) + 10px);
    max-width: var(--GW-sidenotes-max-width);
    border-bottom: 3px double var(--GW-sidenote-self-link-border-color);
}
#markdownBody #sidenote-column-left .sidenote.targeted > .sidenote-self-link::before,
#markdownBody #sidenote-column-left .sidenote > .sidenote-self-link:hover::before {
    right: -1px;
}
#markdownBody #sidenote-column-right .sidenote.targeted > .sidenote-self-link::before,
#markdownBody #sidenote-column-right .sidenote > .sidenote-self-link:hover::before {
    left: -1px;
}

/*=--------------=*/
/*= Margin notes =*/
/*=--------------=*/
/* display inline on mobile/narrow windows; on sufficiently-wide screens, pop out as number-less sidenotes */

.marginnote {
    /* bolding turns out to be too obtrusive for users' liking; italicized both inline & popped-out */
    font-style: italic;
    color: var(--GW-body-text-color);
    font-family: var(--GW-serif-font-stack);
}
.marginnote.inline {
    color: inherit;
}
#markdownBody .marginnote.sidenote {
	--text-hyphenation: none;

    display: flex;
    justify-content: right;
    width: calc(50vw - (var(--GW-body-max-width) / 2 + 96px));
    max-width: var(--GW-sidenotes-max-width);
    right: calc(100% + 64px);
    left: unset;

    /*  We inherit left and right padding from .sidenote class. */
    padding-top: 0.5em;
    padding-bottom: 0.5em;

    font-size: calc(var(--GW-body-text-font-size) * 0.85);
    text-align: left;
    opacity: 0.85;
    z-index: 1;
}
#markdownBody .marginnote.sidenote .marginnote-inner-wrapper {
    display: block;
    width: fit-content;
}

#markdownBody .marginnote.sidenote:hover {
    box-shadow: none;
}
/* make links in margin notes (somewhat unusual but should be supported simply because that's what one would expect) clickable/hover-able */
#markdownBody .marginnote.sidenote::after {
    z-index: -1;
}

/*  Margin notes within admonitions need special layout.
    This is based on the width of the admonition icon area.
    */
#markdownBody .admonition .marginnote.sidenote {
    width: calc(50vw - ((var(--GW-body-max-width) + (2.875em / (0.85/0.875)))/2 + 96px));
    right: calc(var(--GW-body-max-width) + (2.875em / (0.85/0.875)) + 64px);
}


/**********/
/* FOOTER */
/**********/

#footer {
    margin-top: 2.5rem;
}
@media all and (max-width: 649px) {
    #footer {
        margin-top: 3rem;
    }
}

#footer > p:first-child {
    text-align: center;
    font-variant-caps: small-caps;
}
#footer > p:first-child::after {
    content: var(--GW-image-single-black-star-svg);
    display: block;
    width: 1em;
    margin: 3rem auto 0 auto;
    opacity: 0.3;
}
@media all and (max-width: 649px) {
    #footer > p:first-child::after {
        margin: 2.5rem auto 0 auto;
    }
}


/***************/
/* ANNOTATIONS */
/***************/

/***************/
/*  Data fields.
 */

.annotation p.data-field,
.annotation-partial p.data-field {
	--text-alignment: left;
	--text-indent: 0em;
}

.annotation span.data-field,
.annotation-partial span.data-field {
	--text-hyphenation: none;
}

/*	Title link.
 */
.annotation .data-field.title .title-link,
.annotation-partial .data-field.title .title-link {
    font-weight: bold;
}

/*	Original URL.
 */
.annotation .originalURL,
.annotation-partial .originalURL {
    font-variant-caps: small-caps;
    margin-left: 0.25em;
}

/*  Italicize link tags in popups/indexes similar to the page metadata block’s
    tags, for consistency.
 */
.annotation .link-tags {
    font-style: italic;

    /*	Tags are enclosed in ()s, but as links with the text-shadow trick, the 
    	italic slant leads to the usual ‘chomp’ without additional margin.
     */
    margin-left: 0.1em;
}

/*	Annotation abstract (body).
 */
.annotation .data-field.annotation-abstract:empty {
    display: none;
}

/*************************************/
/*	Content (in annotation abstracts).
 */

/*	Page description in annotation abstract.
 */
.annotation .data-field.annotation-abstract .page-description-annotation {
    font-style: italic;
}
.annotation .data-field.annotation-abstract .page-description-annotation:not(.first-block)::before {
    content: "";
    display: block;
    overflow: auto;
    margin: 0.75em 0 0.5em 0;
    border-top: 1px dotted currentColor;
}

/*  Images (such as the ones in Wikipedia annotations).
    */
.annotation figure {
    clear: both;
}

.annotation figure.float .image-wrapper {
    max-width: 100%;
}

.annotation .image-row-wrapper {
    display: flex;
}

/*	TOCs in annotations.
 */
blockquote .TOC {
    padding: 0.5em 0.5em 0.75em 0.75em;

    /*  The following four properties are to prevent both overlap and
        margin-collapse of the TOC when there’s a floated thumbnail figure
        that juts down below the abstract text.
     */
    clear: both;
    display: inline-block;
    box-sizing: border-box;
    width: 100%;
}

/*  “Aux links” in link bibliographies, directory indexes, and other transcluded
    (rather than pop-framed) annotations.
 */

ol.link-bibliography-list-compact {
    --list-left-padding: 2.25em;
}
ol.link-bibliography-list-compact > li::before {
    font-family: var(--GW-monospaced-font-stack);
}
@media all and (max-width: 649px) {
    ol.link-bibliography-list-compact {
        --list-left-padding: 1.75em;
    }
}

<<<<<<< HEAD
/*********************/
/*  Wikipedia entries.
 */

.annotation.wikipedia-entry .table-wrapper {
    margin: 1.5em 0 1.5em 0;
    clear: both;
=======
/***************/
/* ADMONITIONS */
/***************/
/* Highlighted boxes: 'admonitions' are small break-out boxes with notes, tips, warnings, etc. for the reader.  */
/* These are particularly useful in didactic technical writing, where there are many ways to slip up while using or coding something. */
/* Available (in increasing order of minatoriness): 'tip', 'note', 'warning', 'error'. */
/* Based on Markdeep's implementation: https://casual-effects.com/markdeep/features.md.html#basicformatting/admonitions (which appears loosely inspired by Wikipedia's notification templates like `{{NPOV}}`) */
/* and modified to grayscale (increasing intensity == increasing warning) for Gwern.net. */
/* Usage examples: */
/* - <div class="admonition tip"><div class="admonition-title">Tip title (optional)</div> text</div> */
/* - <div class="admonition note"><div class="admonition-title">Note title (*)</div> text</div> */
/* - <div class="admonition warning"><div class="admonition-title">Warning title (*)</div> text</div> */
/* - <div class="admonition error"><div class="admonition-title">Error title (*)</div> text</div> */
.admonition {
    display: flow-root;
    font-family: var(--GW-sans-serif-font-stack);
    font-size: 0.875em;
    position: relative;
    margin: 2em 0 1.5em 0;
    padding: 0.75em 1.25em 0.875em 1.125em;
    border-left: 2.875em solid var(--admonition-left-border-color);
    background-color: var(--background-color);
>>>>>>> 5f8a8e19
}
.annotation.wikipedia-entry .infobox {
    font-size: 0.9em;
}
.annotation.wikipedia-entry .infobox table {
    font-size: 0.935em;
}
.annotation.wikipedia-entry .infobox tbody tr:hover {
    outline: none;
}
.annotation.wikipedia-entry .infobox th[colspan="2"],
.annotation.wikipedia-entry .infobox td[colspan="2"],
.annotation.wikipedia-entry .infobox th.sidebar-title,
.annotation.wikipedia-entry .infobox th.sidebar-heading {
    text-align: center;
}
.annotation.wikipedia-entry .infobox th {
    border-top: 1px solid var(--GW-table-row-horizontal-border-color);
}
.annotation.wikipedia-entry .infobox tr:first-of-type th {
    font-size: 1.25em;
}
.annotation.wikipedia-entry .infobox td:first-child {
    font-weight: bold;
}
.annotation.wikipedia-entry .infobox td ul {
    margin: 0.25em 0;
    padding: 0 0 0 1.5em;
}
.annotation.wikipedia-entry .quotebox-title {
    text-align: center;
    font-weight: bold;
    font-size: 1.25em;
    margin: -0.125em 0 0.25em 0;
}
.annotation.wikipedia-entry .quotebox-cite {
    margin-top: 0.5em;
}
.annotation.wikipedia-entry #Timeline-row {
    display: flex;
    width: fit-content;
    margin: 0.25em auto;
}
.annotation.wikipedia-entry th br ~ * {
    font-weight: normal;
    font-size: calc((1 / 1.25) * 1em);
}
.annotation.wikipedia-entry .hatnote {
    margin: 0 0 0.75em 0;
    font-style: italic;
}
.annotation.wikipedia-entry .chemf {
    word-break: break-all;
}
.annotation.wikipedia-entry .side-box {
    border: 1px dotted currentColor;
    float: right;
    padding: 0.5em 0.75em;
    max-width: calc(50% - 2em);
    margin: 0 0 1em 1em;
    overflow: auto;
    position: relative;
}
.annotation.wikipedia-entry .side-box.sister-box ul {
    padding: 0;
    margin: 1em 0 0 0;
}
.annotation.wikipedia-entry .side-box.sister-box ul li::before {
    content: none;
}
.annotation.wikipedia-entry .side-box.sister-box ul .sister-logo {
    margin: 0 0.5em 0 0;
    display: inline-block;
    vertical-align: text-top;
    width: 1.5em;
    text-align: center;
}

/*  Special case for inline math in Wikipedia pop-frames.
    */
.annotation.wikipedia-entry .mwe-math-element {
    display: inline-block;
    height: 1.25em;
    line-height: 1;
    margin: 0;
    vertical-align: bottom;
    padding: 0;
}
.annotation.wikipedia-entry .mwe-math-element img {
    display: inline-block;
    height: 100%;
}
/*  Ditto, but block math.
 */
.annotation.wikipedia-entry dl .mwe-math-element {
    display: block;
    height: unset;
}
.annotation.wikipedia-entry dl .mwe-math-element img {
    display: block;
}

/* WP wraps references entirely in <cite> elements; <cite> is styled by browsers (Chrome/FF) by default in italics. No one wants their entire reference in italics, so WP resets the font to the default style (whatever that is), and styles italics bits (like book titles) manually. We need to replicate that, or else references sections in our WP popups will be entirely italics! */
.annotation.wikipedia-entry cite,
.annotation.wikipedia-entry dfn {
    font-style: inherit;
}

/**********/
/*  Tweets.
 */

.local-document-transform.tweet .data-field.annotation-abstract {
    margin-top: 0.75em;
}
.local-document-transform.tweet .data-field.annotation-abstract p {
    text-indent: 0;
    margin-top: 0.5em;
}
.local-document-transform.tweet figure {
    margin: 2em auto 0.1em auto;
    max-width: unset;
}


/****************/
/* X OF THE DAY */
/****************/

/*  Quote of the day.
 */
#footer .epigraph {
    margin: 2.25em auto 3.25em auto;
}
@media only screen and (max-width: 649px) {
    #footer .epigraph {
        margin: 2.5em 1em 3.75em 1em;
    }
}

/*  Annotation of the day.
 */
#aotd {
    margin-bottom: 2em;
}

/*  Site of the day.
 */

.site-of-the-day {
    --box-size: 4em;
    --box-padding-top: 1em;
    --box-padding-bottom: 3em;

    --box-total-size: calc(var(--box-size) + var(--box-padding-top) + var(--box-padding-bottom));

    --box-horizontal-offset: calc(var(--box-padding-top) * 2.0);

    padding-right: calc(var(--box-horizontal-offset) * 0.25);
}

.site-of-the-day blockquote {
    --background-color: var(--GW-body-background-color);

    margin: 3.5em auto 2.75em auto;
    position: relative;
    height: var(--box-size);
    width: fit-content;
    padding:
        var(--box-padding-top)
        calc(var(--box-size) + 2.0 * var(--box-padding-top))
        var(--box-padding-bottom)
        calc(var(--box-size) + 2.0 * var(--box-padding-top) + var(--box-horizontal-offset));
    background-image: url('/static/img/ornament/swissspiralroll.svg#svgView(preserveAspectRatio(none))');
    background-size: 1000% 100%;
    background-position: center;
    background-repeat: no-repeat;
    border: none;
    display: flex;
    align-items: center;
}
@media only screen and (max-width: 649px) {
    .site-of-the-day blockquote {
        font-size: calc((17/18) * var(--GW-body-text-font-size));
        margin: 3.5em auto 2.75em auto;
        padding:
            var(--box-padding-top)
            calc(var(--box-size) - var(--box-padding-top))
            var(--box-padding-bottom)
            calc(var(--box-size) + var(--box-padding-top) + var(--box-horizontal-offset));
    }
}

.site-of-the-day blockquote::before,
.site-of-the-day blockquote::after {
    content: "";
    position: absolute;
    width: var(--box-total-size);
    height: var(--box-total-size);
    background-image: url('/static/img/ornament/swissspiralroll.svg');
    background-repeat: no-repeat;
    background-color: inherit;
    background-size: cover;
    top: 0;
}
.site-of-the-day blockquote::before {
    left: 0;
}
.site-of-the-day blockquote::after {
    right: 0;
    background-position: right;
}

.site-of-the-day blockquote p {
    position: relative;
    z-index: 1;
}
#footer .site-of-the-day blockquote p {
    margin: 0;
    line-height: 1;
}


/*********************/
/* BOTTOM DECORATION */
/*********************/

#footer-logo-container {
    margin: 0 0 1em 0;
    line-height: 0;
}

#footer-logo {
    position: relative;
    opacity: 0.3;
    pointer-events: none;
}
#footer-logo:hover {
    opacity: 1.0;
}
#footer-logo::before {
    content: "";
    display: block;
    position: absolute;
    bottom: 15px;
    height: 1px;
    border-bottom: 1px dotted var(--GW-bottom-ornament-line-color);
    width: 100%;
}
#footer-logo::after {
    content: "";
    background-color: var(--GW-body-background-color);
    background-image: url('/static/img/logo/logo-smooth.svg');
    display: block;
    position: relative;
    width: 22px;
    height: 30px;
    background-size: contain;
    background-position: center;
    background-repeat: no-repeat;
    margin: auto;
    padding: 0 10px 0 10px;
    z-index: 1;
    pointer-events: auto;
}


/*********************/
/* SEQUENTIAL NAV UI */
/*********************/
/*	Navigation bar for previous/next page links (horizontal divider based on: 
	https://commons.wikimedia.org/wiki/File:Filet_arabesque.svg )
	On mobile, instead of the arabesque #navigation, we insert a G footer.
 */

@media only screen and (max-width: 649px) {
    #navigation {
        display: none;
    }
}
@media only screen and (min-width: 650px) {
    #navigation {
        margin: 2.5em 0 0 0;
        display: flex;
        align-items: center;
        justify-content: space-between;
    }
    #navigation a {
        line-height: 1;
        display: flex;
    }
    #navigation a:hover {
        color: var(--GW-nav-header-link-color);
    }
    #navigation a svg {
        margin: 0;
        width: 100%;
        height: 1.6em;
    }
    #navigation #navigation-next,
    #navigation #navigation-previous {
        flex-grow: 1;
    }
    #navigation #navigation-center {
        width: 17%;
    }
    #navigation #navigation-next {
        transform: scale(-1, 1);
    }
}


/********************/
/* BACK-TO-TOP LINK */
/********************/

#back-to-top {
    position: absolute;
    bottom: 0.75rem;
    opacity: 1.0;
    visibility: visible;
    transition:
        opacity 2s ease;
}
#back-to-top.hidden {
    opacity: 0;
}
#back-to-top a {
    --background-color: var(--GW-body-background-color);

    display: block;
    width: 2.25em;
    height: 2.25em;
    padding: 0.25em 0.25em;
    box-sizing: border-box;
    color: var(--GW-back-to-top-link-color);
    filter:
        drop-shadow(0 0 1px var(--background-color))
        drop-shadow(0 0 1px var(--background-color))
        drop-shadow(0 0 1px var(--background-color));
}
#back-to-top a:hover {
    color: var(--GW-back-to-top-link-hover-color);
}
#back-to-top svg {
    display: block;
    width: 100%;
    height: 100%;
}

@media only screen and (min-width: 1080px) {
    #back-to-top {
        right: calc(((100% - (var(--GW-body-max-width) + 2 * var(--GW-body-side-padding))) / 2) - 35px);
    }
    #back-to-top a {
        border: 3px double transparent;
    }
    #back-to-top a:hover {
        border-color: currentColor;
    }
}
@media only screen and (max-width: 1079px) {
    #back-to-top {
        right: 1rem;
        bottom: 1rem;
    }
    #back-to-top a {
        border: 1px solid currentColor;
    }
    #back-to-top {
        background-color: var(--background-color);
        background-image: linear-gradient(var(--GW-back-to-top-link-color),
                                          var(--GW-back-to-top-link-color));
        background-position: 0 0;
        background-repeat: no-repeat;
        background-size: 0 0;
    }
}


/*******************************/
/* PAGE-SPECIFIC MODIFICATIONS */
/*******************************/

/*=----------------=*/
/*= /review/book =*/
/*=----------------=*/

#markdownBody .book-review-meta {
    margin: -0.5em 0 1.5em 0;
    display: flex;
    flex-flow: row;
    justify-content: flex-start;
    max-width: 100%;
}
.book-review-meta span {
    white-space: nowrap;
}
.book-review-meta span + span {
    margin-left: 1em;
}
.book-review-meta span:first-of-type {
    flex: 0 1 auto;
    max-width: 100%;
    text-overflow: ellipsis;
    overflow: hidden;
}
.book-review-meta span:first-of-type:hover {
    overflow: visible;
    white-space: normal;
    height: 1em;
    padding-left: 1.5em;
    text-indent: -1.5em;
}

/*=---------------=*/
/*= /review/mead =*/
/*=---------------=*/

/*  This is for the pictures of mead bottles next to the reviews.
    */
body.review-mead p > img {
    float: right;
    max-height: 8em;
    width: auto;
    position: relative;
    z-index: 1;
    margin: 1em 1em 1em 2em;
}

/*=-------=*/
/*= /hafu =*/
/*=-------=*/

body.hafu .table-wrapper#hafu-list-table td:last-of-type {
    width: 50%;
}

/*=--------------=*/
/*= /dnm-arrest =*/
/*=--------------=*/

body.dnm-arrest .table-wrapper#data-table td:nth-of-type(6),
body.dnm-arrest .table-wrapper#data-table td:nth-of-type(12),
body.dnm-arrest .table-wrapper#data-table td:nth-of-type(13) {
    white-space: nowrap;
}
body.dnm-arrest .table-wrapper#data-table td:last-of-type {
    width: 20%;
}

/*=--------=*/
/*= /lorem =*/
/*=--------=*/

body.lorem div[class^='drop-cap'] {
    margin: 1em 0 0 0;
}


<<<<<<< HEAD
/**************/
/* POP-FRAMES */
/**************/

/*******************/
/*	Pop-frame title.
 */

.popframe .popframe-title .popframe-title-link::after,
.popframe .popframe-title .popframe-title-link-archived::after {
    display: none;
}

.popframe .popframe-title .separator {
    margin: 0 0.5em;
}

.popframe .popframe-title code {
    margin: 0 0.05em;
    padding: 0;
    border: none;
    background-color: inherit;
    font-size: 0.95em;
=======
/*************************/
/* UI ELEMENTS CONTAINER */
/*************************/

#ui-elements-container {
    position: fixed;
    top: 0;
    left: 0;
    width: 100%;
    height: 100%;
    z-index: 9999;
    pointer-events: none;
}
#ui-elements-container > * {
    pointer-events: auto;
}
@media only screen and (hover: hover) {
    #ui-elements-container:hover {
        z-index: 10001;
    }
}


/****************/
/* PAGE TOOLBAR */
/****************/

/*  Show no toolbar if no items in it.
 */
#page-toolbar .widgets:empty ~ * {
    display: none;
}

/***************************/
/*  Toolbar control buttons.
 */
#page-toolbar > button {
    color: var(--GW-page-toolbar-control-button-color);
}
#page-toolbar > button.toggle-button:active {
    color: var(--GW-page-toolbar-control-button-active-color);
}
#page-toolbar > button svg {
    display: block;
}

/*  Collapse button (chevron); hidden on desktop.
 */
#page-toolbar.desktop > button.collapse-button {
    display: none;
}

/*  Collapse button (chevron) in mobile layout.
 */
#page-toolbar.mobile > button.collapse-button {
    order: 1;
    padding: 0 12px;
    outline: 1px dotted currentColor;
    background-color: var(--background-color);
}

/*  Main toggle button (gear).
 */
#page-toolbar > button.main-toggle-button {
    order: -1;
    opacity: 0.4;
}
#page-toolbar > button.main-toggle-button:active {
    transform: scale(0.95);
}
@media only screen and (hover: hover) {
    #page-toolbar > button.main-toggle-button:hover {
        opacity: 1.0;
        transition:
            opacity 0.15s ease;
    }
    #page-toolbar:not(.collapsed):not(.expanded-temp) > button.main-toggle-button {
        opacity: 1.0;
    }
}

/*  Main toggle button (gear) in vertical layout.
 */
#page-toolbar.vertical > button.main-toggle-button {
    padding: 3px;
}

/******************/
/*  Toolbar layout.
 */
#page-toolbar {
    position: fixed;
    display: flex;
    align-items: stretch;
    opacity: 1;
}

#page-toolbar .widgets {
    display: flex;
    align-items: stretch;
    max-height: 100vh;
    max-width: 100vw;
    transition:
        transform 0.25s ease-out;
}

#page-toolbar .widget {
    display: flex;
    align-items: stretch;
    background-color: var(--background-color);
}

#page-toolbar .widget button .label {
    color: var(--GW-page-toolbar-button-text-color);
}
#page-toolbar .widget button:disabled .label {
    color: var(--GW-page-toolbar-button-disabled-text-color);
}

#page-toolbar .widget button .icon {
    display: flex;
    width: 100%;
    height: 100%;
    box-sizing: border-box;
    color: var(--GW-page-toolbar-button-icon-color);
    transition:
        color 0.1s ease;
}
#page-toolbar .widget button.selectable .icon {
    color: var(--GW-page-toolbar-button-selectable-icon-color);
}
#page-toolbar .widget button.selected .icon {
    color: var(--GW-page-toolbar-button-selected-icon-color);
}
@media only screen and (hover: hover) {
    #page-toolbar .widget button:hover .icon {
        color: var(--GW-page-toolbar-button-selected-icon-color);
    }
}
#page-toolbar .widget button:not(:disabled):active .icon {
    transform: scale(0.95);
}

/*  Icons-only toolbar mode.
 */
#page-toolbar.button-labels-not .widget button .label {
    display: none;
}

/*  Vertical toolbar layout.
 */
#page-toolbar.vertical {
    --toolbar-button-size: 4vmin;

    flex-flow: column;
    width: var(--toolbar-button-size);
    top: 5px;
    right: 4px;
>>>>>>> 5f8a8e19
}

.popframe .popframe-title code + span {
    margin-left: 0.25em;
}

<<<<<<< HEAD
/*=-------------------=*/
/*= POP-FRAME CONTENT =*/
/*=-------------------=*/
/*  Adjustments for styles in pop-frames.
    */

.popframe-body {
    --text-indent: 1.75em;
}

.popframe-body .TOC {
    padding: 0.5em 0.5em 0.75em 0.75em;
=======
#page-toolbar.vertical .widget {
    flex-flow: column;
    outline: 1px dotted var(--GW-page-toolbar-border-color);
    margin-top: 8px;
}
@media only screen and (hover: hover) {
    #page-toolbar.vertical .widget {
        transition:
            box-shadow 0.1s ease;
    }
    #page-toolbar.vertical .widget:hover {
        box-shadow:
            0 0 0 1px var(--GW-page-toolbar-border-color),
            0 0 0 2px var(--background-color),
            0 0 0 3px var(--GW-page-toolbar-border-color);
    }
}

#page-toolbar.vertical .widget button {
    height: var(--toolbar-button-size);
    position: relative;
}
#page-toolbar.vertical .widget button .icon {
    padding: 4px;
}
#page-toolbar.vertical .widget button .label {
    position: absolute;
    right: calc(100% + 5px);
    top: 0;
    bottom: 0;
    margin: auto;
    display: flex;
    align-items: center;
    padding: 0 10px;
    font-variant-caps: small-caps;
    background-color: var(--background-color);
    box-shadow:
        0 0 0 2px var(--background-color),
        0 0 0 3px var(--GW-page-toolbar-border-color);
    opacity: 0;
    transition:
        opacity 0.1s ease;
    pointer-events: none;
}
@media only screen and (hover: hover) {
    #page-toolbar.vertical .widget button:hover .label {
        opacity: 1;
    }
}

/*  Mobile toolbar layout (reverse vertical).
 */
#page-toolbar.mobile {
    --toolbar-button-size: 46px;

    flex-flow: column-reverse;
    width: var(--toolbar-button-size);
    bottom: 0.5em;
    right: 0.5em;
}
>>>>>>> 5f8a8e19

    /*  The following for properties are to prevent both overlap and
        margin-collapse of the TOC when there’s a floated thumbnail figure
        that juts down below the abstract text.
     */
    clear: both;
    display: inline-block;
    box-sizing: border-box;
    width: 100%;
}

<<<<<<< HEAD
.popframe-body .list {
    --text-alignment: left;
}

.popframe-body .heading {
    margin-left: 0;
}

.popframe-body > figure:only-child {
    margin: 0;
    max-width: unset;
}

.popframe-body pre {
    max-height: unset;
}

.popframe-body .marginnote {
    display: initial;
}

/*	Footnotes sections in pop-frames.
=======
#page-toolbar.mobile .widget {
    flex-flow: column;
    outline: 1px dotted var(--GW-page-toolbar-border-color);
    margin-top: 0.5em;
}

#page-toolbar.mobile .widget button {
    height: var(--toolbar-button-size);
}
#page-toolbar.mobile .widget button .icon {
    padding: 7px;
}

/******************/
/*  Fade on scroll.
 */
#page-toolbar.collapsed {
    transition:
        opacity 2s ease-out;
}
#page-toolbar.collapsed.faded {
    opacity: 0;
}
#page-toolbar.collapsed:hover {
    transition:
        opacity 0.15s ease;
}

/**********************/
/*  Toolbar collapsing.
 */
#page-toolbar.animating > button.main-toggle-button {
    transition:
        opacity 0.25s ease-out,
        transform 0.25s ease-out;
}

/*  Toolbar collapsing (vertical mode).
>>>>>>> 5f8a8e19
 */

.popframe-body #footnotes > hr:first-child,
.popframe-body #footnotes > hr:first-child + a.section-self-link {
    display: none;
}

<<<<<<< HEAD
.popframe-body .footnotes .footnote-back {
    vertical-align: text-top;
}

/*	Drop caps in pop-frames.
 */

.popframe-body p.drop-cap-goudy::first-letter {
    font-size: 6.5em;
=======
#page-toolbar.vertical.collapsed .widgets {
    transform: rotateX(-0.25turn);
    max-height: 0;
    transition:
        transform 0.25s ease-out,
        max-height 0s ease-out 0.25s;
}

/*  Toolbar collapsing (mobile mode).
 */
#page-toolbar.mobile > button.main-toggle-button {
    opacity: 1.0;
>>>>>>> 5f8a8e19
}
.popframe-body p.drop-cap-yinit::first-letter {
    font-size: 5.125em;
}
.popframe-body p.drop-cap-de-zs::first-letter {
    font-size: 6.375em;
}
<<<<<<< HEAD
.popframe-body p.drop-cap-cheshire::first-letter {
    font-size: 6.375em;
}
.popframe-body p.drop-cap-kanzlei::first-letter {
    font-size: 6.625em;
}

/*=-----------------=*/
/*= POP-FRAME TYPES =*/
/*=-----------------=*/

/*┌──────────────────────┐*/
/*│ Aux-link pop-frames. │*/
/*└──────────────────────┘*/
=======
#page-toolbar.mobile > button.collapse-button {
    transition:
        opacity 0.25s ease-out 0.25s;
}
#page-toolbar.mobile.collapsed > button.collapse-button {
    opacity: 0;
    transition:
        opacity 0.25s ease-out;
}

#page-toolbar.mobile.collapsed .widgets {
    transform: rotateX(0.25turn);
    max-height: 0;
    transition:
        transform 0.25s ease-out,
        max-height 0s ease-out 0.25s;
}

/*  Slow collapsing.
 */
#page-toolbar.collapsed.collapsed-slowly > button.main-toggle-button {
    transition:
        opacity 0.75s ease-out,
        transform 0.75s linear;
}
>>>>>>> 5f8a8e19

/*┌────────────────────────┐*/
/*│ Annotation pop-frames. │*/
/*└────────────────────────┘*/

<<<<<<< HEAD
/*	For example, Wikipedia annotations.
 */
.popframe-body > .annotation:only-child > p.data-field.title:only-of-type {
    font-size: 1.125em;
}

/*	Collapses in annotations.
 */
.popframe-body > .annotation > .annotation-abstract > .collapse-block {
    margin-left: calc(-1 * var(--collapse-left-offset));
    padding-left: var(--collapse-left-offset);
=======
/*  Slow collapsing (vertical layout).
 */
#page-toolbar.vertical.collapsed.collapsed-slowly .widgets {
    transition:
        transform 0.75s ease-out,
        max-height 0s ease-out 0.75s;
}

/*  Slow collapsing (mobile layout).
 */
#page-toolbar.mobile.collapsed.collapsed-slowly .widgets {
    transition:
        transform 0.75s ease-out,
        max-height 0s ease-out 0.75s;
>>>>>>> 5f8a8e19
}

/*	Aux-links collapses in annotations.
 */
.popframe-body > .annotation > .annotation-abstract > .collapse.aux-links-container {
    padding-right: 0.5em;
    border-right: 1px solid var(--GW-TOC-border-color);
}
.popframe-body > .annotation > .annotation-abstract > .collapse.aux-links-container.expanded-not {
    border-left: 1px solid var(--GW-TOC-border-color);
}
.popframe-body > .annotation > .annotation-abstract > .collapse.aux-links-container:last-child {
    border-bottom: 1px solid var(--GW-TOC-border-color);
}

/*┌──────────────────────┐*/
/*│ Footnote pop-frames. │*/
/*└──────────────────────┘*/

/*┌──────────────────────────────┐*/
/*│ Citation context pop-frames. │*/
/*└──────────────────────────────┘*/

/*┌──────────────────┐*/
/*│ Code pop-frames. │*/
/*└──────────────────┘*/

.popframe.local-code-file .popframe-content-view {
    padding: 0;
}

.popframe-body.local-code-file div.sourceCode {
    height: 100%;
}

/*	Truncated syntax-highlighted code pop-frames, and the note at their end.
 */
.popframe-body.local-code-file div.sourceCode.truncated {
    height: calc(100% - 1.75em);
}
.popframe-body.local-code-file div.sourceCode.truncated + p {
    font-family: var(--GW-sans-serif-font-stack);
    height: 1.75em;
    text-align: center;
}

.popframe-body.local-code-file pre {
    height: 100%;
    border: none;
    max-height: unset;
    white-space: pre-wrap;
}

/*  Syntax highlighting.
 */
.popframe-body.local-code-file pre code {
    padding-left: 2px;
    padding-right: 2px;
}
.popframe-body.local-code-file pre .line {
    counter-increment: code-line;
    display: inline-block;
    width: 100%;
    position: relative;
    padding: 0 0 0.25em 4em;
    box-sizing: border-box;
}
.popframe-body.local-code-file pre .line:hover {
    background-color: var(--GW-code-popframe-line-highlight-background-color);
    box-shadow:
        0  1px 0 0 var(--GW-code-popframe-line-highlight-border-color),
        0 -1px 0 0 var(--GW-code-popframe-line-highlight-border-color);
}
.popframe-body.local-code-file pre .line::before {
    content: counter(code-line);
    position: absolute;
    width: 3.5em;
    height: 100%;
    left: 0;
    top: 0;
    text-align: right;
    color: var(--GW-code-popframe-line-number-color);
    font-size: 0.8em;
    display: flex;
    justify-content: flex-end;
    align-items: flex-start;
    padding: 0.25em 0.5em 0 0;
    border-right: 1px solid var(--GW-code-popframe-line-number-divider-color);
}

/*  “Loading failed” message.
    */
.popframe.local-code-file.loading-failed::after {
    content: "File not found.";
}

/*┌────────────────────┐*/
/*│ Object pop-frames. │*/
/*└────────────────────┘*/
/*  “Object pop-frames”: videos, images, PDFs, archived web pages, etc.
    */

.popframe.object .popframe-content-view {
    --background-color: var(--GW-popups-object-popup-background-color);

    padding: 0;
}

.popframe-body.object img,
.popframe-body.object video,
.popframe-body.object audio,
.popframe-body.object iframe,
.popframe-body.object object {
    display: block;
    margin: auto;
}

/*  Don’t show when loading failed.
 */
.popframe-body.object.loading-failed iframe {
    visibility: hidden;
}

/*┌───────────────────┐*/
/*│ Image pop-frames. │*/
/*└───────────────────┘*/

/*  “Loading failed” message.
    */
.popframe.image.loading-failed::after {
    content: "Image not found.";
}

/*  Don’t show when loading failed.
 */
.popframe-body.image.loading-failed figure {
    visibility: hidden;
}

/*┌───────────────────┐*/
/*│ Video pop-frames. │*/
/*└───────────────────┘*/

.popframe-body.video video {
    width: 100%;
}

/*  Don’t show while loading, or when loading failed.
 */
.popframe-body.video.loading figure,
.popframe-body.video.loading-failed figure {
    visibility: hidden;
}

/*  “Loading failed” message.
    */
.popframe.video.loading-failed::after {
    content: "Video not found.";
}

/*┌───────────────────┐*/
/*│ Audio pop-frames. │*/
/*└───────────────────┘*/

.popframe-body.audio audio {
    width: 100%;
    top: 0;
}

/*  Don’t show while loading, or when loading failed.
 */
.popframe-body.audio.loading figure,
.popframe-body.audio.loading-failed figure {
    visibility: hidden;
}

/*  “Loading failed” message.
    */
.popframe.audio.loading-failed::after {
    content: "Audio not found.";
}

/*┌────────────────────────────┐*/
/*│ Local document pop-frames. │*/
/*└────────────────────────────┘*/

/*  “Loading failed” message.
    */
.popframe.local-document.loading-failed::after {
    content: "File not found.";
}

/*┌──────────────────────────────────────┐*/
/*│ Local document transform pop-frames. │*/
/*└──────────────────────────────────────┘*/

.popframe-body.local-document-transform > .tweet:only-child > p.data-field.title:only-of-type {
    font-size: 1em;
}

/*┌──────────────────────────────┐*/
/*│ Local transclude pop-frames. │*/
/*└──────────────────────────────┘*/

.popframe.local-page .popframe-content-view {
    overflow-x: hidden;
}

.popframe-body #page-metadata::after {
    content: "";
    display: block;
    border-bottom: 1px dotted currentColor;
    width: calc(100% + 2em);
    margin: 1em -1em 1.125em -1em;
}

.popframe-body .collapse.section-backlinks-container {
    padding-right: 0.5em;
    border-color: var(--GW-TOC-border-color);
    border-style: solid;
    border-width: 1px 1px 1px 0;
}

/*	Section pop-frame metadata (e.g., backlinks link).
 */
.popframe-body section .section-metadata {
    text-align: right;
}
.popframe-body section.level1 .section-metadata {
    text-align: left;
}

/*┌─────────────────┐*/
/*│ Tag pop-frames. │*/
/*└─────────────────┘*/

/*  On tag/directory index pop-frames, we want to hide the initial ‘# Links’
    <h1> because it takes up way too much space and adds nothing.
 */
.popframe-body section.display-pop-not > .heading {
    display: none;
}

/*	Hide “See Also”... also.
 */
.popframe-body[class*='-index'] section#see-also > .heading {
    display: none;
}


/**********/
/* POPUPS */
/**********/

/*=----------------------=*/
/*= GENERAL POPUP STYLES =*/
/*=----------------------=*/

/*  Overlay that holds all popups as immediate children.
    */
.popup-container {
    position: absolute;
    left: 0;
    top: 0;
    width: 100%;
    pointer-events: none;
}
.popup-container > * {
    pointer-events: auto;
}

.popup.hidden,
.popup-body.hidden {
    visibility: hidden;
}

/*  The three nested boxes that make up a popup:
    1. Outer frame (positioned within the popup container)
    2. Scroll view
    3. Content view

    The content view contains the actual contents of a popup.
    */
.popup,
.popup .popframe-scroll-view,
.popup .popframe-content-view,
.popup .popframe-title-bar,
.popup .popframe-footer-bar {
    box-sizing: border-box;
}

/*┌────────────────────┐*/
/*│ Popup outer frame. │*/
/*└────────────────────┘*/

.popup {
    --background-color: var(--GW-popups-popup-background-color);

    /*  Layout. */
    --popups-popup-content-padding: 0.7em 0.9em 0.8em 0.9em;

    position: absolute;
    overflow: visible;
    max-width: var(--GW-popups-popup-max-width);
    max-height: 100vh;
    min-height: calc(3 * var(--popup-title-bar-height) + 2 * var(--GW-popups-popup-border-width));
    z-index: 1;

    /*  Styling. */
    --popups-popup-box-shadow: 1px 2px 8px 0 var(--GW-popups-box-shadow-color);

    border: var(--GW-popups-popup-border-width) double var(--GW-popups-popup-border-color);
    box-shadow: var(--popups-popup-box-shadow);
    background-color: var(--background-color);
}

/*┌──────────────────┐*/
/*│ Popup title bar. │*/
/*└──────────────────┘*/

.popup {
    --popup-title-bar-height: 0px;
}
.popup.has-title-bar {
    --popup-title-bar-height: var(--GW-popups-popup-title-bar-height);
    --popup-title-bar-button-size: calc(var(--popup-title-bar-height) - 1px);
}
.popup.has-title-bar.mini-title-bar {
    --popup-title-bar-height: var(--GW-popups-popup-mini-title-bar-height);
}
.popup.has-title-bar:not(.mini-title-bar) {
    min-width: var(--GW-popups-popup-with-full-title-bar-min-width);
    min-height: var(--GW-popups-popup-with-full-title-bar-min-height);
}

.popup .popframe-title-bar {
    --background-color: var(--GW-popups-popup-title-bar-background-color);

    position: absolute;
    height: var(--popup-title-bar-height);
    border-bottom: 1px solid var(--GW-popups-popup-border-color);
    background-color: var(--background-color);
    background-image: var(--GW-popups-popup-title-bar-pattern);
    background-size: 8px;
    display: flex;
    flex-flow: row;
    align-items: center;
    width: 100%;
    cursor: grab;
    z-index: 111;
}

.popup.has-title-bar.mini-title-bar .popframe-title-bar {
    overflow: hidden;
}
.popup.grabbed .popframe-title-bar,
.popup.dragging .popframe-title-bar,
.popup.dragging .popframe-title-bar a {
    cursor: grabbing;
}

/*  Popup title.
    */
.popup .popframe-title {
    display: flex;
    justify-content: center;
    font-family: var(--GW-sans-serif-font-stack);
    font-size: 0.8rem;
    font-weight: bold;
    flex: 1 1 100%;
    /*  Extra 3rem padding on right to maintain centeredness despite
        2 extra buttons on left.
     */
    padding: 0 4rem 0 1rem;
    white-space: nowrap;
    overflow: hidden;
    text-decoration: none;
    text-align: center;
    filter:
        drop-shadow(0 0 1px var(--background-color))
        drop-shadow(0 0 2px var(--background-color));
}
.popup.mini-title-bar .popframe-title {
    visibility: hidden;
    padding: 0;
    flex: 0 1 100%;
    line-height: 0;
}
.popup .popframe-title-link,
.popup .popframe-title span {
    max-width: 100%;
    overflow: hidden;
    text-overflow: ellipsis;
}
.popup .popframe-title,
.popup .popframe-title span,
.popup .popframe-title a {
    color: var(--GW-popups-popup-title-color);
}
.popup .popframe-title a:hover {
    color: var(--GW-popups-popup-title-link-hover-color);
}
.popup .popframe-title::after {
    display: none;
}

/*  Buttons in the popup title bar.
    */
.popup .popframe-title-bar-button {
    appearance: none;
    border: none;
    background-color: transparent;
    font-size: inherit;
    font-family: inherit;
    font-weight: inherit;
    font-style: inherit;
    line-height: 0;
    margin: 0 1px;
    padding: 4px;
    height: 100%;
    flex: 0 0 1.5rem;
    width: var(--popup-title-bar-button-size);
    cursor: pointer;
    color: var(--GW-popups-popup-title-bar-button-color);
}
.popup .popframe-title-bar-button + .popframe-title-bar-button {
    margin: 0 1px 0 0;
}
.popup.mini-title-bar .popframe-title-bar-button {
    padding: 2px;
    flex: 0 0 1rem;
}
.popup .popframe-title-bar-button:hover {
    color: var(--GW-popups-popup-title-bar-button-color-hover);
}
.popup .popframe-title-bar-button:active {
    transform: scale(0.9);
}
.popup .popframe-title-bar-button svg {
    max-width: 100%;
    max-height: 100%;
    filter:
        drop-shadow(0 0 1px var(--background-color))
        drop-shadow(0 0 2px var(--background-color));
}

.popup .popframe-title-bar-button:disabled {
    pointer-events: none;
    opacity: 0.35;
}

.popup .popframe-title-bar-button.zoom-button {
    padding: 5px;
}
.popup .popframe-title-bar-button.show-extracts-options-dialog-button {
    padding: 5px;
}

.popup.mini-title-bar button.zoom-button,
.popup.mini-title-bar button.options-button {
    display: none;
}

/*  Sub-menus of buttons in the popup title bar.
    */

.popup .popframe-title-bar .submenu {
    position: absolute;
    top: var(--popup-title-bar-height);
    left: -1px;
    background-color: var(--background-color);
    display: grid;
    grid-template-columns: auto auto auto;
    grid-gap: 1px;
    padding: 0 1px 1px 1px;
    background-color: var(--GW-popups-popup-border-color);
    visibility: hidden;
    box-shadow:
        1px 1px 0 0 var(--GW-popups-popup-title-bar-submenu-box-shadow-color);
    opacity: 0.0;
    transition:
        visibility 0.1s ease 0.2s,
        opacity 0.1s ease 0.2s;
}
.popup .popframe-title-bar .submenu:hover,
.popup .popframe-title-bar .has-submenu:hover + .submenu {
    visibility: visible;
    opacity: 1.0;
}
.popup .popframe-title-bar .submenu button {
    background-color: var(--background-color);
    border: none;
    margin: 0;
    height: var(--popup-title-bar-button-size);
}
.popup .popframe-title-bar .submenu button svg {
    height: calc(var(--popup-title-bar-button-size) - 8px);
    width: calc(var(--popup-title-bar-button-size) - 8px);
}

/*┌─────────────────────────────┐*/
/*│ Popup with appended footer. │*/
/*└─────────────────────────────┘*/

.popup.has-footer {
    border-bottom-width: 0;
    min-width: var(--GW-popups-popup-with-footer-min-width);
}

/*┌──────────────────────────────┐*/
/*│ Appended partial annotation. │*/
/*└──────────────────────────────┘*/

.popup .partial-annotation-append-container {
    background-color: var(--background-color);
    padding: var(--popups-popup-content-padding);
    position: absolute;
    top: 100%;
    left: calc(-1 * var(--GW-popups-popup-border-width));
    right: calc(-1 * var(--GW-popups-popup-border-width));
    border-color: inherit;
    border-style: inherit;
    border-width:
        0
        var(--GW-popups-popup-border-width)
        var(--GW-popups-popup-border-width)
        var(--GW-popups-popup-border-width);
    box-shadow:
        0 -3px 0 -2px var(--GW-popups-popup-border-color),
        0 -4px 0 -2px var(--background-color),
        0 -5px 0 -2px var(--GW-popups-popup-border-color),
        var(--popups-popup-box-shadow);
}

.popup .partial-annotation-append-container .data-field {
    display: inline;
}

.popup .partial-annotation-append-container .data-field.title {
    margin-right: 0.25em;
}

/*┌────────────────────┐*/
/*│ Popup scroll view. │*/
/*└────────────────────┘*/

.popup .popframe-scroll-view {
    overflow-y: auto;
    overscroll-behavior: none;
    max-height: calc(var(--GW-popups-popup-max-height) - 2 * var(--GW-popups-popup-border-width) - var(--popup-title-bar-height));
    height: 100%;
    margin-top: var(--popup-title-bar-height);
    position: relative;
}

/*  Scroll bar styles (for WebKit/Blink).
    */
.popup .popframe-scroll-view::-webkit-scrollbar {
    width: 14px;
}
.popup .popframe-scroll-view::-webkit-scrollbar-thumb {
    background-color: var(--GW-popups-popup-scrollbar-thumb-color);
    background-image: var(--GW-checkerboard-scrollbar-background-image);
    background-size: 2px;
    box-shadow:
        0 0 0 3px var(--background-color) inset;
}
.popup .popframe-scroll-view::-webkit-scrollbar-thumb:hover {
    background-color: var(--GW-popups-popup-scrollbar-thumb-hover-color);
    background-image: var(--GW-checkerboard-scrollbar-hover-background-image);
}


/*  Scroll bar styles (for Firefox).
    */
.popup .popframe-scroll-view {
    scrollbar-color: var(--GW-popups-popup-scrollbar-thumb-color) var(--background-color);
}
.popup .popframe-scroll-view:hover {
    scrollbar-color: var(--GW-popups-popup-scrollbar-thumb-hover-color) var(--background-color);
}

/*┌─────────────────────┐*/
/*│ Popup content view. │*/
/*└─────────────────────┘*/

.popup .popframe-content-view {
    --base-font-size: 0.9rem;

    background-color: var(--background-color);
    padding: var(--popups-popup-content-padding);
    display: flow-root;
    contain: content;
}

/*┌─────────────┐*/
/*│ Popup body. │*/
/*└─────────────┘*/

.popup-body {
    font-size: 0.9em;
    line-height: 1.50;
}

/*┌─────────────────┐*/
/*│ Focused popups. │*/
/*└─────────────────┘*/

.popup:not(.focused) .popframe-title-bar * {
    pointer-events: none;
}

.popup.focused {
    --GW-popups-popup-border-color: var(--GW-popups-popup-border-focused-color);
    --GW-popups-box-shadow-color: var(--GW-popups-box-shadow-focused-color);

    --GW-popups-popup-title-bar-button-color: var(--GW-popups-popup-title-bar-button-focused-color);
    --GW-popups-popup-title-bar-button-color-hover: var(--GW-popups-popup-title-bar-button-focused-color-hover);
    --GW-popups-popup-title-color: var(--GW-popups-popup-title-focused-color);
    --GW-popups-popup-title-link-hover-color: var(--GW-popups-popup-title-link-hover-focused-color);

    --GW-popups-popup-scrollbar-thumb-color: var(--GW-popups-popup-scrollbar-thumb-focused-color);
    --GW-popups-popup-scrollbar-thumb-hover-color: var(--GW-popups-popup-scrollbar-thumb-hover-focused-color);
}

.popup.focused .popframe-title-bar {
    background-image: var(--GW-popups-popup-title-bar-pattern-focused);
}

/*┌──────────────────────────┐*/
/*│ Zoomed / resized popups. │*/
/*└──────────────────────────┘*/

.popup.zoomed .popframe-content-view,
.popup.resized .popframe-content-view {
    max-width: 971px;
    margin: auto;
}

.popup.zoomed.full .popframe-content-view {
    font-size: 1em;
    line-height: 1.60;
}

.popup.object.zoomed .popframe-content-view,
.popup.object.resized .popframe-content-view,
.popup.local-code-file.zoomed .popframe-content-view,
.popup.local-code-file.resized .popframe-content-view {
    max-width: unset;
    height: 100%;
}

.popup-body.object.zoomed iframe,
.popup-body.object.zoomed object ,
.popup-body.object.resized iframe,
.popup-body.object.resized object {
    width: 100%;
    height: 100%;
}

/*┌───────────────────┐*/
/*│ Collapsed popups. │*/
/*└───────────────────┘*/

.popup.collapsed {
    border-bottom-width: var(--popups-popup-border-width);
}
.popup.collapsed[class] {
    height: unset;
    min-height: unset;
}
.popup.collapsed .popframe-title-bar {
    border-bottom: none;
    height: calc(var(--popup-title-bar-height) - 1px);
}
.popup.collapsed .popframe-scroll-view {
    height: 0;
    margin-top: calc(var(--popup-title-bar-height) - 1px);
}
.popup.collapsed .popframe-scroll-view ~ * {
    display: none;
}

/*┌───────────────────────────┐*/
/*│ Transitional UI elements. │*/
/*└───────────────────────────┘*/

/*  Animated spawn/despawn.
 */
.popup {
    opacity: 1.0;
    transition: none;
}
.popup.fading {
    opacity: 0.0;
    transition:
        opacity 0.25s ease-in 0.1s;
}

/*  Spinners.
 */
.popup.loading::before,
.popup.rendering::before {
	content: "";
    position: absolute;
    width: calc(100% - 1em);
    height: auto;
    max-width: 3em;
    max-height: 3em;
    top: var(--popup-title-bar-height);
    bottom: 0;
    left: 0;
    right: 0;
    margin: auto;
    opacity: 0.2;
    z-index: 1;
}
@keyframes fa-spin {
    0% { transform: rotate(0deg); }
    100% { transform: rotate(360deg); }
}

/*  Loading spinner (for object popups).
 */
.popup.loading::before {
    background-image: url('/static/img/icon/icons.svg#circle-notch-light');
    animation: fa-spin 2s infinite linear;
}

/*  Rendering spinner.
 */
.popup.rendering::before {
    background-image: url('/static/img/icon/icons.svg#spinner-third-light');
    animation: fa-spin 3s infinite linear;
}

/*  “Loading failed” messages (for object popups).
    */
.popup.loading-failed::after {
    content: "Loading failed.";
    position: absolute;
    left: 0;
    top: var(--popup-title-bar-height);
    width: 100%;
    height: calc(100% - var(--popup-title-bar-height) - 0.1em - 1px);
    padding-bottom: 0.1em;
    display: flex;
    justify-content: center;
    align-items: center;
    font-size: 1.75em;
    font-family: var(--GW-sans-serif-font-stack);
    font-weight: bold;
    text-transform: uppercase;
    opacity: 0.35;
}

/*=-------------=*/
/*= POPUP TYPES =*/
/*=-------------=*/

/*┌────────────────────┐*/
/*│ Annotation popups. │*/
/*└────────────────────┘*/

.popup.annotation:not(.annotation-partial) {
    min-width: var(--GW-popups-annotation-popup-min-width);
    min-height: var(--GW-popups-annotation-popup-min-height);
}

/*┌──────────────────┐*/
/*│ Footnote popups. │*/
/*└──────────────────┘*/

/*┌──────────────────────────┐*/
/*│ Citation context popups. │*/
/*└──────────────────────────┘*/

/*┌──────────────────┐*/
/*│ Aux-link popups. │*/
/*└──────────────────┘*/

.popup.aux-links {
    min-width: var(--GW-popups-aux-links-popup-min-width);
    min-height: var(--GW-popups-aux-links-popup-min-height);
}

/*┌──────────────┐*/
/*│ Code popups. │*/
/*└──────────────┘*/

.popup.local-code-file {
    width: var(--GW-popups-popup-max-width);
    height: var(--GW-popups-popup-max-height);
}

.popframe.local-code-file .popframe-content-view {
    height: 100%;
}

/*┌────────────────┐*/
/*│ Object popups. │*/
/*└────────────────┘*/

.popup.object {
    width: var(--GW-popups-popup-max-width);
    height: var(--GW-popups-popup-max-height);
}

.popup-body.object iframe,
.popup-body.object object {
    width: calc(var(--GW-popups-popup-max-width) - 2 * var(--GW-popups-popup-border-width));
    height: calc(var(--GW-popups-popup-max-height) - 2 * var(--GW-popups-popup-border-width) - var(--popup-title-bar-height));
}

/*  Overlay (for dragging / click capturing).
 */
.popup.object .popframe-content-view::before {
    content: "";
    position: absolute;
    left: 0;
    top: 0;
    width: 100%;
    height: 100%;
    z-index: 1;
}
.popup.object.focused .popframe-content-view::before {
    visibility: hidden;
}
.popup.object.dragging .popframe-content-view::before {
    visibility: visible;
}

/*┌───────────────┐*/
/*│ Image popups. │*/
/*└───────────────┘*/

.popup.image {
    width: unset;
    height: unset;
    min-height: calc(var(--GW-popups-image-popup-min-size) + var(--GW-popups-popup-mini-title-bar-height));
}
.popup.image:not(.has-footer) {
    min-width: var(--GW-popups-image-popup-min-size);
}

.popup-body.image figure {
    background-color: var(--background-color);
}

.popup-body.image img {
    margin: auto;
    max-width: calc(var(--GW-popups-popup-max-width) - 2 * var(--GW-popups-popup-border-width));
    max-height: calc(var(--GW-popups-popup-max-height) - 2 * var(--GW-popups-popup-border-width) - var(--popup-title-bar-height));
    object-fit: contain;
    outline: none;
}
.popup-body.image img.invert,
.popup-body.image img.invert-auto {
    background-color: var(--background-color);
}

/*  “Loading failed” message.
    */
.popup.image:not(.dimensions-specified).loading-failed::after {
    content: "";
    background-image: url('/static/img/icon/icons.svg#xmark-regular');
    background-position: center;
    box-sizing: border-box;
    margin: 8px;
    width: calc(var(--GW-popups-image-popup-min-size) - 2 * var(--GW-popups-popup-border-width) - 16px);
    height: calc(var(--GW-popups-image-popup-min-size) - 2 * var(--GW-popups-popup-border-width) - 16px);
    opacity: 0.2;
}

/*┌───────────────┐*/
/*│ Video popups. │*/
/*└───────────────┘*/

/*  Popups for videos.
    */
.popup.video {
    width: unset;
    height: unset;
    min-width: var(--GW-popups-video-popup-min-width);
    min-height: var(--GW-popups-video-popup-min-height);
}

.popup-body.video.youtube iframe {
    width: var(--GW-popups-video-youtube-iframe-width);
    height: var(--GW-popups-video-youtube-iframe-height);
}
.popup-body.video.vimeo iframe {
    width: var(--GW-popups-video-vimeo-iframe-width);
    height: var(--GW-popups-video-vimeo-iframe-height);
}

/*┌───────────────┐*/
/*│ Audio popups. │*/
/*└───────────────┘*/

/*  Popups for audio files.
    */
.popup.audio {
    width: unset;
    height: unset;
    min-height: var(--GW-popups-audio-popup-min-height);
}
.popup.audio .popframe-content-view {
    padding: 3px;
}
.popup.audio.has-footer .popframe-content-view {
    padding-bottom: 6px;
}

/*┌────────────────────────┐*/
/*│ Local document popups. │*/
/*└────────────────────────┘*/

/*┌──────────────────────────────────┐*/
/*│ Local document transform popups. │*/
/*└──────────────────────────────────┘*/

.popup.local-document-transform.tweet {
    min-height: var(--GW-popups-tweet-popup-min-height);
}

/*┌──────────────────────────┐*/
/*│ Local transclude popups. │*/
/*└──────────────────────────┘*/

.popup.local-page {
    min-width: var(--GW-popups-local-page-popup-min-width);
    min-height: var(--GW-popups-local-page-popup-min-height);
}

/*  Table of contents popups.
    */
.popup.local-page.toc-section .popframe-scroll-view {
    max-height: calc(100vh - 2 * var(--GW-popups-popup-border-width) - var(--popup-title-bar-height));
}

/*  External page embeds popups.
    */
.popup.full-page {
    width: var(--GW-popups-popup-max-width);
    height: var(--GW-popups-popup-max-height);
}

/*=---------------=*/
/*= POPUP CONTENT =*/
/*=---------------=*/

/*	None... for now.
 */


/**********/
/* POPINS */
/**********/

/*  The three nested boxes that make up a popin:
    1. Outer frame (positioned within the block flow, after the spawning target)
    2. Scroll view
    3. Content view

    The content view contains the actual contents of a popin.
    */
.popin,
.popin .popframe-scroll-view,
.popin .popframe-content-view,
.popin .popframe-title-bar {
    box-sizing: border-box;
}

/*┌────────────────────┐*/
/*│ Popin outer frame. │*/
/*└────────────────────┘*/

.popin {
    --background-color: var(--GW-popins-popin-background-color);

    /*  Layout. */
    --popins-popin-content-padding: 0.7em 0.9em 0.8em 0.9em;

    display: block;
    position: absolute;
    left: 0;
    width: 100%;
    margin-top: 2.2em;
    max-height: var(--GW-popins-popin-max-height);
    min-height: var(--GW-popins-popin-min-height);
    overflow: visible;
    z-index: 100;

    /*  Styling. */
    border: var(--GW-popins-popin-border-width) double var(--GW-popins-popin-border-color);
    filter: drop-shadow(1px 2px 4px var(--GW-popins-box-shadow-color));
    background-color: var(--background-color);
}

.popin-ancestor {
    position: relative !important;
    z-index: 100 !important;
}

.popin + .popin {
    display: none;
}

/*┌──────────────────┐*/
/*│ Popin title bar. │*/
/*└──────────────────┘*/

.popin .popframe-title-bar {
    --background-color: var(--GW-popins-popin-title-bar-background-color);

    position: absolute;
    right: 0;
    bottom: calc(100% + 1px);
    height: var(--GW-popins-popin-title-bar-height);
    max-width: calc(100% - 2em);
    border-width: 0;
    background-color: var(--background-color);
    display: flex;
    flex-flow: row;
    align-items: center;
    width: fit-content;
    z-index: -1;
    outline: 1px solid var(--GW-popins-popin-border-color);
    box-shadow:
          -2px  0   0 0 var(--background-color),
           2px  0   0 0 var(--background-color),
           2px -2px 0 0 var(--background-color),
          -2px -2px 0 0 var(--background-color),
          -3px -1px 0 0 var(--GW-popins-popin-border-color),
          -3px -3px 0 0 var(--GW-popins-popin-border-color),
           3px  0   0 0 var(--GW-popins-popin-border-color),
           3px -3px 0 0 var(--GW-popins-popin-border-color);
}

.popin {
    --popin-title-bar-height: 0px;
}
.popin.has-title-bar {
    --popin-title-bar-height: var(--GW-popins-popin-title-bar-height);
}

/*  Popin title.
    */
.popin .popframe-title {
    display: flex;
    justify-content: center;
    font-family: var(--GW-sans-serif-font-stack);
    font-size: 0.875rem;
    flex: 1 1 100%;
    padding: 0 1rem;
    white-space: nowrap;
    overflow: hidden;
    text-decoration: none;
    text-align: center;
}
.popin .popframe-title::after {
    display: none;
}

.popin .popframe-title-link,
.popin .popframe-title span {
    max-width: 100%;
    overflow: hidden;
    text-overflow: ellipsis;
}

/*  Buttons in the popin title bar.
    */
.popin .popframe-title-bar-button {
    appearance: none;
    border: none;
    background-color: transparent;
    font-size: inherit;
    font-family: inherit;
    font-weight: inherit;
    font-style: inherit;
    margin: 0 1px;
    padding: 6px;
    height: 100%;
    flex: 1 0 auto;
    width: calc(var(--GW-popins-popin-title-bar-height) - 1px);
    cursor: pointer;
    color: var(--GW-popins-popin-title-bar-button-color);
}
.popin .popframe-title-bar-button:active {
    transform: scale(0.9);
}
.popin .popframe-title-bar-button svg {
    max-width: 100%;
    max-height: 100%;
    width: 24px;
    height: 24px;
}

.popin .popframe-title-bar-button:disabled {
    pointer-events: none;
    opacity: 0.35;
}


/*  Popin stack counter.
    */
.popin-stack-counter {
    position: absolute;
    right: calc(100% + var(--GW-popins-popin-border-width));
    bottom: var(--GW-popins-popin-border-width);
    height: calc(var(--GW-popins-popin-title-bar-height) - var(--GW-popins-popin-border-width) - 1px);
    padding: 0 0.5rem;
    background-color: var(--GW-popins-popin-border-color);
    border-style: solid;
    border-color: var(--GW-popins-popin-border-color);
    border-width: 1px 0 0 1px;
    font-family: var(--GW-sans-serif-font-stack);
    font-size: calc(1rem * 8/9);
    font-weight: normal;
    display: flex;
    justify-content: center;
    align-items: center;
    cursor: default;
    color: var(--GW-popins-popin-stack-counter-text-color);
}

/*┌───────────────────┐*/
/*│ Popin footer bar. │*/
/*└───────────────────┘*/

.popin .popin-footer-bar {
    --background-color: var(--GW-popins-popin-title-bar-background-color);

    position: absolute;
    left: calc(-1 * var(--GW-popins-popin-border-width));
    right: calc(-1 * var(--GW-popins-popin-border-width));
    top: calc(100%);
    height: calc(var(--GW-popins-popin-border-width) + var(--GW-popins-popin-footer-bar-height));
    max-width: calc(100% + (2 * var(--GW-popins-popin-border-width)));
    border-style: double;
    border-color: var(--GW-popins-popin-border-color);
    border-width: 1px var(--GW-popins-popin-border-width) var(--GW-popins-popin-border-width) var(--GW-popins-popin-border-width);
    background-color: var(--background-color);
    display: flex;
    flex-flow: row;
    align-items: center;
    justify-content: center;
    z-index: 1;
}

.popin .popin-footer-bar .popframe-title-link {
    font-family: var(--GW-sans-serif-font-stack);
    font-size: 0.875rem;
}

/*┌─────────────────────────────┐*/
/*│ Popup with appended footer. │*/
/*└─────────────────────────────┘*/

.popin.has-footer {
    border-bottom-width: 0;
}

.popin.has-footer .popin-footer-bar {
    display: none;
}

/*┌──────────────────────────────┐*/
/*│ Appended partial annotation. │*/
/*└──────────────────────────────┘*/

.popin .partial-annotation-append-container {
    background-color: var(--background-color);
    padding: var(--popins-popin-content-padding);
    position: absolute;
    top: 100%;
    left: calc(-1 * var(--GW-popins-popin-border-width));
    right: calc(-1 * var(--GW-popins-popin-border-width));
    border-color: inherit;
    border-style: inherit;
    border-width:
        0
        var(--GW-popins-popin-border-width)
        var(--GW-popins-popin-border-width)
        var(--GW-popins-popin-border-width);
    box-shadow:
        0 -3px 0 -2px var(--GW-popins-popin-border-color),
        0 -4px 0 -2px var(--background-color),
        0 -5px 0 -2px var(--GW-popins-popin-border-color);
}

.popin .partial-annotation-append-container .data-field {
    display: inline;
}

.popin .partial-annotation-append-container .data-field.title {
    margin-right: 0.25em;
}

/*┌────────────────────┐*/
/*│ Popin scroll view. │*/
/*└────────────────────┘*/

.popin .popframe-scroll-view {
    overflow-y: auto;
    overscroll-behavior: none;
    max-height: calc(var(--GW-popins-popin-max-height) - 2 * var(--GW-popins-popin-border-width) - var(--popin-title-bar-height));
    height: 100%;
}

/*  Scroll bar styles (for WebKit/Blink).
    */
.popin .popframe-scroll-view::-webkit-scrollbar {
    width: 12px;
}
.popin .popframe-scroll-view::-webkit-scrollbar-thumb {
    background-color: var(--GW-popins-popin-scrollbar-thumb-color);
    background-image: var(--GW-checkerboard-scrollbar-background-image);
    background-size: 2px;
    box-shadow:
        0 0 0 3px var(--background-color) inset;
}
.popin .popframe-scroll-view::-webkit-scrollbar-thumb:hover {
    background-color: var(--GW-popins-popin-scrollbar-thumb-hover-color);
    background-image: var(--GW-checkerboard-scrollbar-hover-background-image);
}

/*  Scroll bar styles (for Firefox).
    */
.popin .popframe-scroll-view {
    scrollbar-color: var(--GW-popins-popin-scrollbar-thumb-color) var(--background-color);
}
.popin .popframe-scroll-view:hover {
    scrollbar-color: var(--GW-popins-popin-scrollbar-thumb-hover-color) var(--background-color);
}

/*┌─────────────────────┐*/
/*│ Popin content view. │*/
/*└─────────────────────┘*/

.popin .popframe-content-view {
    --background-color: var(--GW-popins-popin-title-bar-background-color);

    background-color: var(--background-color);
    padding: var(--popins-popin-content-padding);
    display: flow-root;
}

/*┌─────────────┐*/
/*│ Popin body. │*/
/*└─────────────┘*/

.popin-body {
    font-size: 0.9em;
}

/*┌───────────────────────────┐*/
/*│ Transitional UI elements. │*/
/*└───────────────────────────┘*/

/*  Spinners.
 */
<<<<<<< HEAD
.popin.loading::before,
.popin.rendering::before {
	content: "";
=======
.popup.loading::before,
.popup.rendering::before {
    content: "";
>>>>>>> 5f8a8e19
    position: absolute;
    width: calc(100% - 1em);
    height: auto;
    max-width: 3em;
    max-height: 3em;
    top: 0;
    bottom: 0;
    left: 0;
    right: 0;
    margin: auto;
    opacity: 0.2;
    z-index: 1;
}
@keyframes fa-spin {
    0% { transform: rotate(0deg); }
    100% { transform: rotate(360deg); }
}

/*  Loading spinner (for object popins).
 */
.popin.loading::before {
    background-image: url('/static/img/icon/icons.svg#circle-notch-light');
    animation: fa-spin 2s infinite linear;
}

/*  Rendering spinner.
 */
.popin.rendering::before {
    background-image: url('/static/img/icon/icons.svg#spinner-third-light');
    animation: fa-spin 3s infinite linear;
}

/*  “Loading failed” messages (for object popups).
 */
.popin.loading-failed::after {
    content: "Loading failed.";
    position: absolute;
    left: 0;
    top: 0;
    width: 100%;
    height: 100%;
    display: flex;
    justify-content: center;
    align-items: center;
    font-size: 1.5em;
    font-family: var(--GW-sans-serif-font-stack);
    font-weight: bold;
    text-transform: uppercase;
    opacity: 0.35;
}

/*┌───────────────────────────┐*/
/*│ Links with an open popin. │*/
/*└───────────────────────────┘*/

a.spawns-popin:not(.footnote-ref) {
    transition:
        box-shadow 0.15s ease 0.05s;
}
a.spawns-popin.popin-open:not(.footnote-ref) {
    position: relative;
    z-index: 2;
    box-shadow:
         3px 1px 0 2px var(--background-color),
        -3px 1px 0 2px var(--background-color),
         3px 1px 0 3px var(--GW-highlighted-link-outline-color),
        -3px 1px 0 3px var(--GW-highlighted-link-outline-color),
         3px 1px 0 4px var(--background-color),
        -3px 1px 0 4px var(--background-color),
         3px 1px 0 5px var(--GW-highlighted-link-outline-color),
        -3px 1px 0 5px var(--GW-highlighted-link-outline-color);
}

/*=-------------=*/
/*= POPIN TYPES =*/
/*=-------------=*/

/*┌────────────────────┐*/
/*│ Annotation popins. │*/
/*└────────────────────┘*/

/*┌──────────────────┐*/
/*│ Footnote popins. │*/
/*└──────────────────┘*/

.popin.footnote {
    min-height: unset;
}

/*┌──────────────────────────┐*/
/*│ Citation context popins. │*/
/*└──────────────────────────┘*/

/*┌──────────────┐*/
/*│ Code popins. │*/
/*└──────────────┘*/

.popin.local-code-file .popframe-title-bar {
    --background-color: var(--GW-pre-element-background-color);
}

/*┌────────────────┐*/
/*│ Object popins. │*/
/*└────────────────┘*/

.popin-body.object iframe,
.popin-body.object object {
    width: 100%;
    height: calc(var(--GW-popins-popin-max-height) - 2 * var(--GW-popins-popin-border-width) - var(--popin-title-bar-height));
}

/*┌───────────────┐*/
/*│ Image popins. │*/
/*└───────────────┘*/

.popin-body.image img {
    margin: auto;
    max-height: calc(var(--GW-popins-popin-max-height) - 2 * var(--GW-popins-popin-border-width) - var(--popin-title-bar-height));
    outline: none;
}

/*┌───────────────┐*/
/*│ Video popins. │*/
/*└───────────────┘*/

.popin.video {
    padding: 0;
}

.popin-body.video iframe {
    display: block;
    width: 100%;
}

/*┌───────────────┐*/
/*│ Audio popins. │*/
/*└───────────────┘*/

.popin.audio {
    padding: 2px;
}

/*┌────────────────────────┐*/
/*│ Local document popins. │*/
/*└────────────────────────┘*/

/*┌──────────────────────────┐*/
/*│ Local transclude popins. │*/
/*└──────────────────────────┘*/

.popin-body #page-metadata::after {
    width: calc(100% + 1em);
    margin: 1em -1em 1.125em 0;
}

/*=---------------=*/
/*= POPIN CONTENT =*/
/*=---------------=*/
/*  Adjustments for styles in popins.
    */

/*┌──────────────┐*/
/*│ Style reset. │*/
/*└──────────────┘*/

.popin {
    white-space: normal;
    font-weight: normal;
    font-style: normal;
    font-size: var(--GW-body-text-font-size);
    text-align: unset;
}


/***************************/
/* EXTRACTS OPTIONS DIALOG */
/***************************/

.extracts-options-dialog {
    --background-color: var(--GW-extracts-options-dialog-backdrop-background-color);

    position: fixed;
    left: 0;
    top: 0;
    width: 100vw;
    height: 100vh;
    display: flex;
    justify-content: center;
    align-items: center;
    background-color: var(--background-color);
    z-index: 2;
    opacity: 1;
    transition:
        opacity 0.15s ease;
}
.extracts-options-dialog.fading {
    opacity: 0;
}

/****************/
/*  Dialog frame.
 */
.extracts-options-dialog > div {
    --background-color: var(--GW-extracts-options-dialog-background-color);

    position: absolute;
    margin: 1em;
    background-color: var(--background-color);
    border: 1px solid var(--GW-extracts-options-dialog-border-color);
    box-shadow: 0 2px 2px 0 var(--GW-extracts-options-dialog-box-shadow-color);
    font-family: var(--GW-sans-serif-font-stack);
    user-select: none;
}

/********************/
/*  Dialog title bar.
 */
.extracts-options-dialog .extracts-options-dialog-title-bar {
    padding: 0.5em;
    border-bottom: 1px solid var(--GW-extracts-options-dialog-horizontal-rule-color);
}

.extracts-options-dialog h1 {
    margin: 0;
    text-align: center;
    font-variant-caps: normal;
    font-size: 1.5em;
}

/*****************************/
/*  Dialog auxiliary controls.
 */
.extracts-options-dialog .controls-aux {
    display: flex;
    align-items: stretch;
    padding: 0.75em;
    border-top: 1px solid var(--GW-extracts-options-dialog-horizontal-rule-color);
}
#popup-options-dialog.extracts-options-dialog .controls-aux {
    justify-content: flex-end;
}
#popin-options-dialog.extracts-options-dialog .controls-aux {
    justify-content: space-between;
}

.extracts-options-dialog .controls-aux button {
    --background-color: var(--GW-extracts-options-dialog-button-background-color);

    background-color: var(--background-color);
    padding: 0 0.75em;
    height: 2em;
    align-items: center;
    line-height: 1;
    font-weight: bold;
    color: var(--GW-extracts-options-dialog-button-text-color);
    border: 1px solid var(--GW-extracts-options-dialog-button-border-color);
}
@media only screen and (hover: hover) {
    .extracts-options-dialog .controls-aux button:hover {
        cursor: pointer;
        box-shadow:
            0 0 0 2px var(--background-color) inset,
            0 0 0 3px var(--GW-extracts-options-dialog-button-hover-box-shadow-color) inset;
    }
}
.extracts-options-dialog .controls-aux button:active {
    box-shadow:
        0 0 0 4px var(--background-color) inset,
        0 0 0 5px var(--GW-extracts-options-dialog-button-hover-box-shadow-color) inset;
}

.extracts-options-dialog .controls-aux button.default-button {
    outline: 2px solid var(--GW-extracts-options-dialog-button-border-color);
}

.extracts-options-dialog .controls-aux button.save-button {
    margin-left: 1em;
}

/************************/
/*  Dialog main controls.
 */
.extracts-options-dialog .option-buttons {
    padding: 0.75em;
}

.extracts-options-dialog .option-buttons label {
    font-size: 1.25rem;
    font-weight: bold;
    text-align: left;
    display: flex;
    align-items: flex-start;
    width: 100%;
    box-sizing: border-box;
    position: relative;
    cursor: pointer;
}
#popup-options-dialog.extracts-options-dialog .option-buttons label {
    padding: 0 0.75em;
}
#popin-options-dialog.extracts-options-dialog .option-buttons label {
    padding: 0 0.5em;
    border: 1px dotted var(--GW-extracts-options-dialog-button-border-color);
}
#popin-options-dialog.extracts-options-dialog .option-buttons label + label {
    margin-top: 0.5em;
}

.extracts-options-dialog .option-buttons label .button-text {
    display: block;
    flex: 1 1 100%;
    padding: 0.5em 0.75em;
}

.extracts-options-dialog .option-buttons label input:checked + .button-text .label {
    text-decoration: underline;
}

.extracts-options-dialog .option-buttons label .button-text .icon {
    display: inline-block;
    margin: 0 0 0 0.75em;
    position: relative;
    opacity: 0.5;
    top: 0.08em;
}
@media only screen and (hover: hover) {
    .extracts-options-dialog .option-buttons label:hover .button-text .icon {
        opacity: 1.0;
    }
}
.extracts-options-dialog .option-buttons label input.extracts-enable + .button-text .icon {
    width: 0.75em;
    left: 0.12em;
}
.extracts-options-dialog .option-buttons label input.extracts-disable + .button-text .icon {
    width: 0.875em;
}

.extracts-options-dialog .option-buttons label .button-text .explanation {
    display: block;
    font-weight: normal;
    font-size: 0.7em;
    color: var(--GW-extracts-options-dialog-option-button-explanation-text-color);
}

@media only screen and (hover: hover) {
    .extracts-options-dialog .option-buttons label:hover {
        color: var(--GW-extracts-options-dialog-option-button-hover-text-color);
    }
    .extracts-options-dialog .option-buttons label:hover .button-text .label {
        text-decoration: dotted underline;
    }
}

.extracts-options-dialog .option-buttons input {
    appearance: none;
    font-family: inherit;
    font-size: inherit;
    border: 1px solid var(--GW-extracts-options-dialog-radio-button-border-color);
    width: 1rem;
    height: 1rem;
    padding: 0;
    margin: 0.75em 0 0 0;
    flex: 1 0 auto;
    transition:
        box-shadow 0.15s ease;
}
<<<<<<< HEAD
=======

.extracts-options-dialog .option-buttons input:checked {
    box-shadow:
        0 0 0 3px var(--background-color) inset,
        0 0 0 1em var(--GW-extracts-options-dialog-button-hover-box-shadow-color) inset;
}

/*******************************************/
/*  Extracts options button in page toolbar.
 */
#page-toolbar #show-extracts-options-dialog-button {
    order: 3;
}


/**********/
/* POPINS */
/**********/

/*  The three nested boxes that make up a popin:
    1. Outer frame (positioned within the block flow, after the spawning target)
    2. Scroll view
    3. Content view
>>>>>>> 5f8a8e19

.extracts-options-dialog .option-buttons input:checked {
    box-shadow:
        0 0 0 3px var(--background-color) inset,
        0 0 0 1em var(--GW-extracts-options-dialog-button-hover-box-shadow-color) inset;
}

/*******************************************/
/*	Extracts options button in page toolbar.
 */
#page-toolbar #show-extracts-options-dialog-button {
	order: 3;
}


/*************************/
/* UI ELEMENTS CONTAINER */
/*************************/

#ui-elements-container {
    position: fixed;
    top: 0;
    left: 0;
    width: 100%;
    height: 100%;
    z-index: 9999;
    pointer-events: none;
}
#ui-elements-container > * {
    pointer-events: auto;
}
@media only screen and (hover: hover) {
	#ui-elements-container:hover {
		z-index: 10001;
	}
}


/****************/
/* PAGE TOOLBAR */
/****************/

/*	Show no toolbar if no items in it.
 */
#page-toolbar .widgets:empty ~ * {
	display: none;
}

/***************************/
/*	Toolbar control buttons.
 */
#page-toolbar > button {
    color: var(--GW-page-toolbar-control-button-color);
}
#page-toolbar > button.toggle-button:active {
	color: var(--GW-page-toolbar-control-button-active-color);	
}
#page-toolbar > button svg {
    display: block;
}

/*	Collapse button (chevron); hidden on desktop.
 */
#page-toolbar.desktop > button.collapse-button {
	display: none;
}

/*	Collapse button (chevron) in mobile layout.
 */
#page-toolbar.mobile > button.collapse-button {
    order: 1;
    padding: 0 12px;
    outline: 1px dotted currentColor;
    background-color: var(--background-color);
}

/*  Main toggle button (gear).
 */
#page-toolbar > button.main-toggle-button {
    order: -1;
    opacity: 0.4;
}
#page-toolbar > button.main-toggle-button:active {
	transform: scale(0.95);
}
@media only screen and (hover: hover) {
	#page-toolbar > button.main-toggle-button:hover {
		opacity: 1.0;
		transition:
			opacity 0.15s ease;
	}
	#page-toolbar:not(.collapsed):not(.expanded-temp) > button.main-toggle-button {
		opacity: 1.0;
	}
}

/*	Main toggle button (gear) in vertical layout.
 */
#page-toolbar.vertical > button.main-toggle-button {
	padding: 3px;
}

/******************/
/*	Toolbar layout.
 */
#page-toolbar {
    position: fixed;
    display: flex;
    align-items: stretch;
    opacity: 1;
}

#page-toolbar .widgets {
    display: flex;
    align-items: stretch;
    max-height: 100vh;
    max-width: 100vw;
    transition:
    	transform 0.25s ease-out;
}

#page-toolbar .widget {
	display: flex;
	align-items: stretch;
    background-color: var(--background-color);
}

#page-toolbar .widget button .label {
    color: var(--GW-page-toolbar-button-text-color);
}
#page-toolbar .widget button:disabled .label {
	color: var(--GW-page-toolbar-button-disabled-text-color);
}

#page-toolbar .widget button .icon {
	display: flex;
	width: 100%;
	height: 100%;
	box-sizing: border-box;
	color: var(--GW-page-toolbar-button-icon-color);
	transition:
		color 0.1s ease;
}
#page-toolbar .widget button.selectable .icon {
	color: var(--GW-page-toolbar-button-selectable-icon-color);
}
#page-toolbar .widget button.selected .icon {
	color: var(--GW-page-toolbar-button-selected-icon-color);
}
@media only screen and (hover: hover) {
	#page-toolbar .widget button:hover .icon {
		color: var(--GW-page-toolbar-button-selected-icon-color);
	}
}
#page-toolbar .widget button:not(:disabled):active .icon {
	transform: scale(0.95);
}

/*	Icons-only toolbar mode.
 */
#page-toolbar.button-labels-not .widget button .label {
	display: none;
}

/*	Vertical toolbar layout.
 */
#page-toolbar.vertical {
	--toolbar-button-size: 4vmin;

	flex-flow: column;
    width: var(--toolbar-button-size);
    top: 5px;
    right: 4px;
}

#page-toolbar.vertical .widgets {
    flex-flow: column;
    transform-origin: top;
}

#page-toolbar.vertical .widget {
	flex-flow: column;
    outline: 1px dotted var(--GW-page-toolbar-border-color);
    margin-top: 8px;
}
@media only screen and (hover: hover) {
	#page-toolbar.vertical .widget {
		transition:
			box-shadow 0.1s ease;
	}
	#page-toolbar.vertical .widget:hover {
		box-shadow:
			0 0 0 1px var(--GW-page-toolbar-border-color),
			0 0 0 2px var(--background-color),
			0 0 0 3px var(--GW-page-toolbar-border-color);
	}
}

#page-toolbar.vertical .widget button {
	height: var(--toolbar-button-size);
    position: relative;
}
#page-toolbar.vertical .widget button .icon {
	padding: 4px;
}
#page-toolbar.vertical .widget button .label {
    position: absolute;
    right: calc(100% + 5px);
    top: 0;
    bottom: 0;
    margin: auto;
    display: flex;
    align-items: center;
    padding: 0 10px;
    font-variant-caps: small-caps;
    background-color: var(--background-color);
    box-shadow: 
        0 0 0 2px var(--background-color),
        0 0 0 3px var(--GW-page-toolbar-border-color);
    opacity: 0;
    transition:
        opacity 0.1s ease;
    pointer-events: none;
}
@media only screen and (hover: hover) {
    #page-toolbar.vertical .widget button:hover .label {
        opacity: 1;
    }
}

/*	Mobile toolbar layout (reverse vertical).
 */
#page-toolbar.mobile {
	--toolbar-button-size: 46px;

	flex-flow: column-reverse;
    width: var(--toolbar-button-size);
    bottom: 0.5em;
    right: 0.5em;
}

#page-toolbar.mobile .widgets {
    flex-flow: column;
    margin: 0 0 0.75em 0;
    transform-origin: bottom;
}

#page-toolbar.mobile .widget {
	flex-flow: column;
	outline: 1px dotted var(--GW-page-toolbar-border-color);
    margin-top: 0.5em;
}

#page-toolbar.mobile .widget button {
	height: var(--toolbar-button-size);
}
#page-toolbar.mobile .widget button .icon {
	padding: 7px;
}

/******************/
/*	Fade on scroll.
 */
#page-toolbar.collapsed {
    transition: 
        opacity 2s ease-out;
}
#page-toolbar.collapsed.faded {
	opacity: 0;
}
#page-toolbar.collapsed:hover {
	transition:
		opacity 0.15s ease;
}

/**********************/
/*	Toolbar collapsing.
 */
#page-toolbar.animating > button.main-toggle-button {
    transition: 
        opacity 0.25s ease-out,
        transform 0.25s ease-out;
}

/*	Toolbar collapsing (vertical mode).
 */
#page-toolbar.vertical.collapsed > button.main-toggle-button {
    transform: rotateZ(0.5turn);
}
#page-toolbar.vertical.collapsed > button.main-toggle-button:active {
    transform: rotateZ(0.5turn) scale(0.95);
}

#page-toolbar.vertical.collapsed .widgets {
    transform: rotateX(-0.25turn);
    max-height: 0;
    transition:
    	transform 0.25s ease-out,
    	max-height 0s ease-out 0.25s;
}

/*	Toolbar collapsing (mobile mode).
 */
<<<<<<< HEAD
#page-toolbar.mobile > button.main-toggle-button {
	opacity: 1.0;
=======
.popin.loading::before,
.popin.rendering::before {
    content: "";
    position: absolute;
    width: calc(100% - 1em);
    height: auto;
    max-width: 3em;
    max-height: 3em;
    top: 0;
    bottom: 0;
    left: 0;
    right: 0;
    margin: auto;
    text-indent: 0;
    opacity: 0.2;
    z-index: 1;
>>>>>>> 5f8a8e19
}
#page-toolbar.mobile.collapsed > button.main-toggle-button {
    opacity: 0.65;
    transform: rotateZ(-0.5turn);
}
#page-toolbar.mobile.collapsed > button.main-toggle-button:active {
    transform: rotateZ(-0.5turn) scale(0.95);
}
#page-toolbar.mobile > button.collapse-button {
    transition: 
        opacity 0.25s ease-out 0.25s;
}
#page-toolbar.mobile.collapsed > button.collapse-button {
    opacity: 0;
    transition: 
        opacity 0.25s ease-out;
}

#page-toolbar.mobile.collapsed .widgets {
    transform: rotateX(0.25turn);
    max-height: 0;
    transition:
    	transform 0.25s ease-out,
    	max-height 0s ease-out 0.25s;
}

/*  Slow collapsing.
 */
#page-toolbar.collapsed.collapsed-slowly > button.main-toggle-button {
    transition: 
        opacity 0.75s ease-out,
        transform 0.75s linear;
}

#page-toolbar.collapsed.collapsed-slowly .widgets {
    transition:
        transform 0.75s ease-out;
}

/*	Slow collapsing (vertical layout).
 */
#page-toolbar.vertical.collapsed.collapsed-slowly .widgets {
    transition:
    	transform 0.75s ease-out,
        max-height 0s ease-out 0.75s;
}

/*	Slow collapsing (mobile layout).
 */
#page-toolbar.mobile.collapsed.collapsed-slowly .widgets {
    transition:
    	transform 0.75s ease-out,
        max-height 0s ease-out 0.75s;
}


/***************/
/* IMAGE FOCUS */
/***************/

/*=--------=*/
/*= Colors =*/
/*=--------=*/

:root {
    --SA-image-focus-sans-serif-font-stack: var(--GW-sans-serif-font-stack);

    --SA-image-focus-image-background-color: #fff;

    --SA-image-focus-image-hover-drop-shadow-color: var(--GW-image-focus-image-hover-drop-shadow-color);
    --SA-image-focus-image-hover-tooltip-background-color: rgba(0, 0, 0, 0.75);
    --SA-image-focus-image-hover-tooltip-text-color: #fff;

    --SA-image-focus-overlay-background-color: #000;
    --SA-image-focus-overlay-image-caption-background-color: rgba(0, 0, 0, 0.7);
    --SA-image-focus-overlay-image-caption-text-color: #fff;
    --SA-image-focus-overlay-image-caption-link-color: #ccc;
    --SA-image-focus-overlay-image-caption-link-hover-color: #aaa;
    --SA-image-focus-overlay-image-caption-separator-color: #888;
    --SA-image-focus-overlay-help-box-background-color: rgba(0, 0, 0, 0.85);
    --SA-image-focus-overlay-help-box-text-color: #fff;
    --SA-image-focus-overlay-info-icon-color: #000;
    --SA-image-focus-overlay-info-icon-drop-shadow-color: #fff;
    --SA-image-focus-overlay-image-number-text-color: #000;
    --SA-image-focus-overlay-image-number-text-shadow-color: #fff;
    --SA-image-focus-overlay-slideshow-button-color: #ddd;
    --SA-image-focus-overlay-slideshow-button-hover-background-color: rgba(0, 0, 0, 0.1);
    --SA-image-focus-overlay-slideshow-button-hover-color: #777;
    --SA-image-focus-overlay-slideshow-button-hover-drop-shadow-color: #fff;
    --SA-image-focus-overlay-slideshow-button-active-color: #888;
    --SA-image-focus-overlay-slideshow-button-disabled-color: #ddd;
}

/*=--------------=*/
/*= Hover styles =*/
/*=--------------=*/

.markdownBody img.focusable:hover {
/*     filter: drop-shadow(0 0 3px var(--SA-image-focus-image-hover-drop-shadow-color)); */
    cursor: zoom-in;
    box-shadow: 0 0 10px 0 var(--SA-image-focus-image-hover-drop-shadow-color);
}
.markdownBody img.focusable:active {
    transform: scale(0.975);
}

/*=---------=*/
/*= Overlay =*/
/*=---------=*/

#image-focus-overlay {
    position: fixed;
    top: 0;
    right: 0;
    bottom: 0;
    left: 0;
    z-index: 2;
    display: none;
    cursor: zoom-out;
}
#image-focus-overlay::before {
    content: "";
    display: block;
    position: absolute;
    top: 0;
    right: 0;
    bottom: 0;
    left: 0;
    background-color: var(--SA-image-focus-overlay-background-color);
    opacity: 0.9;
    z-index: -1;
}
#image-focus-overlay.engaged {
    display: initial;
}

#image-focus-overlay img {
    margin: auto;
    position: absolute;
    top: 0;
    bottom: 0;
    left: 0;
    right: 0;
    overflow: hidden;
    width: auto;
    height: auto;
    background-color: var(--SA-image-focus-image-background-color);
}

#image-focus-overlay img.loading {
    box-shadow: 0 0 0 1px var(--SA-image-focus-overlay-image-caption-separator-color) inset;
    background-color: transparent;
}
#image-focus-overlay .loading-spinner {
    visibility: hidden;
    color: var(--SA-image-focus-overlay-image-caption-separator-color);
    width: 40vw;
    height: fit-content;
    position: absolute;
    width: 100%;
    height: 100%;
    display: flex;
    align-items: center;
    justify-content: center;
    opacity: 0.4;
    pointer-events: none;
    z-index: -1;
}
#image-focus-overlay .loading-spinner svg {
    display: block;
    width: 100%;
    height: 100%;
    max-height: 20vh;
    animation: fa-spin 2s infinite linear;
}
#image-focus-overlay img.loading + .loading-spinner {
    visibility: visible;
}

/*=-------------------=*/
/*= Single-image mode =*/
/*=-------------------=*/

#image-focus-overlay:not(.slideshow) .image-number,
#image-focus-overlay:not(.slideshow) .slideshow-buttons,
#image-focus-overlay:not(.slideshow) .slideshow-help-text {
    display: none;
}

/*=---------=*/
/*= Caption =*/
/*=---------=*/

#image-focus-overlay .caption {
    position: absolute;
    bottom: 0.75em;
    left: 4.5em;
    right: 4.5em;
    margin: auto;
    max-width: calc(100% - 9em);
    width: fit-content;
    text-align: center;
    font-family: var(--SA-image-focus-sans-serif-font-stack);
    cursor: auto;
    z-index: 1;
    transition:
        bottom 0.15s ease;
}
@media only screen and (max-width: 1179px) {
    #image-focus-overlay .caption {
        max-width: calc(100% - 2em);
        left: 1em;
        right: 1em;
        z-index: 2;
    }
}
@media only screen and (min-width: 650px) {
    #image-focus-overlay .caption {
        font-size: 2vmin;
    }
}

#image-focus-overlay .caption.hidden {
    bottom: -50%;
    transition:
        bottom 0.5s ease-in;
}

/*  Necessary so that mouse hover at bottom of screen to the left or right of
    a narrow caption still counts as “hovering over the caption” for the purpose
    of preventing the caption from hiding.
 */
#image-focus-overlay .caption:not(:empty)::before {
    content: "";
    display: block;
    position: absolute;
    width: 100vw;
    height: calc(100% + 1.5em);
    z-index: -1;
    top: -0.75em;
    left: calc(-50vw + 50%);
}

#image-focus-overlay .caption .caption-text-wrapper {
    background-color: var(--SA-image-focus-overlay-image-caption-background-color);
    padding: 0.25em 1.25em;
    border-radius: 8px;
}
@media only screen and (max-width: 649px) {
    #image-focus-overlay .caption .caption-text-wrapper {
        font-size: 0.9em;
        padding: 0.125em 0.75em 0.25em 0.75em;
    }
}
#image-focus-overlay .caption .caption-text-wrapper:empty {
    display: none;
}

/*  Caption contents.
 */

#image-focus-overlay .caption p {
    margin: 0.75em 0;
    color: var(--SA-image-focus-overlay-image-caption-text-color);
}
#image-focus-overlay .caption p + p {
    padding-top: 0.75em;
    border-top: 1px dotted var(--SA-image-focus-overlay-image-caption-separator-color);
    font-size: 0.9em;
}

#image-focus-overlay .caption code {
    background-color: inherit;
    border: none;
    font-size: 1em;
}

#image-focus-overlay .caption a {
    color: var(--SA-image-focus-overlay-image-caption-link-color);
    margin: 0;
    padding: 0;
}
#image-focus-overlay .caption a:hover {
    color: var(--SA-image-focus-overlay-image-caption-link-hover-color);
}
#image-focus-overlay .caption a .indicator-hook,
#image-focus-overlay .caption a .link-icon-hook {
    display: none;
}

/*  Image URL in caption.
 */

#image-focus-overlay .caption .image-url {
    position: relative;
    margin: 0.5em 0 0 0;
    padding: 0.5em 1.25em 0.75em 1.25em;
    border-radius: 8px;
    background-color: var(--SA-image-focus-overlay-background-color);
    cursor: copy;
    user-select: none;
    transition:
        background-color 0.15s ease-out;
}
@media only screen and (max-width: 649px) {
    #image-focus-overlay .caption .image-url {
        position: fixed;
        top: 4.5em;
    }
}

#image-focus-overlay .caption .image-url.flash {
    background-color: var(--SA-image-focus-overlay-image-caption-link-color);
    transition:
        background-color 0.1s ease-out;
}

#image-focus-overlay .caption .image-url .url {
    font-size: 0.8em;
    color: var(--SA-image-focus-overlay-image-caption-link-color);
}
@media only screen and (max-width: 649px) {
    #image-focus-overlay .caption .image-url .url {
        font-size: 0.75em;
    }
}
#image-focus-overlay .caption .image-url:hover .url {
    color: var(--SA-image-focus-overlay-image-caption-text-color);
}

#image-focus-overlay .caption .image-url .icon-container {
    display: block;
    position: absolute;
    width: 0.95em;
    height: 0.95em;
    right: 0.2em;
    top: 0.25em;
    pointer-events: none;
    overflow: hidden;
}

#image-focus-overlay .caption .image-url .icon {
    display: block;
    position: absolute;
    top: 0;
    left: 0;
    height: 100%;
    color: var(--SA-image-focus-overlay-image-caption-separator-color);
    transition:
        opacity 2s ease-in;
}
#image-focus-overlay .caption .image-url:hover .icon {
    color: currentColor;
}
#image-focus-overlay .caption .image-url.copied .icon {
    transition:
        left 0.15s ease,
        opacity 0.15s ease;
}
#image-focus-overlay .caption .image-url .icon.normal {
    left: 0;
    opacity: 1;
}
#image-focus-overlay .caption .image-url.copied .icon.normal {
    left: -100%;
    opacity: 0;
}
#image-focus-overlay .caption .image-url .icon.copied {
    left: 100%;
    opacity: 0;
}
#image-focus-overlay .caption .image-url.copied .icon.copied {
    left: 0;
    opacity: 1;
}

#image-focus-overlay .caption .image-url .icon svg {
    display: block;
    height: 100%;
}

/*=--------------=*/
/*= Help overlay =*/
/*=--------------=*/

#image-focus-overlay .help-overlay {
    position: absolute;
    display: flex;
    flex-flow: column;
    z-index: 3;
    font-family: var(--SA-image-focus-sans-serif-font-stack);
    font-size: 1.25rem;
    padding: 1em;
    border-radius: 10px;
    bottom: 1em;
    right: 1em;
    max-width: calc(100vw - 4em);
    overflow: hidden;
    color: transparent;
    cursor: help;
    visibility: hidden;
    transition:
        visibility 1s ease,
        color 1s ease,
        background-color 1s ease,
        bottom 0.15s ease;
}
#image-focus-overlay .help-overlay.open {
    width: fit-content;
    background-color: var(--SA-image-focus-overlay-help-box-background-color);
    color: var(--SA-image-focus-overlay-help-box-text-color);
    visibility: visible;
    transition:
        visibility 0.2s ease 0.3s,
        color 0.2s ease 0.3s,
        background-color 0.2s ease 0.3s;
}

#image-focus-overlay .help-overlay::after {
    content: "";
    background-image: url('/static/img/icon/icons.svg#question');
    background-origin: content-box;
    background-clip: content-box;
    position: absolute;
    width: 1em;
    height: 1.5em;
    right: 0;
    bottom: 0;
    padding: 10px;
    color: var(--SA-image-focus-overlay-info-icon-color);
    filter: drop-shadow(0 0 6px var(--SA-image-focus-overlay-info-icon-drop-shadow-color));
    visibility: visible;
    opacity: 0.85;
    transition:
        visibility 1s ease;
}
#image-focus-overlay .help-overlay.open::after {
    visibility: hidden;
    transition:
        visibility 0.2s ease 0.3s;
}

#image-focus-overlay .help-overlay p {
    margin: 0;
    text-indent: -2em;
    padding-left: 2em;
    max-width: 100%;
    overflow: hidden;
}
#image-focus-overlay .help-overlay p + p {
    margin: 0.75em 0 0 0;
}
#image-focus-overlay .help-overlay.hidden {
    bottom: -2.25em;
}

@media only screen and (max-width: 1179px) {
    #image-focus-overlay .help-overlay {
        bottom: unset;
        top: 1em;
    }
    #image-focus-overlay .help-overlay::after {
        bottom: unset;
        top: 0;
    }
    #image-focus-overlay .help-overlay.hidden {
        bottom: unset;
        top: -2.25em;
    }
}

/*=--------------=*/
/*= Slide number =*/
/*=--------------=*/

#image-focus-overlay .image-number {
    position: absolute;
    z-index: 2;
    font-family: var(--SA-image-focus-sans-serif-font-stack);
    font-size: 1.5rem;
    left: 1em;
    top: 1em;
    font-weight: 600;
    color: var(--SA-image-focus-overlay-image-number-text-color);
    text-shadow:
        0 0  3px var(--SA-image-focus-overlay-image-number-text-shadow-color),
        0 0  5px var(--SA-image-focus-overlay-image-number-text-shadow-color),
        0 0  8px var(--SA-image-focus-overlay-image-number-text-shadow-color),
        0 0 13px var(--SA-image-focus-overlay-image-number-text-shadow-color);
    width: 1.5em;
    text-align: right;
    white-space: nowrap;
    cursor: default;
    transition: top 0.3s ease;
}
#image-focus-overlay .image-number::before {
    content: "#";
    opacity: 0.3;
}
#image-focus-overlay .image-number::after {
    content: " of " attr(data-number-of-images);
    opacity: 0.3;
}
#image-focus-overlay .image-number:hover::before,
#image-focus-overlay .image-number:hover::after {
    opacity: 1.0;
}
#image-focus-overlay .image-number.hidden {
    top: -1.25em;
}

/*=-------------------=*/
/*= Slideshow buttons =*/
/*=-------------------=*/

#image-focus-overlay .slideshow-buttons {
    position: absolute;
    top: 0;
    left: 0;
    width: 100%;
    height: 100%;
    z-index: 2;
    display: flex;
    justify-content: space-between;
    pointer-events: none;
}
@media only screen and (max-width: 1179px) {
    #image-focus-overlay .slideshow-buttons {
        z-index: 1;
    }
}

#image-focus-overlay .slideshow-buttons button {
    font-size: 3rem;
    color: var(--SA-image-focus-overlay-slideshow-button-color);
    border: none;
    background-color: transparent;
    position: relative;
    left: 0;
    transition:
        left 0.3s ease;
    pointer-events: auto;
    cursor: pointer;
    width: 4rem;
    background-repeat: no-repeat;
    background-position: center;
    background-origin: content-box;
}
#image-focus-overlay .slideshow-buttons button.next {
    padding: 0.25em 0.25em 0.25em 0.375em;
}
#image-focus-overlay .slideshow-buttons button.previous {
    padding: 0.25em 0.375em 0.25em 0.25em;
}

#image-focus-overlay .slideshow-buttons button svg {
    pointer-events: none;
    fill: currentColor;
}

#image-focus-overlay .slideshow-buttons button::selection {
    background-color: transparent;
}

@media only screen and (hover: hover) {
    #image-focus-overlay .slideshow-buttons button:hover {
        background-color: var(--SA-image-focus-overlay-slideshow-button-hover-background-color);
        color: var(--SA-image-focus-overlay-slideshow-button-hover-color);
    }
    #image-focus-overlay .slideshow-buttons button:not(:disabled):hover svg {
        filter:
            drop-shadow(0 0 1px var(--SA-image-focus-overlay-slideshow-button-hover-drop-shadow-color))
            drop-shadow(0 0 3px var(--SA-image-focus-overlay-slideshow-button-hover-drop-shadow-color));
    }
}
@media only screen and (hover: none) {
    #image-focus-overlay .slideshow-buttons button:not(:disabled) {
        background-color: var(--SA-image-focus-overlay-slideshow-button-hover-background-color);
        color: var(--SA-image-focus-overlay-slideshow-button-hover-color);
    }
    #image-focus-overlay .slideshow-buttons button:not(:disabled) svg {
        filter:
            drop-shadow(0 0 1px var(--SA-image-focus-overlay-slideshow-button-hover-drop-shadow-color))
            drop-shadow(0 0 3px var(--SA-image-focus-overlay-slideshow-button-hover-drop-shadow-color));
    }
}
#image-focus-overlay .slideshow-buttons button:active {
    transform: none;
    color: var(--SA-image-focus-overlay-slideshow-button-active-color);
}
#image-focus-overlay .slideshow-buttons button:disabled {
    text-shadow: none;
    background-color: transparent;
    color: var(--SA-image-focus-overlay-slideshow-button-disabled-color);
    cursor: default;
    opacity: 0.4;
}

#image-focus-overlay .slideshow-button.previous.hidden {
    left: -1.75em;
}
#image-focus-overlay .slideshow-button.next.hidden {
    left: 1.75em;
}

/*=---------=*/
/*= Tooltip =*/
/*=---------=*/

.image-wrapper {
    position: relative;
    display: block;
    margin: auto;
    max-width: 100%;
}
.image-wrapper.focusable::after {
    content: "Click to enlarge";
    display: block;
    position: absolute;
    margin: auto;
    left: 0;
    right: 0;
    bottom: 0.5em;
    padding: 0.3em 0.75em 0.35em 0.75em;
    font-size: 1rem;
    font-family: var(--SA-image-focus-sans-serif-font-stack);
    background-color: var(--SA-image-focus-image-hover-tooltip-background-color);
    color: var(--SA-image-focus-image-hover-tooltip-text-color);
    border-radius: 0.25em;
    opacity: 0.0;
    transition: opacity 0.15s ease;
    pointer-events: none;
}
.image-wrapper,
.image-wrapper::after {
    width: fit-content;
}
.image-wrapper.focusable:hover::after {
    opacity: 1.0;
}


/**************************/
/* MOBILE FLOATING HEADER */
/**************************/

#floating-header {
    position: absolute;
    left: 0;
    top: 0;
    width: 100%;
    background-color: var(--GW-body-background-color);
    box-sizing: border-box;
    box-shadow: 0 2px 6px var(--GW-floating-header-box-shadow-color);
    transition:
        top 0.2s ease-out;
}

#floating-header.hidden {
    top: -2.5em;
}
#floating-header.hidden .link-chain a.page-title {
    display: none;
}

#floating-header .link-chain {
    padding: 3px 6px 4px 6px;
    font-size: calc(1rem * 8/9);
    text-align: center;
}
#floating-header .link-chain a {
    font-weight: 600;
}
#floating-header .link-chain a + a::before {
    content: "\200B\2002·\2002"
}
#floating-header .link-chain a.ellipsis::before {
    content: "\200B\2002";
}
#floating-header .link-chain a.page-title {
    font-variant-caps: small-caps;
    font-weight: normal;
    letter-spacing: -0.25px;
}
#floating-header .link-chain.truncate-page-title a.page-title,
#floating-header.hidden .link-chain a.page-title {
    display: inline-block;
    white-space: nowrap;
    max-width: calc(100% - 12px);
    overflow: hidden;
    text-overflow: ellipsis;
    vertical-align: bottom;
}

#floating-header .scroll-indicator {
    height: 3px;
    margin: 0 -8px;
    background-image: linear-gradient(var(--GW-floating-header-scroll-indicator-color),
                                      var(--GW-floating-header-scroll-indicator-color));
    background-position: 0 0;
    background-repeat: no-repeat;
    background-size: 0 0;
}


/***************/
/* READER MODE */
/***************/

/*┌───────────────────────────────────────────┐*/
/*│ Masked links key toggle info alert panel. │*/
/*└───────────────────────────────────────────┘*/

#masked-links-key-toggle-info-alert {
    position: absolute;
    background-color: var(--GW-reader-mode-masked-links-key-toggle-info-alert-panel-background-color);
    color: var(--GW-reader-mode-masked-links-key-toggle-info-alert-panel-text-color);
    text-shadow:
        0 0 1px var(--GW-reader-mode-masked-links-key-toggle-info-alert-panel-text-shadow-color),
        0 0 3px var(--GW-reader-mode-masked-links-key-toggle-info-alert-panel-text-shadow-color),
        0 0 5px var(--GW-reader-mode-masked-links-key-toggle-info-alert-panel-text-shadow-color);
    padding: 0.5em 1em;
    left: 2px;
    bottom: 1.5em;
    font-family: var(--GW-sans-serif-font-stack);
    font-weight: 700;
    pointer-events: none;
}
#masked-links-key-toggle-info-alert.hidden {
    visibility: hidden;
    opacity: 0;
    transition:
        visibility 0.15s ease,
        opacity 0.15s ease;
}
#masked-links-key-toggle-info-alert .icon {
    display: inline-flex;
    width: 1.25em;
    filter: drop-shadow(0 0 3px var(--GW-reader-mode-masked-links-key-toggle-info-alert-panel-text-shadow-color));
    margin: 0 0.75em 0 0;
    position: relative;
    top: 0.15em;
}
#masked-links-key-toggle-info-alert .key {
    border: 1px solid var(--GW-reader-mode-masked-links-key-toggle-info-alert-panel-key-icon-border-color);
    padding: 0.05em 0.375em 0.125em 0.375em;
    display: inline-block;
    border-radius: 4px;
    margin: 0 0.1875em 0 0.125em;
    background-color: var(--GW-reader-mode-masked-links-key-toggle-info-alert-panel-key-icon-background-color);
    box-shadow:
        1px 1px 3px 0 var(--GW-reader-mode-masked-links-key-toggle-info-alert-panel-text-shadow-color);
    font-variant-caps: small-caps;
}


/******************/
/* MODE SELECTORS */
/******************/

.mode-selector button:disabled {
    cursor: default;
}

/**********************************/
/*  Mode selectors in page toolbar.
 */

#page-toolbar .dark-mode-selector {
    order: 1;
}
#page-toolbar .reader-mode-selector {
    order: 2;
}

#page-toolbar .mode-selector button .label {
    text-underline-position: from-font;
    text-underline-offset: -1px;
    text-decoration: none;
}
#page-toolbar .mode-selector button.selected .label {
    text-decoration: underline from-font;
}
#page-toolbar .mode-selector button.active .label {
    text-decoration: dotted underline from-font;
}

/*  Vertical layout.
 */
#page-toolbar.vertical .mode-selector {
    padding: 2px 0;
}
#page-toolbar.vertical .mode-selector button + button {
    margin-top: 3px;
}

/*  Mobile layout.
 */
#page-toolbar.mobile .mode-selector {
    padding: 2px 0;
}

/*************************/
/*  Inline mode selectors.
 */

.mode-selector-inline {
    display: inline-flex;
    position: relative;
    padding: 0.25em 0.5em;
    bottom: -0.15em;
}

.mode-selector-inline button .icon {
    width: 1.125em;
    display: flex;
    opacity: 0.4;
}
@media only screen and (hover: hover) {
    .mode-selector-inline button .icon {
        transition:
            opacity 0.1s ease;
    }
    .mode-selector-inline button:hover .icon {
        opacity: 1.0;
    }
}
.mode-selector-inline button .label {
    font-size: 0.75em;
    margin-left: 0.25em;
    position: relative;
}
.mode-selector-inline button + button {
    margin-left: 0.625em;
}

.mode-selector-inline button:hover .label::after,
.mode-selector-inline button.selected .label::after,
.mode-selector-inline button.active:not(:hover) .label::after {
    content: "";
    position: absolute;
    left: 0;
    bottom: 0;
    width: 100%;
}
.mode-selector-inline button:hover .label::after,
.mode-selector-inline button.selected .label::after {
    border-bottom: 1px solid currentColor;
}
.mode-selector-inline button.active:not(:hover) .label::after {
    border-bottom: 1px dotted currentColor;
}
.mode-selector button:not(:disabled):active .label {
    transform: translateY(2px);
}
.mode-selector button:not(:disabled):active .label::after {
    transform: translateY(-2px);
}


/******************************/
/* GENERAL ACTIVITY INDICATOR */
/******************************/

#general-activity-indicator {
    position: fixed;
    width: 1em;
    bottom: 0.25em;
    left: 0.25em;
    visibility: hidden;
}

#general-activity-indicator svg {
    display: block;
    width: 100%;
}

#general-activity-indicator.on {
    visibility: visible;
}
#general-activity-indicator.on svg {
    animation: fa-spin 0.75s infinite steps(8);
}

@keyframes fa-spin {
      0% { transform: rotate(0deg);   }
    100% { transform: rotate(360deg); }
}

@media only screen and (max-width: 649px) {
    display: none;
}


/****************/
/* TRANSCLUSION */
/****************/

a.include-loading:empty,
a.include-loading-failed:empty {
    margin: 0;
}
.markdownBody a.include-loading:empty,
.markdownBody a.include-loading-failed:empty {
    background: none;
}

a.include-loading.include-spinner {
    --spinner-image: url('/static/img/icon/icons.svg#circle-notch-solid');

    pointer-events: none;
}

/*  Loading spinner.
 */
a.include-loading.include-spinner::after {
    display: inline-block;
    animation: fa-spin 2s infinite linear;
    position: relative;
    opacity: 0.5;
    top: 0.25em;
}

a.include-loading.include-spinner:empty::after {
    content: "";
    background-image: var(--spinner-image);
    width: 1.25em;
    height: 1.25em;
    margin: 0;
}

a.include-loading.include-spinner:not(:empty)::after,
a.include-loading.include-spinner[data-link-icon]:not(:empty)::after {
    background-image: var(--spinner-image);
}
a.include-loading.include-spinner:not(:empty)::after {
    --spinner-size: 0.9em;

    background-size: var(--spinner-size);
    content: "";
    font-size: var(--spinner-size);
    width: var(--spinner-size);
    height: var(--spinner-size);
    margin: 0 0.1em 0 0.2em;
    top: unset;
    bottom: 0;
}
a.include-loading.include-spinner[data-link-icon]:not(:empty)::after {
    padding: 0;
    background-position: 0 0;
}

/*****************/
/*  Block context.
 */
.markdownBody a.block-context-highlighted,
.markdownBody a.block-context-highlighted-temp {
    position: relative;
    z-index: 2;
    box-shadow:
         3px 1px 0 2px var(--background-color),
        -3px 1px 0 2px var(--background-color),
         3px 1px 0 3px var(--GW-highlighted-link-outline-color),
        -3px 1px 0 3px var(--GW-highlighted-link-outline-color),
         3px 1px 0 4px var(--background-color),
        -3px 1px 0 4px var(--background-color),
         3px 1px 0 5px var(--GW-highlighted-link-outline-color),
        -3px 1px 0 5px var(--GW-highlighted-link-outline-color);
}
.markdownBody a.block-context-highlighted {
    margin: 0 8px;
}


/****************/
/* PRINT STYLES */
/****************/

@media print {
    :root {
        --GW-TOC-background-color: transparent;
        --GW-abstract-background-color: transparent;
        --GW-code-element-background-color: transparent;
        --GW-math-block-background-color: transparent;
    }

    blockquote {
        --GW-blockquote-background-color: transparent !important;
    }

    #skip-to-content-link,
    #ui-elements-container,
    #sidebar,
    #page-metadata-block .similars,
    #page-metadata-block .link-bibliography,
    #page-importance::after,
    #navigation,
    .toc-collapse-toggle-button,
    #footer,
    #aotd {
        display: none;
    }

    body {
        margin: 0;
    }
    main {
        margin: 1em;
    }
    h1, h2, h3, h4, h5, h6 {
        margin-left: 0;
    }
    .markdownBody p {
        line-height: 1.6;
        text-align: justify;
    }
}


/***********/
/* CONSOLE */
/***********/

#console {
    position: absolute;
    background-color: #fff;
    bottom: 0;
    left: 0;
    right: 0;
    border-top: 3px double #000;
    font-family: var(--GW-monospaced-font-stack);
    max-height: 50vh;
    display: flex;
    flex-flow: column;
    z-index: 1;
    opacity: 1;
    transition:
        opacity 0.1s ease-out,
        bottom 0.1s ease-out;
}
#console.hidden {
    transition:
        opacity 0.1s ease-in,
        bottom 0.1s ease-in;
}

#console .console-scroll-view {
    border-bottom: 1px solid #000;
    min-height: 2em;
    overflow-y: scroll;
    overscroll-behavior: none;
    display: flex;
    flex-flow: column;
}

#console .console-content-view {
    flex: 1 0 auto;
    padding: 2px;
    font-size: 0.8rem;
    line-height: calc(22/16);
    tab-size: 4;
}
#console .console-content-view p {
    margin: 0;
    white-space: pre-wrap;
    word-break: break-all;
}

#console .console-command-line {
    display: flex;
    height: 1.75em;
}

#console .console-command-line-prompt {
    padding: 0 0.5em 0 0.25em;
    display: flex;
    line-height: 1.75;
    font-size: 1rem;
}
#console .console-command-line-prompt::after {
    content: ">";
    padding: 0 0 0 0.5em;
    margin: 0 0 0 0.375em;
    border-left: 1px solid #000;
}

#console .console-command-line-entry-field {
    flex: 1 0 auto;
}
#console .console-command-line-entry-field input {
    appearance: none;
    border: none;
    background-color: inherit;
    height: 100%;
    display: block;
    width: 100%;
    padding: 0 0.5em 0 0;
    font-family: var(--GW-monospaced-font-stack);
    font-size: 1rem;
}
#console .console-command-line-entry-field input:focus {
    outline: none;
}<|MERGE_RESOLUTION|>--- conflicted
+++ resolved
@@ -25,16 +25,6 @@
     --GW-image-pattern-dotted-161616-on-252525-2x-gif: url('data:image/gif;base64,R0lGODlhEAAQAPAAMRYWFiUlJSwAAAAAEAAQAAACHowPcKgb6V6LtFoDXV6b3Q9aHTZ5WhmmJodK0ajGBQA7');
 }
 
-<<<<<<< HEAD
-=======
-/**********/
-/* COLORS */
-/**********/
-/*  colors are now in /static/css/colors.css + /include/components/light-mode-adjustments.css (light mode)
-    or /include/components/colors-dark-GENERATED.css + /include/components/dark-mode-adjustments.css (dark mode)
- */
-
->>>>>>> 5f8a8e19
 
 /*******************/
 /* OTHER VARIABLES */
@@ -531,16 +521,7 @@
 	stripe of collapse block (disclosure button click region).
  */
 .collapse-block > .abstract-collapse.abstract {
-<<<<<<< HEAD
     margin-left: calc(-1 * (var(--collapse-left-offset) - var(--collapse-toggle-left-width)));
-=======
-    margin-top: 0;
-    margin-left: calc(-1 * (var(--collapse-toggle-left-width) + 2px));
-}
-.collapse-block > .abstract-collapse:not(.abstract) {
-    margin-top: 0.25em;
-    margin-bottom: 0.25em;
->>>>>>> 5f8a8e19
 }
 
 /*	Hide abstract blockquote border when collapsed.
@@ -566,11 +547,7 @@
  */
 
 section.collapse {
-<<<<<<< HEAD
 	--collapse-toggle-top-height: calc(2.125 * var(--base-font-size));
-=======
-    --collapse-toggle-top-height: 2.125rem;
->>>>>>> 5f8a8e19
 
     padding-top: 0;
 
@@ -669,24 +646,16 @@
 /***************************/
 /*  Collapsible code blocks.
  */
-<<<<<<< HEAD
+
+/*	NOTE: ‘.sourceCode’ is a Pandoc-hardwired CSS class for code blocks. We do 
+	not rewrite it to ‘.source-code’ for consistency with all our other custom 
+	classes, because that risks confusion & interoperability problems, which is 
+	not worth it for a bit of name consistency.
+ */
 
 .sourceCode.collapse.expanded .collapse-content-wrapper {
     padding-top: 0.5em;
     padding-bottom: 0.5em;
-=======
-/* NOTE: '.sourceCode' is a Pandoc-hardwired CSS class for code blocks. We do not rewrite it to '.source-code' for consistency with all our other custom classes, because that risks confusion & interoperability problems, which is not worth it for a bit of name consistency. */
-.sourceCode.collapse {
-    margin-top: 1.75em;
-    margin-bottom: 1.75em;
-}
-.sourceCode.collapse pre {
-    margin: 0;
-}
-.sourceCode.collapse.expanded .sourceCode {
-    margin-top: 0.5em;
-    margin-bottom: 0.5em;
->>>>>>> 5f8a8e19
 }
 .sourceCode.collapse.expanded-not .collapse-content-wrapper pre {
     max-height: calc(  var(--collapse-toggle-top-height)
@@ -1142,19 +1111,11 @@
     font-variant-caps: small-caps;
 }
 
-<<<<<<< HEAD
 .caption-wrapper {
     display: block;
     outline: 1px solid var(--GW-figure-caption-outline-color);
     margin: 1px auto 0 auto;
     width: 100%;
-=======
-@media all and (min-width: 1180px) {
-    .markdownBody section:not(.collapse) > h1:first-child a::after {
-        right: unset;
-        left: -0.75em;
-    }
->>>>>>> 5f8a8e19
 }
 
 figure.outline-not .caption-wrapper {
@@ -1446,24 +1407,9 @@
 /*= Full-width tables =*/
 /*=-------------------=*/
 
-<<<<<<< HEAD
 .width-full table {
     width: fit-content;
     background-color: var(--background-color);
-=======
-/*=-----------------------=*/
-/*= Bulleted list markers =*/
-/*=-----------------------=*/
-/* NOTE: cannot replace with ::marker use due to its severe limits; see https://web.dev/css-marker-pseudo-element/ https://www.caniuse.com/css-marker-pseudo */
-ul > li::before {
-    position: absolute;
-    z-index: 1;
-    display: block;
-    left: -1.375em;
-    width: 0.75em;
-    height: 1.25em;
-    padding: 1px 0 0 0;
->>>>>>> 5f8a8e19
 }
 
 /*=--------------=*/
@@ -1698,7 +1644,6 @@
     font-size: 0.9em;
 }
 
-<<<<<<< HEAD
 pre {
     --background-color: var(--GW-pre-element-background-color);
 
@@ -1713,33 +1658,15 @@
     display: block;
     margin: 0;
     padding: 0.4rem 0.7rem;
-=======
-/*  Interviews (e.g. <https://gwern.net/morning-writing#examples>).
- */
-blockquote p > code:first-child,
-blockquote p > a:first-child code:first-child {
->>>>>>> 5f8a8e19
     border: none;
     background-color: transparent;
 }
 
-<<<<<<< HEAD
 /*  Horizontal scroll bar styles (for WebKit/Blink).
     */
 pre::-webkit-scrollbar {
     height: 16px;
     background-color: var(--GW-pre-element-scrollbar-track-color);
-=======
-/*  Tables in blockquotes.
-
-Used extensively in Wikipedia infoboxes like <https://en.wikipedia.org/wiki/BHLHE41>
-where an entry in the infobox table may itself consist of more infoboxes/tables,
-and inasmuch as Wikipedia transclusions are often in `<blockquote>`s,
-then their `table table` entries will be in a `blockquote table table`.
- */
-blockquote table {
-    font-size: 0.7em;
->>>>>>> 5f8a8e19
 }
 pre::-webkit-scrollbar-thumb {
     background-color: var(--GW-pre-element-scrollbar-thumb-color);
@@ -1935,7 +1862,6 @@
 }
 
 
-<<<<<<< HEAD
 /*************/
 /* CITATIONS */
 /*************/
@@ -1944,11 +1870,6 @@
 /* This is variant #6, 'HORIZONTAL ELLIPSIS/​subscripted year'. */
 /* This relies on the 'citefyInline' pass in Typography.hs: the author ('Foo', or 'Foo & Bar') is put in span.cite-author, the 'et al' joiner (if any) in span.cite-joiner, and the year date in span.cite-date. For 'Foo 2020' or 'Foo & Bar 2020', there is no joiner, only for 'et al'; this lets us replace the et al with an ellipsis while subscripting the year in all cases. */
 /*  Author
-=======
-    https://gwern.net/doc/sociology/index#johow-et-al-2019-section ‘“HIGH CONSANGUINITY PROMOTES INTERGENERATIONAL WEALTH CONCENTRATION IN SOCIOECONOMICALLY PRIVILEGED KRUMMHÖRN FAMILIES OF THE 18TH AND 19TH CENTURIES”, JOHOW ET AL 2019’
-
-Subscripts are included for consistency and cases like “CO<sub>2</sub> Coin: Decentralized Carbon Capture Blockchains” or “New Kinship And <em>F</em><sub>ST</sub> Estimates Reveal Higher Levels of Differentiation in the Global Human Population”.
->>>>>>> 5f8a8e19
  */
 .cite-author-plural::after {
     content: "...";
@@ -3005,7 +2926,6 @@
     }
 }
 
-<<<<<<< HEAD
 /*********************/
 /*  Wikipedia entries.
  */
@@ -3013,30 +2933,6 @@
 .annotation.wikipedia-entry .table-wrapper {
     margin: 1.5em 0 1.5em 0;
     clear: both;
-=======
-/***************/
-/* ADMONITIONS */
-/***************/
-/* Highlighted boxes: 'admonitions' are small break-out boxes with notes, tips, warnings, etc. for the reader.  */
-/* These are particularly useful in didactic technical writing, where there are many ways to slip up while using or coding something. */
-/* Available (in increasing order of minatoriness): 'tip', 'note', 'warning', 'error'. */
-/* Based on Markdeep's implementation: https://casual-effects.com/markdeep/features.md.html#basicformatting/admonitions (which appears loosely inspired by Wikipedia's notification templates like `{{NPOV}}`) */
-/* and modified to grayscale (increasing intensity == increasing warning) for Gwern.net. */
-/* Usage examples: */
-/* - <div class="admonition tip"><div class="admonition-title">Tip title (optional)</div> text</div> */
-/* - <div class="admonition note"><div class="admonition-title">Note title (*)</div> text</div> */
-/* - <div class="admonition warning"><div class="admonition-title">Warning title (*)</div> text</div> */
-/* - <div class="admonition error"><div class="admonition-title">Error title (*)</div> text</div> */
-.admonition {
-    display: flow-root;
-    font-family: var(--GW-sans-serif-font-stack);
-    font-size: 0.875em;
-    position: relative;
-    margin: 2em 0 1.5em 0;
-    padding: 0.75em 1.25em 0.875em 1.125em;
-    border-left: 2.875em solid var(--admonition-left-border-color);
-    background-color: var(--background-color);
->>>>>>> 5f8a8e19
 }
 .annotation.wikipedia-entry .infobox {
     font-size: 0.9em;
@@ -3497,7 +3393,6 @@
 }
 
 
-<<<<<<< HEAD
 /**************/
 /* POP-FRAMES */
 /**************/
@@ -3521,173 +3416,12 @@
     border: none;
     background-color: inherit;
     font-size: 0.95em;
-=======
-/*************************/
-/* UI ELEMENTS CONTAINER */
-/*************************/
-
-#ui-elements-container {
-    position: fixed;
-    top: 0;
-    left: 0;
-    width: 100%;
-    height: 100%;
-    z-index: 9999;
-    pointer-events: none;
-}
-#ui-elements-container > * {
-    pointer-events: auto;
-}
-@media only screen and (hover: hover) {
-    #ui-elements-container:hover {
-        z-index: 10001;
-    }
-}
-
-
-/****************/
-/* PAGE TOOLBAR */
-/****************/
-
-/*  Show no toolbar if no items in it.
- */
-#page-toolbar .widgets:empty ~ * {
-    display: none;
-}
-
-/***************************/
-/*  Toolbar control buttons.
- */
-#page-toolbar > button {
-    color: var(--GW-page-toolbar-control-button-color);
-}
-#page-toolbar > button.toggle-button:active {
-    color: var(--GW-page-toolbar-control-button-active-color);
-}
-#page-toolbar > button svg {
-    display: block;
-}
-
-/*  Collapse button (chevron); hidden on desktop.
- */
-#page-toolbar.desktop > button.collapse-button {
-    display: none;
-}
-
-/*  Collapse button (chevron) in mobile layout.
- */
-#page-toolbar.mobile > button.collapse-button {
-    order: 1;
-    padding: 0 12px;
-    outline: 1px dotted currentColor;
-    background-color: var(--background-color);
-}
-
-/*  Main toggle button (gear).
- */
-#page-toolbar > button.main-toggle-button {
-    order: -1;
-    opacity: 0.4;
-}
-#page-toolbar > button.main-toggle-button:active {
-    transform: scale(0.95);
-}
-@media only screen and (hover: hover) {
-    #page-toolbar > button.main-toggle-button:hover {
-        opacity: 1.0;
-        transition:
-            opacity 0.15s ease;
-    }
-    #page-toolbar:not(.collapsed):not(.expanded-temp) > button.main-toggle-button {
-        opacity: 1.0;
-    }
-}
-
-/*  Main toggle button (gear) in vertical layout.
- */
-#page-toolbar.vertical > button.main-toggle-button {
-    padding: 3px;
-}
-
-/******************/
-/*  Toolbar layout.
- */
-#page-toolbar {
-    position: fixed;
-    display: flex;
-    align-items: stretch;
-    opacity: 1;
-}
-
-#page-toolbar .widgets {
-    display: flex;
-    align-items: stretch;
-    max-height: 100vh;
-    max-width: 100vw;
-    transition:
-        transform 0.25s ease-out;
-}
-
-#page-toolbar .widget {
-    display: flex;
-    align-items: stretch;
-    background-color: var(--background-color);
-}
-
-#page-toolbar .widget button .label {
-    color: var(--GW-page-toolbar-button-text-color);
-}
-#page-toolbar .widget button:disabled .label {
-    color: var(--GW-page-toolbar-button-disabled-text-color);
-}
-
-#page-toolbar .widget button .icon {
-    display: flex;
-    width: 100%;
-    height: 100%;
-    box-sizing: border-box;
-    color: var(--GW-page-toolbar-button-icon-color);
-    transition:
-        color 0.1s ease;
-}
-#page-toolbar .widget button.selectable .icon {
-    color: var(--GW-page-toolbar-button-selectable-icon-color);
-}
-#page-toolbar .widget button.selected .icon {
-    color: var(--GW-page-toolbar-button-selected-icon-color);
-}
-@media only screen and (hover: hover) {
-    #page-toolbar .widget button:hover .icon {
-        color: var(--GW-page-toolbar-button-selected-icon-color);
-    }
-}
-#page-toolbar .widget button:not(:disabled):active .icon {
-    transform: scale(0.95);
-}
-
-/*  Icons-only toolbar mode.
- */
-#page-toolbar.button-labels-not .widget button .label {
-    display: none;
-}
-
-/*  Vertical toolbar layout.
- */
-#page-toolbar.vertical {
-    --toolbar-button-size: 4vmin;
-
-    flex-flow: column;
-    width: var(--toolbar-button-size);
-    top: 5px;
-    right: 4px;
->>>>>>> 5f8a8e19
 }
 
 .popframe .popframe-title code + span {
     margin-left: 0.25em;
 }
 
-<<<<<<< HEAD
 /*=-------------------=*/
 /*= POP-FRAME CONTENT =*/
 /*=-------------------=*/
@@ -3700,68 +3434,6 @@
 
 .popframe-body .TOC {
     padding: 0.5em 0.5em 0.75em 0.75em;
-=======
-#page-toolbar.vertical .widget {
-    flex-flow: column;
-    outline: 1px dotted var(--GW-page-toolbar-border-color);
-    margin-top: 8px;
-}
-@media only screen and (hover: hover) {
-    #page-toolbar.vertical .widget {
-        transition:
-            box-shadow 0.1s ease;
-    }
-    #page-toolbar.vertical .widget:hover {
-        box-shadow:
-            0 0 0 1px var(--GW-page-toolbar-border-color),
-            0 0 0 2px var(--background-color),
-            0 0 0 3px var(--GW-page-toolbar-border-color);
-    }
-}
-
-#page-toolbar.vertical .widget button {
-    height: var(--toolbar-button-size);
-    position: relative;
-}
-#page-toolbar.vertical .widget button .icon {
-    padding: 4px;
-}
-#page-toolbar.vertical .widget button .label {
-    position: absolute;
-    right: calc(100% + 5px);
-    top: 0;
-    bottom: 0;
-    margin: auto;
-    display: flex;
-    align-items: center;
-    padding: 0 10px;
-    font-variant-caps: small-caps;
-    background-color: var(--background-color);
-    box-shadow:
-        0 0 0 2px var(--background-color),
-        0 0 0 3px var(--GW-page-toolbar-border-color);
-    opacity: 0;
-    transition:
-        opacity 0.1s ease;
-    pointer-events: none;
-}
-@media only screen and (hover: hover) {
-    #page-toolbar.vertical .widget button:hover .label {
-        opacity: 1;
-    }
-}
-
-/*  Mobile toolbar layout (reverse vertical).
- */
-#page-toolbar.mobile {
-    --toolbar-button-size: 46px;
-
-    flex-flow: column-reverse;
-    width: var(--toolbar-button-size);
-    bottom: 0.5em;
-    right: 0.5em;
-}
->>>>>>> 5f8a8e19
 
     /*  The following for properties are to prevent both overlap and
         margin-collapse of the TOC when there’s a floated thumbnail figure
@@ -3773,7 +3445,6 @@
     width: 100%;
 }
 
-<<<<<<< HEAD
 .popframe-body .list {
     --text-alignment: left;
 }
@@ -3796,46 +3467,6 @@
 }
 
 /*	Footnotes sections in pop-frames.
-=======
-#page-toolbar.mobile .widget {
-    flex-flow: column;
-    outline: 1px dotted var(--GW-page-toolbar-border-color);
-    margin-top: 0.5em;
-}
-
-#page-toolbar.mobile .widget button {
-    height: var(--toolbar-button-size);
-}
-#page-toolbar.mobile .widget button .icon {
-    padding: 7px;
-}
-
-/******************/
-/*  Fade on scroll.
- */
-#page-toolbar.collapsed {
-    transition:
-        opacity 2s ease-out;
-}
-#page-toolbar.collapsed.faded {
-    opacity: 0;
-}
-#page-toolbar.collapsed:hover {
-    transition:
-        opacity 0.15s ease;
-}
-
-/**********************/
-/*  Toolbar collapsing.
- */
-#page-toolbar.animating > button.main-toggle-button {
-    transition:
-        opacity 0.25s ease-out,
-        transform 0.25s ease-out;
-}
-
-/*  Toolbar collapsing (vertical mode).
->>>>>>> 5f8a8e19
  */
 
 .popframe-body #footnotes > hr:first-child,
@@ -3843,7 +3474,6 @@
     display: none;
 }
 
-<<<<<<< HEAD
 .popframe-body .footnotes .footnote-back {
     vertical-align: text-top;
 }
@@ -3853,20 +3483,6 @@
 
 .popframe-body p.drop-cap-goudy::first-letter {
     font-size: 6.5em;
-=======
-#page-toolbar.vertical.collapsed .widgets {
-    transform: rotateX(-0.25turn);
-    max-height: 0;
-    transition:
-        transform 0.25s ease-out,
-        max-height 0s ease-out 0.25s;
-}
-
-/*  Toolbar collapsing (mobile mode).
- */
-#page-toolbar.mobile > button.main-toggle-button {
-    opacity: 1.0;
->>>>>>> 5f8a8e19
 }
 .popframe-body p.drop-cap-yinit::first-letter {
     font-size: 5.125em;
@@ -3874,7 +3490,6 @@
 .popframe-body p.drop-cap-de-zs::first-letter {
     font-size: 6.375em;
 }
-<<<<<<< HEAD
 .popframe-body p.drop-cap-cheshire::first-letter {
     font-size: 6.375em;
 }
@@ -3889,39 +3504,11 @@
 /*┌──────────────────────┐*/
 /*│ Aux-link pop-frames. │*/
 /*└──────────────────────┘*/
-=======
-#page-toolbar.mobile > button.collapse-button {
-    transition:
-        opacity 0.25s ease-out 0.25s;
-}
-#page-toolbar.mobile.collapsed > button.collapse-button {
-    opacity: 0;
-    transition:
-        opacity 0.25s ease-out;
-}
-
-#page-toolbar.mobile.collapsed .widgets {
-    transform: rotateX(0.25turn);
-    max-height: 0;
-    transition:
-        transform 0.25s ease-out,
-        max-height 0s ease-out 0.25s;
-}
-
-/*  Slow collapsing.
- */
-#page-toolbar.collapsed.collapsed-slowly > button.main-toggle-button {
-    transition:
-        opacity 0.75s ease-out,
-        transform 0.75s linear;
-}
->>>>>>> 5f8a8e19
 
 /*┌────────────────────────┐*/
 /*│ Annotation pop-frames. │*/
 /*└────────────────────────┘*/
 
-<<<<<<< HEAD
 /*	For example, Wikipedia annotations.
  */
 .popframe-body > .annotation:only-child > p.data-field.title:only-of-type {
@@ -3933,22 +3520,6 @@
 .popframe-body > .annotation > .annotation-abstract > .collapse-block {
     margin-left: calc(-1 * var(--collapse-left-offset));
     padding-left: var(--collapse-left-offset);
-=======
-/*  Slow collapsing (vertical layout).
- */
-#page-toolbar.vertical.collapsed.collapsed-slowly .widgets {
-    transition:
-        transform 0.75s ease-out,
-        max-height 0s ease-out 0.75s;
-}
-
-/*  Slow collapsing (mobile layout).
- */
-#page-toolbar.mobile.collapsed.collapsed-slowly .widgets {
-    transition:
-        transform 0.75s ease-out,
-        max-height 0s ease-out 0.75s;
->>>>>>> 5f8a8e19
 }
 
 /*	Aux-links collapses in annotations.
@@ -5213,15 +4784,9 @@
 
 /*  Spinners.
  */
-<<<<<<< HEAD
 .popin.loading::before,
 .popin.rendering::before {
 	content: "";
-=======
-.popup.loading::before,
-.popup.rendering::before {
-    content: "";
->>>>>>> 5f8a8e19
     position: absolute;
     width: calc(100% - 1em);
     height: auto;
@@ -5422,7 +4987,7 @@
 }
 
 /****************/
-/*  Dialog frame.
+/*	Dialog frame.
  */
 .extracts-options-dialog > div {
     --background-color: var(--GW-extracts-options-dialog-background-color);
@@ -5437,7 +5002,7 @@
 }
 
 /********************/
-/*  Dialog title bar.
+/*	Dialog title bar.
  */
 .extracts-options-dialog .extracts-options-dialog-title-bar {
     padding: 0.5em;
@@ -5452,21 +5017,21 @@
 }
 
 /*****************************/
-/*  Dialog auxiliary controls.
+/*	Dialog auxiliary controls.
  */
 .extracts-options-dialog .controls-aux {
-    display: flex;
-    align-items: stretch;
+	display: flex;
+	align-items: stretch;
     padding: 0.75em;
     border-top: 1px solid var(--GW-extracts-options-dialog-horizontal-rule-color);
 }
 #popup-options-dialog.extracts-options-dialog .controls-aux {
-    justify-content: flex-end;
+	justify-content: flex-end;
 }
 #popin-options-dialog.extracts-options-dialog .controls-aux {
-    justify-content: space-between;
-}
-
+	justify-content: space-between;
+}
+ 
 .extracts-options-dialog .controls-aux button {
     --background-color: var(--GW-extracts-options-dialog-button-background-color);
 
@@ -5480,12 +5045,12 @@
     border: 1px solid var(--GW-extracts-options-dialog-button-border-color);
 }
 @media only screen and (hover: hover) {
-    .extracts-options-dialog .controls-aux button:hover {
-        cursor: pointer;
-        box-shadow:
-            0 0 0 2px var(--background-color) inset,
-            0 0 0 3px var(--GW-extracts-options-dialog-button-hover-box-shadow-color) inset;
-    }
+	.extracts-options-dialog .controls-aux button:hover {
+		cursor: pointer;
+		box-shadow:
+			0 0 0 2px var(--background-color) inset,
+			0 0 0 3px var(--GW-extracts-options-dialog-button-hover-box-shadow-color) inset;
+	}
 }
 .extracts-options-dialog .controls-aux button:active {
     box-shadow:
@@ -5502,7 +5067,7 @@
 }
 
 /************************/
-/*  Dialog main controls.
+/*	Dialog main controls.
  */
 .extracts-options-dialog .option-buttons {
     padding: 0.75em;
@@ -5517,7 +5082,7 @@
     width: 100%;
     box-sizing: border-box;
     position: relative;
-    cursor: pointer;
+	cursor: pointer;
 }
 #popup-options-dialog.extracts-options-dialog .option-buttons label {
     padding: 0 0.75em;
@@ -5568,12 +5133,12 @@
 }
 
 @media only screen and (hover: hover) {
-    .extracts-options-dialog .option-buttons label:hover {
-        color: var(--GW-extracts-options-dialog-option-button-hover-text-color);
-    }
-    .extracts-options-dialog .option-buttons label:hover .button-text .label {
-        text-decoration: dotted underline;
-    }
+	.extracts-options-dialog .option-buttons label:hover {
+		color: var(--GW-extracts-options-dialog-option-button-hover-text-color);
+	}
+	.extracts-options-dialog .option-buttons label:hover .button-text .label {
+		text-decoration: dotted underline;
+	}
 }
 
 .extracts-options-dialog .option-buttons input {
@@ -5589,32 +5154,6 @@
     transition:
         box-shadow 0.15s ease;
 }
-<<<<<<< HEAD
-=======
-
-.extracts-options-dialog .option-buttons input:checked {
-    box-shadow:
-        0 0 0 3px var(--background-color) inset,
-        0 0 0 1em var(--GW-extracts-options-dialog-button-hover-box-shadow-color) inset;
-}
-
-/*******************************************/
-/*  Extracts options button in page toolbar.
- */
-#page-toolbar #show-extracts-options-dialog-button {
-    order: 3;
-}
-
-
-/**********/
-/* POPINS */
-/**********/
-
-/*  The three nested boxes that make up a popin:
-    1. Outer frame (positioned within the block flow, after the spawning target)
-    2. Scroll view
-    3. Content view
->>>>>>> 5f8a8e19
 
 .extracts-options-dialog .option-buttons input:checked {
     box-shadow:
@@ -5647,9 +5186,9 @@
     pointer-events: auto;
 }
 @media only screen and (hover: hover) {
-	#ui-elements-container:hover {
-		z-index: 10001;
-	}
+    #ui-elements-container:hover {
+        z-index: 10001;
+    }
 }
 
 
@@ -5657,32 +5196,32 @@
 /* PAGE TOOLBAR */
 /****************/
 
-/*	Show no toolbar if no items in it.
+/*  Show no toolbar if no items in it.
  */
 #page-toolbar .widgets:empty ~ * {
-	display: none;
+    display: none;
 }
 
 /***************************/
-/*	Toolbar control buttons.
+/*  Toolbar control buttons.
  */
 #page-toolbar > button {
     color: var(--GW-page-toolbar-control-button-color);
 }
 #page-toolbar > button.toggle-button:active {
-	color: var(--GW-page-toolbar-control-button-active-color);	
+    color: var(--GW-page-toolbar-control-button-active-color);
 }
 #page-toolbar > button svg {
     display: block;
 }
 
-/*	Collapse button (chevron); hidden on desktop.
+/*  Collapse button (chevron); hidden on desktop.
  */
 #page-toolbar.desktop > button.collapse-button {
-	display: none;
-}
-
-/*	Collapse button (chevron) in mobile layout.
+    display: none;
+}
+
+/*  Collapse button (chevron) in mobile layout.
  */
 #page-toolbar.mobile > button.collapse-button {
     order: 1;
@@ -5698,27 +5237,27 @@
     opacity: 0.4;
 }
 #page-toolbar > button.main-toggle-button:active {
-	transform: scale(0.95);
+    transform: scale(0.95);
 }
 @media only screen and (hover: hover) {
-	#page-toolbar > button.main-toggle-button:hover {
-		opacity: 1.0;
-		transition:
-			opacity 0.15s ease;
-	}
-	#page-toolbar:not(.collapsed):not(.expanded-temp) > button.main-toggle-button {
-		opacity: 1.0;
-	}
-}
-
-/*	Main toggle button (gear) in vertical layout.
+    #page-toolbar > button.main-toggle-button:hover {
+        opacity: 1.0;
+        transition:
+            opacity 0.15s ease;
+    }
+    #page-toolbar:not(.collapsed):not(.expanded-temp) > button.main-toggle-button {
+        opacity: 1.0;
+    }
+}
+
+/*  Main toggle button (gear) in vertical layout.
  */
 #page-toolbar.vertical > button.main-toggle-button {
-	padding: 3px;
+    padding: 3px;
 }
 
 /******************/
-/*	Toolbar layout.
+/*  Toolbar layout.
  */
 #page-toolbar {
     position: fixed;
@@ -5733,12 +5272,12 @@
     max-height: 100vh;
     max-width: 100vw;
     transition:
-    	transform 0.25s ease-out;
+        transform 0.25s ease-out;
 }
 
 #page-toolbar .widget {
-	display: flex;
-	align-items: stretch;
+    display: flex;
+    align-items: stretch;
     background-color: var(--background-color);
 }
 
@@ -5746,45 +5285,45 @@
     color: var(--GW-page-toolbar-button-text-color);
 }
 #page-toolbar .widget button:disabled .label {
-	color: var(--GW-page-toolbar-button-disabled-text-color);
+    color: var(--GW-page-toolbar-button-disabled-text-color);
 }
 
 #page-toolbar .widget button .icon {
-	display: flex;
-	width: 100%;
-	height: 100%;
-	box-sizing: border-box;
-	color: var(--GW-page-toolbar-button-icon-color);
-	transition:
-		color 0.1s ease;
+    display: flex;
+    width: 100%;
+    height: 100%;
+    box-sizing: border-box;
+    color: var(--GW-page-toolbar-button-icon-color);
+    transition:
+        color 0.1s ease;
 }
 #page-toolbar .widget button.selectable .icon {
-	color: var(--GW-page-toolbar-button-selectable-icon-color);
+    color: var(--GW-page-toolbar-button-selectable-icon-color);
 }
 #page-toolbar .widget button.selected .icon {
-	color: var(--GW-page-toolbar-button-selected-icon-color);
+    color: var(--GW-page-toolbar-button-selected-icon-color);
 }
 @media only screen and (hover: hover) {
-	#page-toolbar .widget button:hover .icon {
-		color: var(--GW-page-toolbar-button-selected-icon-color);
-	}
+    #page-toolbar .widget button:hover .icon {
+        color: var(--GW-page-toolbar-button-selected-icon-color);
+    }
 }
 #page-toolbar .widget button:not(:disabled):active .icon {
-	transform: scale(0.95);
-}
-
-/*	Icons-only toolbar mode.
+    transform: scale(0.95);
+}
+
+/*  Icons-only toolbar mode.
  */
 #page-toolbar.button-labels-not .widget button .label {
-	display: none;
-}
-
-/*	Vertical toolbar layout.
+    display: none;
+}
+
+/*  Vertical toolbar layout.
  */
 #page-toolbar.vertical {
-	--toolbar-button-size: 4vmin;
-
-	flex-flow: column;
+    --toolbar-button-size: 4vmin;
+
+    flex-flow: column;
     width: var(--toolbar-button-size);
     top: 5px;
     right: 4px;
@@ -5796,29 +5335,29 @@
 }
 
 #page-toolbar.vertical .widget {
-	flex-flow: column;
+    flex-flow: column;
     outline: 1px dotted var(--GW-page-toolbar-border-color);
     margin-top: 8px;
 }
 @media only screen and (hover: hover) {
-	#page-toolbar.vertical .widget {
-		transition:
-			box-shadow 0.1s ease;
-	}
-	#page-toolbar.vertical .widget:hover {
-		box-shadow:
-			0 0 0 1px var(--GW-page-toolbar-border-color),
-			0 0 0 2px var(--background-color),
-			0 0 0 3px var(--GW-page-toolbar-border-color);
-	}
+    #page-toolbar.vertical .widget {
+        transition:
+            box-shadow 0.1s ease;
+    }
+    #page-toolbar.vertical .widget:hover {
+        box-shadow:
+            0 0 0 1px var(--GW-page-toolbar-border-color),
+            0 0 0 2px var(--background-color),
+            0 0 0 3px var(--GW-page-toolbar-border-color);
+    }
 }
 
 #page-toolbar.vertical .widget button {
-	height: var(--toolbar-button-size);
+    height: var(--toolbar-button-size);
     position: relative;
 }
 #page-toolbar.vertical .widget button .icon {
-	padding: 4px;
+    padding: 4px;
 }
 #page-toolbar.vertical .widget button .label {
     position: absolute;
@@ -5831,7 +5370,7 @@
     padding: 0 10px;
     font-variant-caps: small-caps;
     background-color: var(--background-color);
-    box-shadow: 
+    box-shadow:
         0 0 0 2px var(--background-color),
         0 0 0 3px var(--GW-page-toolbar-border-color);
     opacity: 0;
@@ -5845,12 +5384,12 @@
     }
 }
 
-/*	Mobile toolbar layout (reverse vertical).
+/*  Mobile toolbar layout (reverse vertical).
  */
 #page-toolbar.mobile {
-	--toolbar-button-size: 46px;
-
-	flex-flow: column-reverse;
+    --toolbar-button-size: 46px;
+
+    flex-flow: column-reverse;
     width: var(--toolbar-button-size);
     bottom: 0.5em;
     right: 0.5em;
@@ -5863,43 +5402,43 @@
 }
 
 #page-toolbar.mobile .widget {
-	flex-flow: column;
-	outline: 1px dotted var(--GW-page-toolbar-border-color);
+    flex-flow: column;
+    outline: 1px dotted var(--GW-page-toolbar-border-color);
     margin-top: 0.5em;
 }
 
 #page-toolbar.mobile .widget button {
-	height: var(--toolbar-button-size);
+    height: var(--toolbar-button-size);
 }
 #page-toolbar.mobile .widget button .icon {
-	padding: 7px;
+    padding: 7px;
 }
 
 /******************/
-/*	Fade on scroll.
+/*  Fade on scroll.
  */
 #page-toolbar.collapsed {
-    transition: 
+    transition:
         opacity 2s ease-out;
 }
 #page-toolbar.collapsed.faded {
-	opacity: 0;
+    opacity: 0;
 }
 #page-toolbar.collapsed:hover {
-	transition:
-		opacity 0.15s ease;
+    transition:
+        opacity 0.15s ease;
 }
 
 /**********************/
-/*	Toolbar collapsing.
+/*  Toolbar collapsing.
  */
 #page-toolbar.animating > button.main-toggle-button {
-    transition: 
+    transition:
         opacity 0.25s ease-out,
         transform 0.25s ease-out;
 }
 
-/*	Toolbar collapsing (vertical mode).
+/*  Toolbar collapsing (vertical mode).
  */
 #page-toolbar.vertical.collapsed > button.main-toggle-button {
     transform: rotateZ(0.5turn);
@@ -5912,33 +5451,14 @@
     transform: rotateX(-0.25turn);
     max-height: 0;
     transition:
-    	transform 0.25s ease-out,
-    	max-height 0s ease-out 0.25s;
-}
-
-/*	Toolbar collapsing (mobile mode).
- */
-<<<<<<< HEAD
+        transform 0.25s ease-out,
+        max-height 0s ease-out 0.25s;
+}
+
+/*  Toolbar collapsing (mobile mode).
+ */
 #page-toolbar.mobile > button.main-toggle-button {
-	opacity: 1.0;
-=======
-.popin.loading::before,
-.popin.rendering::before {
-    content: "";
-    position: absolute;
-    width: calc(100% - 1em);
-    height: auto;
-    max-width: 3em;
-    max-height: 3em;
-    top: 0;
-    bottom: 0;
-    left: 0;
-    right: 0;
-    margin: auto;
-    text-indent: 0;
-    opacity: 0.2;
-    z-index: 1;
->>>>>>> 5f8a8e19
+    opacity: 1.0;
 }
 #page-toolbar.mobile.collapsed > button.main-toggle-button {
     opacity: 0.65;
@@ -5948,12 +5468,12 @@
     transform: rotateZ(-0.5turn) scale(0.95);
 }
 #page-toolbar.mobile > button.collapse-button {
-    transition: 
+    transition:
         opacity 0.25s ease-out 0.25s;
 }
 #page-toolbar.mobile.collapsed > button.collapse-button {
     opacity: 0;
-    transition: 
+    transition:
         opacity 0.25s ease-out;
 }
 
@@ -5961,14 +5481,14 @@
     transform: rotateX(0.25turn);
     max-height: 0;
     transition:
-    	transform 0.25s ease-out,
-    	max-height 0s ease-out 0.25s;
+        transform 0.25s ease-out,
+        max-height 0s ease-out 0.25s;
 }
 
 /*  Slow collapsing.
  */
 #page-toolbar.collapsed.collapsed-slowly > button.main-toggle-button {
-    transition: 
+    transition:
         opacity 0.75s ease-out,
         transform 0.75s linear;
 }
@@ -5978,19 +5498,19 @@
         transform 0.75s ease-out;
 }
 
-/*	Slow collapsing (vertical layout).
+/*  Slow collapsing (vertical layout).
  */
 #page-toolbar.vertical.collapsed.collapsed-slowly .widgets {
     transition:
-    	transform 0.75s ease-out,
+        transform 0.75s ease-out,
         max-height 0s ease-out 0.75s;
 }
 
-/*	Slow collapsing (mobile layout).
+/*  Slow collapsing (mobile layout).
  */
 #page-toolbar.mobile.collapsed.collapsed-slowly .widgets {
     transition:
-    	transform 0.75s ease-out,
+        transform 0.75s ease-out,
         max-height 0s ease-out 0.75s;
 }
 
