--- conflicted
+++ resolved
@@ -1139,7 +1139,6 @@
 	content: counter(list-item, lower-alpha) ".";
 }
 
-<<<<<<< HEAD
 /*  Specific list type overrides.
     This assumes writing plain `<ol>` HTML lists instead of Arabic numerals like `<ol type="1">`.
     Pandoc Markdown defaults to the latter if you write '1./2.' etc, but an alternate syntax, '#.' is supported
@@ -1148,17 +1147,8 @@
     inside a list (the list of footnotes), an ordered list in a footnote would show up as Roman numerals or Latin letters
     instead of the expected Arabic numerals (because of the alternating auto-styles above). Which is weird & unexpected!
 */
-.markdownBody ol[type='1'] {
-    list-style-type: decimal;
-=======
-/*	Specific list type overrides. Disabled for now, until/unless all source
-	files are rewritten to appropriately use generic or specific list syntax.
-	(See https://pandoc.org/MANUAL.html#extension-startnum .)
-	—SA 2023-03-25
-/*
 .markdownBody ol[type='1'] > li::before {
     content: counter(list-item, decimal) ".";
->>>>>>> 4406276d
 }
 .markdownBody ol[type='a'] > li::before {
     content: counter(list-item, lower-alpha) ".";
