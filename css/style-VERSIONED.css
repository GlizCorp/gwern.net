--- conflicted
+++ resolved
@@ -2479,20 +2479,6 @@
 }
 
 .admonition.tip::before {
-<<<<<<< HEAD
-    background-image: url('/static/img/icon/icons.svg?v=1686078504#info-circle-regular');
-}
-.admonition.note::before {
-    background-image: url('/static/img/icon/icons.svg?v=1686078504#hand-point-right-regular');
-    filter: invert(1);
-}
-.admonition.warning::before {
-    background-image: url('/static/img/icon/icons.svg?v=1686078504#triangle-exclamation-regular');
-    filter: invert(1);
-}
-.admonition.error::before {
-    background-image: url('/static/img/icon/icons.svg?v=1686078504#skull-crossbones-solid');
-=======
     background-image: url('/static/img/icon/icons.svg?v=1686217768#info-circle-regular');
 }
 .admonition.note::before {
@@ -2505,7 +2491,6 @@
 }
 .admonition.error::before {
     background-image: url('/static/img/icon/icons.svg?v=1686217768#skull-crossbones-solid');
->>>>>>> e1052ee4
     padding: 0.75em;
     top: 0;
     filter: invert(1);
@@ -5429,22 +5414,14 @@
 /*  Loading spinner (for object popups).
  */
 .popup.loading::before {
-<<<<<<< HEAD
-    background-image: url('/static/img/icon/icons.svg?v=1686078504#circle-notch-light');
-=======
     background-image: url('/static/img/icon/icons.svg?v=1686217768#circle-notch-light');
->>>>>>> e1052ee4
     animation: fa-spin 2s infinite linear;
 }
 
 /*  Rendering spinner.
  */
 .popup.rendering::before {
-<<<<<<< HEAD
-    background-image: url('/static/img/icon/icons.svg?v=1686078504#spinner-third-light');
-=======
     background-image: url('/static/img/icon/icons.svg?v=1686217768#spinner-third-light');
->>>>>>> e1052ee4
     animation: fa-spin 3s infinite linear;
 }
 
@@ -5577,11 +5554,7 @@
     */
 .popup.image:not(.dimensions-specified).loading-failed::after {
     content: "";
-<<<<<<< HEAD
-    background-image: url('/static/img/icon/icons.svg?v=1686078504#xmark-regular');
-=======
     background-image: url('/static/img/icon/icons.svg?v=1686217768#xmark-regular');
->>>>>>> e1052ee4
     background-position: center;
     box-sizing: border-box;
     margin: 8px;
@@ -6008,22 +5981,14 @@
 /*  Loading spinner (for object popins).
  */
 .popin.loading::before {
-<<<<<<< HEAD
-    background-image: url('/static/img/icon/icons.svg?v=1686078504#circle-notch-light');
-=======
     background-image: url('/static/img/icon/icons.svg?v=1686217768#circle-notch-light');
->>>>>>> e1052ee4
     animation: fa-spin 2s infinite linear;
 }
 
 /*  Rendering spinner.
  */
 .popin.rendering::before {
-<<<<<<< HEAD
-    background-image: url('/static/img/icon/icons.svg?v=1686078504#spinner-third-light');
-=======
     background-image: url('/static/img/icon/icons.svg?v=1686217768#spinner-third-light');
->>>>>>> e1052ee4
     animation: fa-spin 3s infinite linear;
 }
 
@@ -6904,11 +6869,7 @@
 
 #image-focus-overlay .help-overlay::after {
     content: "";
-<<<<<<< HEAD
-    background-image: url('/static/img/icon/icons.svg?v=1686078504#question');
-=======
     background-image: url('/static/img/icon/icons.svg?v=1686217768#question');
->>>>>>> e1052ee4
     background-origin: content-box;
     background-clip: content-box;
     position: absolute;
@@ -7414,11 +7375,7 @@
 }
 
 a.include-loading.include-spinner {
-<<<<<<< HEAD
-    --spinner-image: url('/static/img/icon/icons.svg?v=1686078504#circle-notch-solid');
-=======
     --spinner-image: url('/static/img/icon/icons.svg?v=1686217768#circle-notch-solid');
->>>>>>> e1052ee4
 
     pointer-events: none;
 }
