@charset "UTF-8";

/********************/
/* SOURCE SERIF PRO */
/********************/

@font-face {
	font-family: 'Source Serif Pro';
	font-weight: 200;
	font-style: normal;
	src: url('/static/font/ssfp/SourceSerifPro-BASIC-ExtraLight.ttf?v=1604173830') format('truetype');
	font-display: swap;
	unicode-range: U+0020-007E, U+00A0-00FF, U+2010, U+2013-2014, U+2018-2019, U+201C-201D, U+2212;
}
@font-face {
	font-family: 'Source Serif Pro';
	font-weight: 200;
	font-style: italic;
	src: url('/static/font/ssfp/SourceSerifPro-BASIC-ExtraLightItalic.ttf?v=1604173830') format('truetype');
	font-display: swap;
	unicode-range: U+0020-007E, U+00A0-00FF, U+2010, U+2013-2014, U+2018-2019, U+201C-201D, U+2212;
}
@font-face {
	font-family: 'Source Serif Pro';
	font-weight: 300;
	font-style: normal;
	src: url('/static/font/ssfp/SourceSerifPro-BASIC-Light.ttf?v=1604173830') format('truetype');
	font-display: swap;
	unicode-range: U+0020-007E, U+00A0-00FF, U+2010, U+2013-2014, U+2018-2019, U+201C-201D, U+2212;
}
@font-face {
	font-family: 'Source Serif Pro';
	font-weight: 300;
	font-style: italic;
	src: url('/static/font/ssfp/SourceSerifPro-BASIC-LightItalic.ttf?v=1604173830') format('truetype');
	font-display: swap;
	unicode-range: U+0020-007E, U+00A0-00FF, U+2010, U+2013-2014, U+2018-2019, U+201C-201D, U+2212;
}
@font-face {
	font-family: 'Source Serif Pro';
	font-weight: 400;
	font-style: normal;
	src: url('/static/font/ssfp/SourceSerifPro-BASIC-Regular.ttf?v=1604173830') format('truetype');
	font-display: swap;
	unicode-range: U+0020-007E, U+00A0-00FF, U+2010, U+2013-2014, U+2018-2019, U+201C-201D, U+2212;
}
@font-face {
	font-family: 'Source Serif Pro';
	font-weight: 400;
	font-style: italic;
	src: url('/static/font/ssfp/SourceSerifPro-BASIC-RegularItalic.ttf?v=1604173830') format('truetype');
	font-display: swap;
	unicode-range: U+0020-007E, U+00A0-00FF, U+2010, U+2013-2014, U+2018-2019, U+201C-201D, U+2212;
}
@font-face {
	font-family: 'Source Serif Pro';
	font-weight: 600;
	font-style: normal;
	src: url('/static/font/ssfp/SourceSerifPro-BASIC-Semibold.ttf?v=1604173830') format('truetype');
	font-display: swap;
	unicode-range: U+0020-007E, U+00A0-00FF, U+2010, U+2013-2014, U+2018-2019, U+201C-201D, U+2212;
}
@font-face {
	font-family: 'Source Serif Pro';
	font-weight: 600;
	font-style: italic;
	src: url('/static/font/ssfp/SourceSerifPro-BASIC-SemiboldItalic.ttf?v=1604173830') format('truetype');
	font-display: swap;
	unicode-range: U+0020-007E, U+00A0-00FF, U+2010, U+2013-2014, U+2018-2019, U+201C-201D, U+2212;
}
@font-face {
	font-family: 'Source Serif Pro';
	font-weight: 700;
	font-style: normal;
	src: url('/static/font/ssfp/SourceSerifPro-BASIC-Bold.ttf?v=1604173830') format('truetype');
	font-display: swap;
	unicode-range: U+0020-007E, U+00A0-00FF, U+2010, U+2013-2014, U+2018-2019, U+201C-201D, U+2212;
}
@font-face {
	font-family: 'Source Serif Pro';
	font-weight: 700;
	font-style: italic;
	src: url('/static/font/ssfp/SourceSerifPro-BASIC-BoldItalic.ttf?v=1604173830') format('truetype');
	font-display: swap;
	unicode-range: U+0020-007E, U+00A0-00FF, U+2010, U+2013-2014, U+2018-2019, U+201C-201D, U+2212;
}
@font-face {
	font-family: 'Source Serif Pro';
	font-weight: 900;
	font-style: normal;
	src: url('/static/font/ssfp/SourceSerifPro-BASIC-Black.ttf?v=1604173830') format('truetype');
	font-display: swap;
	unicode-range: U+0020-007E, U+00A0-00FF, U+2010, U+2013-2014, U+2018-2019, U+201C-201D, U+2212;
}
@font-face {
	font-family: 'Source Serif Pro';
	font-weight: 900;
	font-style: italic;
	src: url('/static/font/ssfp/SourceSerifPro-BASIC-BlackItalic.ttf?v=1604173830') format('truetype');
	font-display: swap;
	unicode-range: U+0020-007E, U+00A0-00FF, U+2010, U+2013-2014, U+2018-2019, U+201C-201D, U+2212;
}

/*******************/
/* SOURCE SANS PRO */
/*******************/

@font-face {
	font-family: 'Source Sans Pro';
	font-weight: 200;
	font-style: normal;
	src: url('/static/font/ssp/SourceSansPro-BASIC-ExtraLight.ttf?v=1604173830') format('truetype');
	font-display: swap;
	unicode-range: U+0020-007E, U+00A0-00FF, U+2010, U+2013-2014, U+2018-2019, U+201C-201D, U+2212;
}
@font-face {
	font-family: 'Source Sans Pro';
	font-weight: 200;
	font-style: italic;
	src: url('/static/font/ssp/SourceSansPro-BASIC-ExtraLightItalic.ttf?v=1604173830') format('truetype');
	font-display: swap;
	unicode-range: U+0020-007E, U+00A0-00FF, U+2010, U+2013-2014, U+2018-2019, U+201C-201D, U+2212;
}
@font-face {
	font-family: 'Source Sans Pro';
	font-weight: 300;
	font-style: normal;
	src: url('/static/font/ssp/SourceSansPro-BASIC-Light.ttf?v=1604173830') format('truetype');
	font-display: swap;
	unicode-range: U+0020-007E, U+00A0-00FF, U+2010, U+2013-2014, U+2018-2019, U+201C-201D, U+2212;
}
@font-face {
	font-family: 'Source Sans Pro';
	font-weight: 300;
	font-style: italic;
	src: url('/static/font/ssp/SourceSansPro-BASIC-LightItalic.ttf?v=1604173830') format('truetype');
	font-display: swap;
	unicode-range: U+0020-007E, U+00A0-00FF, U+2010, U+2013-2014, U+2018-2019, U+201C-201D, U+2212;
}
@font-face {
	font-family: 'Source Sans Pro';
	font-weight: 400;
	font-style: normal;
	src: url('/static/font/ssp/SourceSansPro-BASIC-Regular.ttf?v=1604173830') format('truetype');
	font-display: swap;
	unicode-range: U+0020-007E, U+00A0-00FF, U+2010, U+2013-2014, U+2018-2019, U+201C-201D, U+2212;
}
@font-face {
	font-family: 'Source Sans Pro';
	font-weight: 400;
	font-style: italic;
	src: url('/static/font/ssp/SourceSansPro-BASIC-RegularItalic.ttf?v=1604173830') format('truetype');
	font-display: swap;
	unicode-range: U+0020-007E, U+00A0-00FF, U+2010, U+2013-2014, U+2018-2019, U+201C-201D, U+2212;
}
@font-face {
	font-family: 'Source Sans Pro';
	font-weight: 600;
	font-style: normal;
	src: url('/static/font/ssp/SourceSansPro-BASIC-Semibold.ttf?v=1604173830') format('truetype');
	font-display: swap;
	unicode-range: U+0020-007E, U+00A0-00FF, U+2010, U+2013-2014, U+2018-2019, U+201C-201D, U+2212;
}
@font-face {
	font-family: 'Source Sans Pro';
	font-weight: 600;
	font-style: italic;
	src: url('/static/font/ssp/SourceSansPro-BASIC-SemiboldItalic.ttf?v=1604173830') format('truetype');
	font-display: swap;
	unicode-range: U+0020-007E, U+00A0-00FF, U+2010, U+2013-2014, U+2018-2019, U+201C-201D, U+2212;
}
@font-face {
	font-family: 'Source Sans Pro';
	font-weight: 700;
	font-style: normal;
	src: url('/static/font/ssp/SourceSansPro-BASIC-Bold.ttf?v=1604173830') format('truetype');
	font-display: swap;
	unicode-range: U+0020-007E, U+00A0-00FF, U+2010, U+2013-2014, U+2018-2019, U+201C-201D, U+2212;
}
@font-face {
	font-family: 'Source Sans Pro';
	font-weight: 700;
	font-style: italic;
	src: url('/static/font/ssp/SourceSansPro-BASIC-BoldItalic.ttf?v=1604173830') format('truetype');
	font-display: swap;
	unicode-range: U+0020-007E, U+00A0-00FF, U+2010, U+2013-2014, U+2018-2019, U+201C-201D, U+2212;
}
@font-face {
	font-family: 'Source Sans Pro';
	font-weight: 900;
	font-style: normal;
	src: url('/static/font/ssp/SourceSansPro-BASIC-Black.ttf?v=1604173830') format('truetype');
	font-display: swap;
	unicode-range: U+0020-007E, U+00A0-00FF, U+2010, U+2013-2014, U+2018-2019, U+201C-201D, U+2212;
}
@font-face {
	font-family: 'Source Sans Pro';
	font-weight: 900;
	font-style: italic;
	src: url('/static/font/ssp/SourceSansPro-BASIC-BlackItalic.ttf?v=1604173830') format('truetype');
	font-display: swap;
	unicode-range: U+0020-007E, U+00A0-00FF, U+2010, U+2013-2014, U+2018-2019, U+201C-201D, U+2212;
}

/*****************/
/* IBM PLEX MONO */
/*****************/

@font-face {
	font-family: 'IBM Plex Mono';
	font-weight: normal;
	font-style: normal;
	src: url('/static/font/ibm-plex-mono/IBMPlexMono-Regular.otf?v=1606177027') format('opentype');
	font-display: swap;
}
@font-face {
	font-family: 'IBM Plex Mono';
	font-weight: normal;
	font-style: italic;
	src: url('/static/font/ibm-plex-mono/IBMPlexMono-RegularItalic.otf?v=1606177027') format('opentype');
	font-display: swap;
}
@font-face {
	font-family: 'IBM Plex Mono';
	font-weight: bold;
	font-style: normal;
	src: url('/static/font/ibm-plex-mono/IBMPlexMono-Bold.otf?v=1606177026') format('opentype');
	font-display: swap;
}
@font-face {
	font-family: 'IBM Plex Mono';
	font-weight: bold;
	font-style: italic;
	src: url('/static/font/ibm-plex-mono/IBMPlexMono-BoldItalic.otf?v=1606177027') format('opentype');
	font-display: swap;
}

/***********/
/* QUIVIRA */
/***********/

@font-face {
	font-family: 'Quivira';
	font-weight: normal;
	src: url('/static/font/quivira/Quivira-SUBSETTED.ttf?v=1648781861') format('truetype');
	font-display: swap;
}

/**************/
/* NOTO EMOJI */
/**************/

@font-face {
	font-family: 'Noto Emoji';
	font-weight: normal;
	src: url('/static/font/noto-emoji/NotoEmoji-Bold-SUBSETTED.ttf?v=1651378359') format('truetype');
	font-display: swap;
}

/************************/
/* DEUTSCHE ZIERSCHRIFT */
/************************/

@font-face {
	font-family: 'Deutsche Zierschrift';
	src: url('/static/font/drop-cap/de-zs/DeutscheZierschrift-A.ttf?v=1604173830') format('truetype');
	font-display: swap;
	unicode-range: U+0041;
}
@font-face {
	font-family: 'Deutsche Zierschrift';
	src: url('/static/font/drop-cap/de-zs/DeutscheZierschrift-B.ttf?v=1604173830') format('truetype');
	font-display: swap;
	unicode-range: U+0042;
}
@font-face {
	font-family: 'Deutsche Zierschrift';
	src: url('/static/font/drop-cap/de-zs/DeutscheZierschrift-C.ttf?v=1604173830') format('truetype');
	font-display: swap;
	unicode-range: U+0043;
}
@font-face {
	font-family: 'Deutsche Zierschrift';
	src: url('/static/font/drop-cap/de-zs/DeutscheZierschrift-D.ttf?v=1604173830') format('truetype');
	font-display: swap;
	unicode-range: U+0044;
}
@font-face {
	font-family: 'Deutsche Zierschrift';
	src: url('/static/font/drop-cap/de-zs/DeutscheZierschrift-E.ttf?v=1604173830') format('truetype');
	font-display: swap;
	unicode-range: U+0045;
}
@font-face {
	font-family: 'Deutsche Zierschrift';
	src: url('/static/font/drop-cap/de-zs/DeutscheZierschrift-F.ttf?v=1604173830') format('truetype');
	font-display: swap;
	unicode-range: U+0046;
}
@font-face {
	font-family: 'Deutsche Zierschrift';
	src: url('/static/font/drop-cap/de-zs/DeutscheZierschrift-G.ttf?v=1604173830') format('truetype');
	font-display: swap;
	unicode-range: U+0047;
}
@font-face {
	font-family: 'Deutsche Zierschrift';
	src: url('/static/font/drop-cap/de-zs/DeutscheZierschrift-H.ttf?v=1604173830') format('truetype');
	font-display: swap;
	unicode-range: U+0048;
}
@font-face {
	font-family: 'Deutsche Zierschrift';
	src: url('/static/font/drop-cap/de-zs/DeutscheZierschrift-I.ttf?v=1604173830') format('truetype');
	font-display: swap;
	unicode-range: U+0049;
}
@font-face {
	font-family: 'Deutsche Zierschrift';
	src: url('/static/font/drop-cap/de-zs/DeutscheZierschrift-J.ttf?v=1604173830') format('truetype');
	font-display: swap;
	unicode-range: U+004A;
}
@font-face {
	font-family: 'Deutsche Zierschrift';
	src: url('/static/font/drop-cap/de-zs/DeutscheZierschrift-K.ttf?v=1604173830') format('truetype');
	font-display: swap;
	unicode-range: U+004B;
}
@font-face {
	font-family: 'Deutsche Zierschrift';
	src: url('/static/font/drop-cap/de-zs/DeutscheZierschrift-L.ttf?v=1604173830') format('truetype');
	font-display: swap;
	unicode-range: U+004C;
}
@font-face {
	font-family: 'Deutsche Zierschrift';
	src: url('/static/font/drop-cap/de-zs/DeutscheZierschrift-M.ttf?v=1604173830') format('truetype');
	font-display: swap;
	unicode-range: U+004D;
}
@font-face {
	font-family: 'Deutsche Zierschrift';
	src: url('/static/font/drop-cap/de-zs/DeutscheZierschrift-N.ttf?v=1604173830') format('truetype');
	font-display: swap;
	unicode-range: U+004E;
}
@font-face {
	font-family: 'Deutsche Zierschrift';
	src: url('/static/font/drop-cap/de-zs/DeutscheZierschrift-O.ttf?v=1604173830') format('truetype');
	font-display: swap;
	unicode-range: U+004F;
}
@font-face {
	font-family: 'Deutsche Zierschrift';
	src: url('/static/font/drop-cap/de-zs/DeutscheZierschrift-P.ttf?v=1604173830') format('truetype');
	font-display: swap;
	unicode-range: U+0050;
}
@font-face {
	font-family: 'Deutsche Zierschrift';
	src: url('/static/font/drop-cap/de-zs/DeutscheZierschrift-Q.ttf?v=1604173830') format('truetype');
	font-display: swap;
	unicode-range: U+0051;
}
@font-face {
	font-family: 'Deutsche Zierschrift';
	src: url('/static/font/drop-cap/de-zs/DeutscheZierschrift-R.ttf?v=1604173830') format('truetype');
	font-display: swap;
	unicode-range: U+0052;
}
@font-face {
	font-family: 'Deutsche Zierschrift';
	src: url('/static/font/drop-cap/de-zs/DeutscheZierschrift-S.ttf?v=1604173830') format('truetype');
	font-display: swap;
	unicode-range: U+0053;
}
@font-face {
	font-family: 'Deutsche Zierschrift';
	src: url('/static/font/drop-cap/de-zs/DeutscheZierschrift-T.ttf?v=1604173830') format('truetype');
	font-display: swap;
	unicode-range: U+0054;
}
@font-face {
	font-family: 'Deutsche Zierschrift';
	src: url('/static/font/drop-cap/de-zs/DeutscheZierschrift-U.ttf?v=1604173830') format('truetype');
	font-display: swap;
	unicode-range: U+0055;
}
@font-face {
	font-family: 'Deutsche Zierschrift';
	src: url('/static/font/drop-cap/de-zs/DeutscheZierschrift-V.ttf?v=1604173830') format('truetype');
	font-display: swap;
	unicode-range: U+0056;
}
@font-face {
	font-family: 'Deutsche Zierschrift';
	src: url('/static/font/drop-cap/de-zs/DeutscheZierschrift-W.ttf?v=1604173830') format('truetype');
	font-display: swap;
	unicode-range: U+0057;
}
@font-face {
	font-family: 'Deutsche Zierschrift';
	src: url('/static/font/drop-cap/de-zs/DeutscheZierschrift-X.ttf?v=1604173830') format('truetype');
	font-display: swap;
	unicode-range: U+0058;
}
@font-face {
	font-family: 'Deutsche Zierschrift';
	src: url('/static/font/drop-cap/de-zs/DeutscheZierschrift-Y.ttf?v=1604173830') format('truetype');
	font-display: swap;
	unicode-range: U+0059;
}
@font-face {
	font-family: 'Deutsche Zierschrift';
	src: url('/static/font/drop-cap/de-zs/DeutscheZierschrift-Z.ttf?v=1604173830') format('truetype');
	font-display: swap;
	unicode-range: U+005A;
}

/*********/
/* YINIT */
/*********/

@font-face {
	font-family: 'Yinit';
	src: url('/static/font/drop-cap/yinit/Yinit-A.ttf?v=1604173830') format('truetype');
	font-display: swap;
	unicode-range: U+0041;
}
@font-face {
	font-family: 'Yinit';
	src: url('/static/font/drop-cap/yinit/Yinit-B.ttf?v=1604173830') format('truetype');
	font-display: swap;
	unicode-range: U+0042;
}
@font-face {
	font-family: 'Yinit';
	src: url('/static/font/drop-cap/yinit/Yinit-C.ttf?v=1604173830') format('truetype');
	font-display: swap;
	unicode-range: U+0043;
}
@font-face {
	font-family: 'Yinit';
	src: url('/static/font/drop-cap/yinit/Yinit-D.ttf?v=1604173830') format('truetype');
	font-display: swap;
	unicode-range: U+0044;
}
@font-face {
	font-family: 'Yinit';
	src: url('/static/font/drop-cap/yinit/Yinit-E.ttf?v=1604173830') format('truetype');
	font-display: swap;
	unicode-range: U+0045;
}
@font-face {
	font-family: 'Yinit';
	src: url('/static/font/drop-cap/yinit/Yinit-F.ttf?v=1604173830') format('truetype');
	font-display: swap;
	unicode-range: U+0046;
}
@font-face {
	font-family: 'Yinit';
	src: url('/static/font/drop-cap/yinit/Yinit-G.ttf?v=1604173830') format('truetype');
	font-display: swap;
	unicode-range: U+0047;
}
@font-face {
	font-family: 'Yinit';
	src: url('/static/font/drop-cap/yinit/Yinit-H.ttf?v=1604173830') format('truetype');
	font-display: swap;
	unicode-range: U+0048;
}
@font-face {
	font-family: 'Yinit';
	src: url('/static/font/drop-cap/yinit/Yinit-I.ttf?v=1604173830') format('truetype');
	font-display: swap;
	unicode-range: U+0049;
}
@font-face {
	font-family: 'Yinit';
	src: url('/static/font/drop-cap/yinit/Yinit-J.ttf?v=1604173830') format('truetype');
	font-display: swap;
	unicode-range: U+004A;
}
@font-face {
	font-family: 'Yinit';
	src: url('/static/font/drop-cap/yinit/Yinit-K.ttf?v=1604173830') format('truetype');
	font-display: swap;
	unicode-range: U+004B;
}
@font-face {
	font-family: 'Yinit';
	src: url('/static/font/drop-cap/yinit/Yinit-L.ttf?v=1604173830') format('truetype');
	font-display: swap;
	unicode-range: U+004C;
}
@font-face {
	font-family: 'Yinit';
	src: url('/static/font/drop-cap/yinit/Yinit-M.ttf?v=1604173830') format('truetype');
	font-display: swap;
	unicode-range: U+004D;
}
@font-face {
	font-family: 'Yinit';
	src: url('/static/font/drop-cap/yinit/Yinit-N.ttf?v=1604173830') format('truetype');
	font-display: swap;
	unicode-range: U+004E;
}
@font-face {
	font-family: 'Yinit';
	src: url('/static/font/drop-cap/yinit/Yinit-O.ttf?v=1604173830') format('truetype');
	font-display: swap;
	unicode-range: U+004F;
}
@font-face {
	font-family: 'Yinit';
	src: url('/static/font/drop-cap/yinit/Yinit-P.ttf?v=1604173830') format('truetype');
	font-display: swap;
	unicode-range: U+0050;
}
@font-face {
	font-family: 'Yinit';
	src: url('/static/font/drop-cap/yinit/Yinit-Q.ttf?v=1604173830') format('truetype');
	font-display: swap;
	unicode-range: U+0051;
}
@font-face {
	font-family: 'Yinit';
	src: url('/static/font/drop-cap/yinit/Yinit-R.ttf?v=1604173830') format('truetype');
	font-display: swap;
	unicode-range: U+0052;
}
@font-face {
	font-family: 'Yinit';
	src: url('/static/font/drop-cap/yinit/Yinit-S.ttf?v=1604173830') format('truetype');
	font-display: swap;
	unicode-range: U+0053;
}
@font-face {
	font-family: 'Yinit';
	src: url('/static/font/drop-cap/yinit/Yinit-T.ttf?v=1604173830') format('truetype');
	font-display: swap;
	unicode-range: U+0054;
}
@font-face {
	font-family: 'Yinit';
	src: url('/static/font/drop-cap/yinit/Yinit-U.ttf?v=1604173830') format('truetype');
	font-display: swap;
	unicode-range: U+0055;
}
@font-face {
	font-family: 'Yinit';
	src: url('/static/font/drop-cap/yinit/Yinit-V.ttf?v=1604173830') format('truetype');
	font-display: swap;
	unicode-range: U+0056;
}
@font-face {
	font-family: 'Yinit';
	src: url('/static/font/drop-cap/yinit/Yinit-W.ttf?v=1604173830') format('truetype');
	font-display: swap;
	unicode-range: U+0057;
}
@font-face {
	font-family: 'Yinit';
	src: url('/static/font/drop-cap/yinit/Yinit-X.ttf?v=1604173830') format('truetype');
	font-display: swap;
	unicode-range: U+0058;
}
@font-face {
	font-family: 'Yinit';
	src: url('/static/font/drop-cap/yinit/Yinit-Y.ttf?v=1604173830') format('truetype');
	font-display: swap;
	unicode-range: U+0059;
}
@font-face {
	font-family: 'Yinit';
	src: url('/static/font/drop-cap/yinit/Yinit-Z.ttf?v=1604173830') format('truetype');
	font-display: swap;
	unicode-range: U+005A;
}

/*******************/
/* GOUDY INITIALEN */
/*******************/

@font-face {
	font-family: 'Goudy Initialen';
	src: url('/static/font/drop-cap/goudy/GoudyInitialen-A.ttf?v=1604173830') format('truetype');
	font-display: swap;
	unicode-range: U+0041;
}
@font-face {
	font-family: 'Goudy Initialen';
	src: url('/static/font/drop-cap/goudy/GoudyInitialen-B.ttf?v=1604173830') format('truetype');
	font-display: swap;
	unicode-range: U+0042;
}
@font-face {
	font-family: 'Goudy Initialen';
	src: url('/static/font/drop-cap/goudy/GoudyInitialen-C.ttf?v=1604173830') format('truetype');
	font-display: swap;
	unicode-range: U+0043;
}
@font-face {
	font-family: 'Goudy Initialen';
	src: url('/static/font/drop-cap/goudy/GoudyInitialen-D.ttf?v=1604173830') format('truetype');
	font-display: swap;
	unicode-range: U+0044;
}
@font-face {
	font-family: 'Goudy Initialen';
	src: url('/static/font/drop-cap/goudy/GoudyInitialen-E.ttf?v=1604173830') format('truetype');
	font-display: swap;
	unicode-range: U+0045;
}
@font-face {
	font-family: 'Goudy Initialen';
	src: url('/static/font/drop-cap/goudy/GoudyInitialen-F.ttf?v=1604173830') format('truetype');
	font-display: swap;
	unicode-range: U+0046;
}
@font-face {
	font-family: 'Goudy Initialen';
	src: url('/static/font/drop-cap/goudy/GoudyInitialen-G.ttf?v=1604173830') format('truetype');
	font-display: swap;
	unicode-range: U+0047;
}
@font-face {
	font-family: 'Goudy Initialen';
	src: url('/static/font/drop-cap/goudy/GoudyInitialen-H.ttf?v=1604173830') format('truetype');
	font-display: swap;
	unicode-range: U+0048;
}
@font-face {
	font-family: 'Goudy Initialen';
	src: url('/static/font/drop-cap/goudy/GoudyInitialen-I.ttf?v=1604173830') format('truetype');
	font-display: swap;
	unicode-range: U+0049;
}
@font-face {
	font-family: 'Goudy Initialen';
	src: url('/static/font/drop-cap/goudy/GoudyInitialen-J.ttf?v=1604173830') format('truetype');
	font-display: swap;
	unicode-range: U+004A;
}
@font-face {
	font-family: 'Goudy Initialen';
	src: url('/static/font/drop-cap/goudy/GoudyInitialen-K.ttf?v=1604173830') format('truetype');
	font-display: swap;
	unicode-range: U+004B;
}
@font-face {
	font-family: 'Goudy Initialen';
	src: url('/static/font/drop-cap/goudy/GoudyInitialen-L.ttf?v=1604173830') format('truetype');
	font-display: swap;
	unicode-range: U+004C;
}
@font-face {
	font-family: 'Goudy Initialen';
	src: url('/static/font/drop-cap/goudy/GoudyInitialen-M.ttf?v=1604173830') format('truetype');
	font-display: swap;
	unicode-range: U+004D;
}
@font-face {
	font-family: 'Goudy Initialen';
	src: url('/static/font/drop-cap/goudy/GoudyInitialen-N.ttf?v=1604173830') format('truetype');
	font-display: swap;
	unicode-range: U+004E;
}
@font-face {
	font-family: 'Goudy Initialen';
	src: url('/static/font/drop-cap/goudy/GoudyInitialen-O.ttf?v=1604173830') format('truetype');
	font-display: swap;
	unicode-range: U+004F;
}
@font-face {
	font-family: 'Goudy Initialen';
	src: url('/static/font/drop-cap/goudy/GoudyInitialen-P.ttf?v=1604173830') format('truetype');
	font-display: swap;
	unicode-range: U+0050;
}
@font-face {
	font-family: 'Goudy Initialen';
	src: url('/static/font/drop-cap/goudy/GoudyInitialen-Q.ttf?v=1604173830') format('truetype');
	font-display: swap;
	unicode-range: U+0051;
}
@font-face {
	font-family: 'Goudy Initialen';
	src: url('/static/font/drop-cap/goudy/GoudyInitialen-R.ttf?v=1604173830') format('truetype');
	font-display: swap;
	unicode-range: U+0052;
}
@font-face {
	font-family: 'Goudy Initialen';
	src: url('/static/font/drop-cap/goudy/GoudyInitialen-S.ttf?v=1604173830') format('truetype');
	font-display: swap;
	unicode-range: U+0053;
}
@font-face {
	font-family: 'Goudy Initialen';
	src: url('/static/font/drop-cap/goudy/GoudyInitialen-T.ttf?v=1604173830') format('truetype');
	font-display: swap;
	unicode-range: U+0054;
}
@font-face {
	font-family: 'Goudy Initialen';
	src: url('/static/font/drop-cap/goudy/GoudyInitialen-U.ttf?v=1604173830') format('truetype');
	font-display: swap;
	unicode-range: U+0055;
}
@font-face {
	font-family: 'Goudy Initialen';
	src: url('/static/font/drop-cap/goudy/GoudyInitialen-V.ttf?v=1604173830') format('truetype');
	font-display: swap;
	unicode-range: U+0056;
}
@font-face {
	font-family: 'Goudy Initialen';
	src: url('/static/font/drop-cap/goudy/GoudyInitialen-W.ttf?v=1604173830') format('truetype');
	font-display: swap;
	unicode-range: U+0057;
}
@font-face {
	font-family: 'Goudy Initialen';
	src: url('/static/font/drop-cap/goudy/GoudyInitialen-X.ttf?v=1604173830') format('truetype');
	font-display: swap;
	unicode-range: U+0058;
}
@font-face {
	font-family: 'Goudy Initialen';
	src: url('/static/font/drop-cap/goudy/GoudyInitialen-Y.ttf?v=1604173830') format('truetype');
	font-display: swap;
	unicode-range: U+0059;
}
@font-face {
	font-family: 'Goudy Initialen';
	src: url('/static/font/drop-cap/goudy/GoudyInitialen-Z.ttf?v=1604173830') format('truetype');
	font-display: swap;
	unicode-range: U+005A;
}

/*********************/
/* CHESHIRE INITIALS */
/*********************/

@font-face {
	font-family: 'Cheshire Initials';
	src: url('/static/font/drop-cap/cheshire/Cheshire-Initials-A.ttf?v=1604173830') format('truetype');
	font-display: swap;
	unicode-range: U+0041;
}
@font-face {
	font-family: 'Cheshire Initials';
	src: url('/static/font/drop-cap/cheshire/Cheshire-Initials-B.ttf?v=1604173830') format('truetype');
	font-display: swap;
	unicode-range: U+0042;
}
@font-face {
	font-family: 'Cheshire Initials';
	src: url('/static/font/drop-cap/cheshire/Cheshire-Initials-C.ttf?v=1604173830') format('truetype');
	font-display: swap;
	unicode-range: U+0043;
}
@font-face {
	font-family: 'Cheshire Initials';
	src: url('/static/font/drop-cap/cheshire/Cheshire-Initials-D.ttf?v=1604173830') format('truetype');
	font-display: swap;
	unicode-range: U+0044;
}
@font-face {
	font-family: 'Cheshire Initials';
	src: url('/static/font/drop-cap/cheshire/Cheshire-Initials-E.ttf?v=1604173830') format('truetype');
	font-display: swap;
	unicode-range: U+0045;
}
@font-face {
	font-family: 'Cheshire Initials';
	src: url('/static/font/drop-cap/cheshire/Cheshire-Initials-F.ttf?v=1604173830') format('truetype');
	font-display: swap;
	unicode-range: U+0046;
}
@font-face {
	font-family: 'Cheshire Initials';
	src: url('/static/font/drop-cap/cheshire/Cheshire-Initials-G.ttf?v=1604173830') format('truetype');
	font-display: swap;
	unicode-range: U+0047;
}
@font-face {
	font-family: 'Cheshire Initials';
	src: url('/static/font/drop-cap/cheshire/Cheshire-Initials-H.ttf?v=1604173830') format('truetype');
	font-display: swap;
	unicode-range: U+0048;
}
@font-face {
	font-family: 'Cheshire Initials';
	src: url('/static/font/drop-cap/cheshire/Cheshire-Initials-I.ttf?v=1604173830') format('truetype');
	font-display: swap;
	unicode-range: U+0049;
}
@font-face {
	font-family: 'Cheshire Initials';
	src: url('/static/font/drop-cap/cheshire/Cheshire-Initials-J.ttf?v=1604173830') format('truetype');
	font-display: swap;
	unicode-range: U+004A;
}
@font-face {
	font-family: 'Cheshire Initials';
	src: url('/static/font/drop-cap/cheshire/Cheshire-Initials-K.ttf?v=1604173830') format('truetype');
	font-display: swap;
	unicode-range: U+004B;
}
@font-face {
	font-family: 'Cheshire Initials';
	src: url('/static/font/drop-cap/cheshire/Cheshire-Initials-L.ttf?v=1604173830') format('truetype');
	font-display: swap;
	unicode-range: U+004C;
}
@font-face {
	font-family: 'Cheshire Initials';
	src: url('/static/font/drop-cap/cheshire/Cheshire-Initials-M.ttf?v=1604173830') format('truetype');
	font-display: swap;
	unicode-range: U+004D;
}
@font-face {
	font-family: 'Cheshire Initials';
	src: url('/static/font/drop-cap/cheshire/Cheshire-Initials-N.ttf?v=1604173830') format('truetype');
	font-display: swap;
	unicode-range: U+004E;
}
@font-face {
	font-family: 'Cheshire Initials';
	src: url('/static/font/drop-cap/cheshire/Cheshire-Initials-O.ttf?v=1604173830') format('truetype');
	font-display: swap;
	unicode-range: U+004F;
}
@font-face {
	font-family: 'Cheshire Initials';
	src: url('/static/font/drop-cap/cheshire/Cheshire-Initials-P.ttf?v=1604173830') format('truetype');
	font-display: swap;
	unicode-range: U+0050;
}
@font-face {
	font-family: 'Cheshire Initials';
	src: url('/static/font/drop-cap/cheshire/Cheshire-Initials-Q.ttf?v=1604173830') format('truetype');
	font-display: swap;
	unicode-range: U+0051;
}
@font-face {
	font-family: 'Cheshire Initials';
	src: url('/static/font/drop-cap/cheshire/Cheshire-Initials-R.ttf?v=1604173830') format('truetype');
	font-display: swap;
	unicode-range: U+0052;
}
@font-face {
	font-family: 'Cheshire Initials';
	src: url('/static/font/drop-cap/cheshire/Cheshire-Initials-S.ttf?v=1604173830') format('truetype');
	font-display: swap;
	unicode-range: U+0053;
}
@font-face {
	font-family: 'Cheshire Initials';
	src: url('/static/font/drop-cap/cheshire/Cheshire-Initials-T.ttf?v=1604173830') format('truetype');
	font-display: swap;
	unicode-range: U+0054;
}
@font-face {
	font-family: 'Cheshire Initials';
	src: url('/static/font/drop-cap/cheshire/Cheshire-Initials-U.ttf?v=1604173830') format('truetype');
	font-display: swap;
	unicode-range: U+0055;
}
@font-face {
	font-family: 'Cheshire Initials';
	src: url('/static/font/drop-cap/cheshire/Cheshire-Initials-V.ttf?v=1604173830') format('truetype');
	font-display: swap;
	unicode-range: U+0056;
}
@font-face {
	font-family: 'Cheshire Initials';
	src: url('/static/font/drop-cap/cheshire/Cheshire-Initials-W.ttf?v=1604173830') format('truetype');
	font-display: swap;
	unicode-range: U+0057;
}
@font-face {
	font-family: 'Cheshire Initials';
	src: url('/static/font/drop-cap/cheshire/Cheshire-Initials-X.ttf?v=1604173830') format('truetype');
	font-display: swap;
	unicode-range: U+0058;
}
@font-face {
	font-family: 'Cheshire Initials';
	src: url('/static/font/drop-cap/cheshire/Cheshire-Initials-Y.ttf?v=1604173830') format('truetype');
	font-display: swap;
	unicode-range: U+0059;
}
@font-face {
	font-family: 'Cheshire Initials';
	src: url('/static/font/drop-cap/cheshire/Cheshire-Initials-Z.ttf?v=1604173830') format('truetype');
	font-display: swap;
	unicode-range: U+005A;
}

/*********************/
/* KANZLEI INITIALEN */
/*********************/

@font-face {
	font-family: 'Kanzlei Initialen';
	src: url('/static/font/drop-cap/kanzlei/Kanzlei-Initialen-A.ttf?v=1604173830') format('truetype');
	font-display: swap;
	unicode-range: U+0041;
}
@font-face {
	font-family: 'Kanzlei Initialen';
	src: url('/static/font/drop-cap/kanzlei/Kanzlei-Initialen-B.ttf?v=1604173830') format('truetype');
	font-display: swap;
	unicode-range: U+0042;
}
@font-face {
	font-family: 'Kanzlei Initialen';
	src: url('/static/font/drop-cap/kanzlei/Kanzlei-Initialen-C.ttf?v=1604173830') format('truetype');
	font-display: swap;
	unicode-range: U+0043;
}
@font-face {
	font-family: 'Kanzlei Initialen';
	src: url('/static/font/drop-cap/kanzlei/Kanzlei-Initialen-D.ttf?v=1604173830') format('truetype');
	font-display: swap;
	unicode-range: U+0044;
}
@font-face {
	font-family: 'Kanzlei Initialen';
	src: url('/static/font/drop-cap/kanzlei/Kanzlei-Initialen-E.ttf?v=1604173830') format('truetype');
	font-display: swap;
	unicode-range: U+0045;
}
@font-face {
	font-family: 'Kanzlei Initialen';
	src: url('/static/font/drop-cap/kanzlei/Kanzlei-Initialen-F.ttf?v=1604173830') format('truetype');
	font-display: swap;
	unicode-range: U+0046;
}
@font-face {
	font-family: 'Kanzlei Initialen';
	src: url('/static/font/drop-cap/kanzlei/Kanzlei-Initialen-G.ttf?v=1604173830') format('truetype');
	font-display: swap;
	unicode-range: U+0047;
}
@font-face {
	font-family: 'Kanzlei Initialen';
	src: url('/static/font/drop-cap/kanzlei/Kanzlei-Initialen-H.ttf?v=1604173830') format('truetype');
	font-display: swap;
	unicode-range: U+0048;
}
@font-face {
	font-family: 'Kanzlei Initialen';
	src: url('/static/font/drop-cap/kanzlei/Kanzlei-Initialen-I.ttf?v=1604173830') format('truetype');
	font-display: swap;
	unicode-range: U+0049;
}
@font-face {
	font-family: 'Kanzlei Initialen';
	src: url('/static/font/drop-cap/kanzlei/Kanzlei-Initialen-J.ttf?v=1604173830') format('truetype');
	font-display: swap;
	unicode-range: U+004A;
}
@font-face {
	font-family: 'Kanzlei Initialen';
	src: url('/static/font/drop-cap/kanzlei/Kanzlei-Initialen-K.ttf?v=1604173830') format('truetype');
	font-display: swap;
	unicode-range: U+004B;
}
@font-face {
	font-family: 'Kanzlei Initialen';
	src: url('/static/font/drop-cap/kanzlei/Kanzlei-Initialen-L.ttf?v=1604173830') format('truetype');
	font-display: swap;
	unicode-range: U+004C;
}
@font-face {
	font-family: 'Kanzlei Initialen';
	src: url('/static/font/drop-cap/kanzlei/Kanzlei-Initialen-M.ttf?v=1604173830') format('truetype');
	font-display: swap;
	unicode-range: U+004D;
}
@font-face {
	font-family: 'Kanzlei Initialen';
	src: url('/static/font/drop-cap/kanzlei/Kanzlei-Initialen-N.ttf?v=1604173830') format('truetype');
	font-display: swap;
	unicode-range: U+004E;
}
@font-face {
	font-family: 'Kanzlei Initialen';
	src: url('/static/font/drop-cap/kanzlei/Kanzlei-Initialen-O.ttf?v=1604173830') format('truetype');
	font-display: swap;
	unicode-range: U+004F;
}
@font-face {
	font-family: 'Kanzlei Initialen';
	src: url('/static/font/drop-cap/kanzlei/Kanzlei-Initialen-P.ttf?v=1604173830') format('truetype');
	font-display: swap;
	unicode-range: U+0050;
}
@font-face {
	font-family: 'Kanzlei Initialen';
	src: url('/static/font/drop-cap/kanzlei/Kanzlei-Initialen-Q.ttf?v=1604173830') format('truetype');
	font-display: swap;
	unicode-range: U+0051;
}
@font-face {
	font-family: 'Kanzlei Initialen';
	src: url('/static/font/drop-cap/kanzlei/Kanzlei-Initialen-R.ttf?v=1604173830') format('truetype');
	font-display: swap;
	unicode-range: U+0052;
}
@font-face {
	font-family: 'Kanzlei Initialen';
	src: url('/static/font/drop-cap/kanzlei/Kanzlei-Initialen-S.ttf?v=1604173830') format('truetype');
	font-display: swap;
	unicode-range: U+0053;
}
@font-face {
	font-family: 'Kanzlei Initialen';
	src: url('/static/font/drop-cap/kanzlei/Kanzlei-Initialen-T.ttf?v=1604173830') format('truetype');
	font-display: swap;
	unicode-range: U+0054;
}
@font-face {
	font-family: 'Kanzlei Initialen';
	src: url('/static/font/drop-cap/kanzlei/Kanzlei-Initialen-U.ttf?v=1604173830') format('truetype');
	font-display: swap;
	unicode-range: U+0055;
}
@font-face {
	font-family: 'Kanzlei Initialen';
	src: url('/static/font/drop-cap/kanzlei/Kanzlei-Initialen-V.ttf?v=1604173830') format('truetype');
	font-display: swap;
	unicode-range: U+0056;
}
@font-face {
	font-family: 'Kanzlei Initialen';
	src: url('/static/font/drop-cap/kanzlei/Kanzlei-Initialen-W.ttf?v=1604173830') format('truetype');
	font-display: swap;
	unicode-range: U+0057;
}
@font-face {
	font-family: 'Kanzlei Initialen';
	src: url('/static/font/drop-cap/kanzlei/Kanzlei-Initialen-X.ttf?v=1604173830') format('truetype');
	font-display: swap;
	unicode-range: U+0058;
}
@font-face {
	font-family: 'Kanzlei Initialen';
	src: url('/static/font/drop-cap/kanzlei/Kanzlei-Initialen-Y.ttf?v=1604173830') format('truetype');
	font-display: swap;
	unicode-range: U+0059;
}
@font-face {
	font-family: 'Kanzlei Initialen';
	src: url('/static/font/drop-cap/kanzlei/Kanzlei-Initialen-Z.ttf?v=1604173830') format('truetype');
	font-display: swap;
	unicode-range: U+005A;
}
@charset "UTF-8";


/**********/
/* IMAGES */
/**********/

:root {
    --GW-image-single-black-star-svg: url('data:image/svg+xml;utf8,<svg xmlns="http://www.w3.org/2000/svg" viewBox="0 0 10 10"><path d="M 5,0 C 4,4 4,4 0,5 4,6 4,6 5,10 6,6 6,6 10,5 6,4 6,4 5,0 Z"/></svg>');
    --GW-image-single-white-star-svg: url('data:image/svg+xml;utf8,<svg xmlns="http://www.w3.org/2000/svg" viewBox="0 0 10 10"><path d="M 5,0 C 4,4 4,4 0,5 4,6 4,6 5,10 6,6 6,6 10,5 6,4 6,4 5,0 Z" /><path d="M 5,2.5 C 4.5,4.5 4.5,4.5 2.5,5 4.5,5.5 4.5,5.5 5,7.5 5.5,5.5 5.5,5.5 7.5,5 5.5,4.5 5.5,4.5 5,2.5 Z" style="fill:%23ffffff"/></svg>');
    --GW-image-single-white-star-rotated-svg: url('data:image/svg+xml;utf8,<svg xmlns="http://www.w3.org/2000/svg" viewBox="0 0 10 10"><path d="M 8.75,1.25 C 5,3.5 5,3.5 1.25,1.25 3.5,5 3.5,5 1.25,8.75 5,6.5 5,6.5 8.75,8.75 6.5,5 6.5,5 8.75,1.25 Z" /><path d="M 7,3 C 5,4.2 5,4.2 3,3 4.2,5 4.2,5 3,7 5,5.8 5,5.8 7,7 5.8,5 5.8,5 7,3 Z" style="fill:%23ffffff"/></svg>');

    --GW-image-checkerboard-000-fff-2x-gif: url('data:image/gif;base64,R0lGODlhBAAEAPAAMQAAAP///ywAAAAABAAEAAACBgQShqgJBQA7');
    --GW-image-checkerboard-777-fff-2x-gif: url('data:image/gif;base64,R0lGODlhBAAEAPAAMXd3d////ywAAAAABAAEAAACBgQShqgJBQA7');
    --GW-image-checkerboard-888-000-2x-gif: url('data:image/gif;base64,R0lGODlhBAAEAPAAMQAAAIiIiCwAAAAABAAEAAACBkwAhqgZBQA7');
    --GW-image-checkerboard-bfbfbf-000-2x-gif: url('data:image/gif;base64,R0lGODlhBAAEAPAAMQAAAL+/vywAAAAABAAEAAACBkwAhqgZBQA7');

    --GW-image-linear-dotted-000-transparent-2x-gif: url('data:image/gif;base64,R0lGODdhBAACAJEAAAAAAP///wAAAAAAACH5BAkAAAIALAAAAAAEAAIAAAIEBCSGBQA7');
    --GW-image-linear-dotted-888-transparent-2x-gif: url('data:image/gif;base64,R0lGODdhBAACAJEAAAAAAIiIiP///wAAACH5BAkAAAMALAAAAAAEAAIAAAIETDaGBQA7');
    --GW-image-linear-dotted-fff-transparent-2x-gif: url('data:image/gif;base64,R0lGODdhBAACAJEAAAAAAP///wAAAAAAACH5BAkAAAIALAAAAAAEAAIAAAIETCSGBQA7');
    --GW-image-linear-dotted-bbb-transparent-2x-gif: url('data:image/gif;base64,R0lGODdhBAACAJEAAAAAALu7u////wAAACH5BAkAAAMALAAAAAAEAAIAAAIETDaGBQA7');

    --GW-image-pattern-dotted-e6e6e6-on-fff-2x-gif: url('data:image/gif;base64,R0lGODlhEAAQAPAAMebm5v///ywAAAAAEAAQAAACHowPcKgb6V6LtFoDXV6b3Q9aHTZ5WhmmJodK0ajGBQA7');
    --GW-image-pattern-dotted-fff-on-e6e6e6-2x-gif: url('data:image/gif;base64,R0lGODlhEAAQAPAAMebm5v///ywAAAAAEAAQAAACHoQfcagL6V6LtFoDXV6b3Q9aHTZ5WhmmJodK0ajGBQA7');
    --GW-image-pattern-dotted-161616-on-3e3e3e-2x-gif: url('data:image/gif;base64,R0lGODlhEAAQAPAAMRYWFj4+PiwAAAAAEAAQAAACHowPcKgb6V6LtFoDXV6b3Q9aHTZ5WhmmJodK0ajGBQA7');
    --GW-image-pattern-dotted-161616-on-252525-2x-gif: url('data:image/gif;base64,R0lGODlhEAAQAPAAMRYWFiUlJSwAAAAAEAAQAAACHowPcKgb6V6LtFoDXV6b3Q9aHTZ5WhmmJodK0ajGBQA7');
}


/*******************/
/* OTHER VARIABLES */
/*******************/

:root {
    --GW-sidenotes-max-width: 550px;

    /*  Does not get inverted, so should not be in colors.css.
     */
    --GW-popframes-iframe-background-color: #fff;

    --GW-popups-popup-max-width: 640px;
    --GW-popups-popup-max-height: 480px;
    --GW-popups-popup-with-footer-min-width: 480px;
    --GW-popups-popup-with-full-title-bar-min-width: 360px;
    --GW-popups-popup-with-full-title-bar-min-height: 120px;
    --GW-popups-annotation-popup-min-width: 480px;
    --GW-popups-annotation-popup-min-height: 240px;
    --GW-popups-tweet-popup-min-height: 120px;
    --GW-popups-tweet-avatar-size: 75px;
    --GW-popups-aux-links-popup-min-width: 480px;
    --GW-popups-aux-links-popup-min-height: 240px;
    --GW-popups-local-page-popup-min-width: 480px;
    --GW-popups-local-page-popup-min-height: 240px;
    --GW-popups-popup-border-width: 3px;
    --GW-popups-popup-title-bar-height: calc(1.5rem + 1px);
    --GW-popups-popup-mini-title-bar-height: calc(1rem + 1px);
    --GW-popups-video-popup-min-width: 360px;
    --GW-popups-video-popup-min-height: 204px;
    --GW-popups-video-youtube-iframe-width: 495px;
    --GW-popups-video-youtube-iframe-height: 310px;
    --GW-popups-video-vimeo-iframe-width: 495px;
    --GW-popups-video-vimeo-iframe-height: 278px;
    --GW-popups-audio-popup-min-height: 87px;
    --GW-popups-image-popup-min-size: 70px;

    --GW-popins-popin-max-height: 75vh;
    --GW-popins-popin-min-height: 120px;
    --GW-popins-popin-border-width: 3px;
    --GW-popins-popin-title-bar-height: calc(1rem * 16/9);
    --GW-popins-popin-footer-bar-height: calc(1rem * 16/9);

    --GW-page-toolbar-collapse-duration: 0.25s;
    --GW-page-toolbar-slow-collapse-duration: 1s;
    --GW-page-toolbar-fade-after-collapse-duration: 0.25s;
    --GW-page-toolbar-widget-flash-rise-duration: 0.75s;
    --GW-page-toolbar-widget-flash-fall-duration: 0.75s;
}
@supports (-moz-user-focus: normal) {
    :root {
        --GW-popups-audio-popup-min-height: 75px;
    }
}


/********************/
/* GENERIC ELEMENTS */
/********************/

button {
    appearance: none;
    border: none;
    background-color: transparent;
    line-height: 1;
    font-family: var(--GW-sans-serif-font-stack);
    font-size: inherit;
    font-weight: normal;
    font-style: normal;
    text-align: center;
    color: inherit;
    display: flex;
    align-items: stretch;
    justify-content: stretch;
    padding: 0;
    margin: 0;
    cursor: pointer;
}


/************/
/* SECTIONS */
/************/

/*=----------------------------=*/
/*= Section heading self-links =*/
/*=----------------------------=*/

.heading a::after {
    content: "\00B6"; /* Pilcrow sign: ¶ */
    font-size: 0.75em;
    position: absolute;
    bottom: 0.15em;
    right: 0;
    visibility: hidden;
    opacity: 0;
    transition: opacity 0s ease 0.1s;
}
.heading a:hover::after,
section.highlighted > .heading a::after,
section:target > .heading a::after {
    visibility: visible;
}
.heading a:hover::after,
section.highlighted > .heading a::after {
    opacity: 0.8;
}
section:target > .heading a::after {
    opacity: 0.5;
}

/*  Pilcrow in H1.
 */
section.level1 > .heading a::after {
    right: unset;
    left: 0;
}

/*  Pilcrow in H3, H4, H5, H6.
 */
section.level3 > .heading a,
section.level4 > .heading a,
section.level5 > .heading a,
section.level6 > .heading a {
    position: relative;
}
section.level3 > .heading a::after,
section.level4 > .heading a::after,
section.level5 > .heading a::after,
section.level6 > .heading a::after {
    right: -1.5em;
}
section.level3 > .heading a::after,
section.level4 > .heading a::after {
    bottom: 0.4em;
}
section.level5 > .heading a::after,
section.level6 > .heading a::after {
    bottom: 0.3em;
}

/**********************************************************/
/*  Highlighted sections. (Due to extract popups, usually.)
 */

section.highlighted {
    position: relative;
}
section.highlighted::before {
    content: "";
    display: block;
    position: absolute;
    top: -0.5em;
    left: -1.25em;
    width: calc(100% + 2em);
    height: calc(100% + 1.25em);
    outline: 3px double var(--GW-section-highlighted-border-color);
    z-index: -1;
    transition:
        outline 0.15s ease 0.05s;
}
section.highlight-fading::before {
    outline: 3px double transparent;
}


/*******************/
/* COLLAPSE BLOCKS */
/*******************/
/*  Use: annotate collapsible section headers with '{.collapse}' (in the Markdown);
    for sections where I want a summary/abstract of that (eg. in /note/note.page),
    one annotate summaries to keep uncollapsed with '<div class="abstract-collapse">summary</div>'.
    (Pandoc Markdown does support a native div syntax, but it's long and ugly.)
 */

.collapse-block {
    --collapse-toggle-top-height: calc(3.0 * var(--base-font-size));
    --collapse-toggle-bottom-height: calc(2.0 * var(--base-font-size));
    --collapse-toggle-left-width: calc(0.45 * var(--base-font-size));
    --collapse-left-offset: calc(1.0 * var(--base-font-size));

    --collapse-toggle-top-icon-size: var(--collapse-toggle-top-height);
    --collapse-toggle-bottom-icon-size: var(--collapse-toggle-bottom-height);

    position: relative;
    padding-top: var(--collapse-toggle-top-height);
    padding-bottom: var(--collapse-toggle-bottom-height);
}

/*  Offset block left when expanded, so the contents are the same width as the
    enclosing content column.
 */
.collapse-block.expanded {
    margin-left: calc(-1 * var(--collapse-left-offset));
    padding-left: var(--collapse-left-offset);
}

/*  Collapse blocks with no abstract show some of their contents when collapsed.
 */
.collapse-block.no-abstract.expanded-not {
    min-height: calc(  var(--collapse-toggle-top-height)
                     + var(--collapse-toggle-bottom-height));
    padding-top: 0;
    padding-bottom: 0;
}

/************************************/
/*  Collapse block component z-order.
 */

.collapse-block.expanded-not > .abstract-collapse {
    z-index: 1;
}

.collapse-block > .disclosure-button {
    z-index: 10;
}
.collapse-block > .disclosure-button:hover {
    z-index: 11;
}

.collapse-block.expanded::before {
    z-index: 12;
}

section.collapse > .heading {
    z-index: 13;
}
.collapse-block.expanded > .abstract-collapse {
    z-index: 13;
}
.collapse-block.expanded > .collapse-content-wrapper {
    z-index: 13;
}


/***************************/
/*  Collapse block contents.
 */

/*  Block (any state).
 */
.collapse-block > .collapse-content-wrapper {
    position: relative;
    box-sizing: border-box;
}

/*  Block (collapsed).
 */

.collapse-block.expanded-not > .collapse-content-wrapper {
    overflow: hidden;
    contain: content;
}
.collapse-block.has-abstract.expanded-not > .collapse-content-wrapper {
    max-height: 0;
}
.collapse-block.no-abstract.expanded-not > .collapse-content-wrapper {
    max-height: calc(  var(--collapse-toggle-top-height)
                     + var(--collapse-toggle-bottom-height));
}

/*  Inline (collapsed).
 */
.collapse-inline.expanded-not > .collapse-content-wrapper {
    display: inline-block;
    max-width: 0;
    max-height: 0;
    overflow: hidden;
    contain: content;
}

/*****************************/
/*  Collapse block background.
 */

.collapse-block::before {
    content: "";
    position: absolute;
    left: var(--collapse-toggle-left-width);
    top: var(--collapse-toggle-top-height);
    bottom: var(--collapse-toggle-bottom-height);
    right: 0;
    background-color: var(--background-color);
}

/*  Fix for NoScript users.
 */
.collapse-block:not(.expanded):not(.expanded-not)::before {
    display: none;
}

/*********************/
/*  Disclosure button.
 */

.collapse > .disclosure-button {
    --collapse-button-background-color: var(--GW-collapse-disclosure-button-color);
    --collapse-button-text-color: var(--GW-collapse-disclosure-button-text-color);

    appearance: none;
    border: none;
    background-color: transparent;
    margin: 0;
    padding: 0;
    font-weight: inherit;
    font-style: inherit;
    font-size: inherit;
    color: var(--collapse-button-text-color);
    transition:
        color 0.1s ease;
    cursor: pointer;
}
.collapse > .disclosure-button:hover {
    --collapse-button-background-color: var(--GW-collapse-disclosure-button-hover-color);
    --collapse-button-text-color: var(--GW-collapse-disclosure-button-text-hover-color);
}
.collapse > .disclosure-button:focus {
    outline: none;
}

.collapse-block > .disclosure-button {
    position: absolute;
    top: 0;
    right: 0;
    width: 100%;
    height: 100%;
    font-size: 0.875em;
    font-family: var(--GW-sans-serif-font-stack);
    box-shadow:
        var(--collapse-toggle-left-width) 0 0 0 var(--collapse-button-background-color) inset;
}

/*  Top and bottom parts of disclosure button.
 */
.collapse-block > .disclosure-button .part {
    position: absolute;
    right: 0;
    width: 100%;
    box-sizing: border-box;
    display: flex;
    align-items: stretch;
    text-decoration: underline;
    text-underline-offset: 3px;
}

.collapse-block > .disclosure-button .part::before {
    content: "";
    position: absolute;
    width: 100%;
    height: 100%;
    z-index: -1;
    background-color: var(--collapse-button-background-color);
    transition:
        background-color 0.1s ease;
}

.collapse-block > .disclosure-button .part > span {
    display: flex;
    align-items: center;
    justify-content: center;
    background-color: var(--collapse-button-background-color);
    transition:
        background-color 0.1s ease,
        opacity 0.1s ease;
}

.collapse-block > .disclosure-button .part .icon {
    width: var(--icon-size);
    height: var(--icon-size);
    padding: calc(var(--icon-size) / 4);
    box-sizing: border-box;
}
.collapse-block > .disclosure-button .part .icon svg {
    height: 100%;
}

.collapse-block > .disclosure-button .part .label {
    opacity: 0;
}
.collapse-block > .disclosure-button.labels-visible .part .label {
    opacity: 1;
}

/*  Top part of disclosure button.
 */
.collapse-block > .disclosure-button .part.top {
    --icon-size: var(--collapse-toggle-top-icon-size);

    top: 0;
    height: var(--collapse-toggle-top-height);
    justify-content: flex-end;
}

.collapse-block.expanded-not > .disclosure-button:hover .part.top .icon svg {
    transform: rotate(-0.25turn);
    transition:
        transform 1.0s ease;
}
.collapse-block.expanded-not.hover-not > .disclosure-button:hover .part.top .icon svg {
    transform: none;
    transition: none;
}
.collapse-block.expanded > .disclosure-button .part.top .icon svg {
    transform: rotate(-0.25turn);
}
.collapse-block.expanded-not.just-clicked > .disclosure-button:hover .part.top .icon svg {
    transform: none;
    transition: none;
}

.collapse-block > .disclosure-button .part.top .label {
    padding: 0 0 0 1.25em;
}

/*  Bottom part of disclosure button.
 */
.collapse-block > .disclosure-button .part.bottom {
    --icon-size: var(--collapse-toggle-bottom-icon-size);

    bottom: 0;
    height: var(--collapse-toggle-bottom-height);
    justify-content: center;
}

.collapse-block > .disclosure-button .part.bottom .label {
    padding: 0 1em;
}

.collapse-block > .disclosure-button .part.bottom .icon {
    position: absolute;
}
.collapse-block > .disclosure-button.labels-visible .part.bottom .icon {
    opacity: 0;
}
.collapse-block > .disclosure-button .part.bottom .icon svg {
    transform: rotate(-0.25turn);
}
.collapse-block.expanded > .disclosure-button .part.bottom .icon svg {
    transform: rotate(0.25turn);
}

/*  Disclosure button edge cases.
 */
.collapse-block.just-auto-expanded > .disclosure-button.labels-visible .part .label {
    opacity: 0;
    transition: none;
}
.collapse-block.no-abstract.expanded-not > .disclosure-button .part.bottom > span {
    display: none;
}

/*  Inline disclosure button.
 */
.collapse-inline > .disclosure-button,
.collapse-inline > .disclosure-button .icon {
    display: inline-flex;
    align-items: center;
    justify-content: center;
}
.collapse-inline > .disclosure-button {
    --collapse-button-text-color: var(--GW-collapse-inline-disclosure-button-text-color);

    height: 1em;
    vertical-align: text-bottom;
    position: relative;
    bottom: 0.15em;
}
.collapse-inline.expanded > .disclosure-button {
    --collapse-button-text-color: var(--GW-collapse-inline-expanded-disclosure-button-text-color);

    height: calc(1em * 4/3);
    bottom: 0;
}
.collapse-inline.expanded > .disclosure-button {
    --collapse-button-text-color: var(--GW-collapse-inline-expanded-disclosure-button-text-color);
}
.collapse-inline > .disclosure-button:hover,
.collapse-inline > .disclosure-button.hover {
    --collapse-button-text-color: var(--GW-collapse-inline-disclosure-button-text-hover-color);
}

.collapse-inline > .disclosure-button .icon {
    height: 100%;
    color: var(--collapse-button-text-color);
    transition:
        color 0.1s ease;
}
.collapse-inline.expanded > .disclosure-button.start .icon,
.collapse-inline.has-abstract.expanded-not > .disclosure-button.start .icon {
    margin-right: -0.2em;
}

.collapse-inline > .disclosure-button .icon svg {
    display: block;
    width: 1em;
    height: 100%;
}

.collapse-inline > .disclosure-button.end .icon svg:nth-last-of-type(2) {
    margin: 0 -0.5em 0 0;
    height: 85%;
    margin: 0 -0.4em 0 0;
}

.collapse-inline.expanded > .disclosure-button.end .icon svg:nth-last-of-type(2) {
    transform: rotateZ(0.5turn);
}
.collapse-inline.expanded-not:hover > .disclosure-button.end .icon svg:nth-last-of-type(2) {
    transform: rotateZ(0.5turn);
    transition:
        transform 1s ease;
}
.collapse-inline.expanded-not.just-clicked > .disclosure-button.end:hover .icon svg:nth-last-of-type(2) {
    transform: none;
    transition: none;
}

/********************/
/*  Collapse summary.
 */

.collapse-block > .abstract-collapse {
    position: relative;
}

/*  Shift blockquoted abstract so that edge of blockquote is flush with left
    stripe of collapse block (disclosure button click region).
 */
.collapse-block > .abstract-collapse.abstract {
    margin-left: calc(-1 * (var(--collapse-left-offset) - var(--collapse-toggle-left-width)));
}

/*  Hide abstract blockquote border when collapsed.
 */
.collapse-block.expanded-not > .abstract-collapse.abstract > blockquote {
    border-color: var(--background-color);
}
.collapse-block.expanded-not > .disclosure-button:hover + .abstract-collapse.abstract > blockquote {
    --background-color: var(--GW-abstract-collapse-blockquote-hover-color);
}

/*  Non-blockquoted collapse summary.
 */
.collapse-block.expanded-not > .abstract-collapse:not(.abstract) {
    padding: 0.5em 0;
}
.collapse-block.expanded > .abstract-collapse:not(.abstract) {
    padding: 0.5em 0 0 0;
}

/************************************************/
/*  Collapsible sections (the <section> element).
 */

section.collapse {
    --collapse-toggle-top-height: calc(2.125 * var(--base-font-size));

    padding-top: 0;

    /*  Offset collapsible sections left (so the content column doesn’t shift
        width when expanding). (This also makes nested collapse sections’ left
        edges line up.)
     */
    padding-left: var(--collapse-left-offset);
    margin-left: calc(-1 * var(--collapse-left-offset));
}

section.collapse.has-abstract.expanded > .collapse-content-wrapper {
    padding-bottom: 0.5em;
}

/*  When a section has no abstract, show preview of contents.
 */
section.collapse.no-abstract.expanded-not {
    --collapse-toggle-bottom-height: calc(5.25 * var(--base-font-size));
}
section.collapse.no-abstract.expanded-not > .collapse-content-wrapper {
    max-height: var(--collapse-toggle-bottom-height);
    padding: 0.5em 0.5em 0.5em 0;
}
section.collapse.no-abstract.expanded > .collapse-content-wrapper {
    padding: 0.5em 0;
}

/*  No disclosure button label on top part (it could interfere with heading).
 */
section.collapse.expanded > .disclosure-button .part.top .label {
    display: none;
}

/*  For abstract-less sections, content visible through disclosure button.
 */
section.collapse.no-abstract.expanded-not > .disclosure-button .part.bottom::before {
    opacity: 0.85;
}

/*  Heading.
 */

section.collapse > .heading {
    position: relative;
    min-height: var(--collapse-toggle-top-height);
    margin-left: calc(-1 * var(--collapse-toggle-left-width));
    margin-bottom: 0;
    padding: 0.25em 2.5em 0 0;
    text-align: left;
    border: none;
    box-sizing: border-box;
    pointer-events: none;
}

/*  H1.
 */
section.collapse.level1 > .heading {
    font-size: 1.75em;
}

/*  Heading self-link.
 */

section.collapse > .heading a {
    position: relative;
    pointer-events: auto;
}
section.collapse > .heading a,
section.collapse > .heading a * {
    text-shadow: none;
}

section.collapse > .heading a::after {
    right: -1.25em;
    bottom: 0.4em;
}

/*  H1.
 */
section.collapse.level1 > .heading a::after {
    left: unset;
}

/**********************************/
/*  Collapsible non-section blocks.
 */

div.collapse.no-abstract.expanded-not > .disclosure-button {
    box-shadow: none;
}
div.collapse.no-abstract.expanded-not > .disclosure-button .part::before {
    opacity: 0.85;
}

/***************************/
/*  Collapsible code blocks.
 */

/*  NOTE: ‘.sourceCode’ is a Pandoc-hardwired CSS class for code blocks. We do
    not rewrite it to ‘.source-code’ for consistency with all our other custom
    classes, because that risks confusion & interoperability problems, which is
    not worth it for a bit of name consistency.
 */

.sourceCode.collapse.expanded > .collapse-content-wrapper {
    padding-top: 0.5em;
    padding-bottom: 0.5em;
}
.sourceCode.collapse.expanded-not > .collapse-content-wrapper pre {
    max-height: calc(  var(--collapse-toggle-top-height)
                     + var(--collapse-toggle-bottom-height));
    box-sizing: border-box;
    overflow: hidden;
}

.sourceCode.collapse.expanded-not > .collapse-content-wrapper.width-full {
    max-width: 100%;
    margin: 0 !important;
}

.sourceCode.collapse.expanded-not > .disclosure-button .part::before {
    opacity: 0.70;
}

.sourceCode.collapse > .disclosure-button .part.top .label,
.sourceCode.collapse > .disclosure-button .part.top .icon {
    margin-top: 1px;
}
.sourceCode.collapse > .disclosure-button .part.top .icon {
    margin-right: 1px;
}
.sourceCode.collapse > .disclosure-button .part.bottom .label {
    margin-bottom: 1px;
}

/**********************/
/*  Collapsible tables.
 */

.table-wrapper.collapse.expanded-not {
    overflow: hidden;
    margin-left: 0;
    padding: 0;
}

.table-wrapper.collapse > .disclosure-button .part.top .label,
.table-wrapper.collapse > .disclosure-button .part.top .icon {
    margin-top: 2px;
}

.table-wrapper.collapse.expanded > .collapse-content-wrapper {
    padding-top: 0.5em;
    padding-bottom: 0.5em;
}

/**********************************************************************/
/*  “Bare content” collapses (not a section, not code, not table, etc.)
 */

.collapse.bare-content.has-abstract {
    --collapse-toggle-top-height: calc(2.25 * var(--base-font-size));

    padding-left: var(--collapse-left-offset);
}

.collapse.bare-content.no-abstract {
    --collapse-toggle-bottom-height: calc(2.375 * var(--base-font-size));
}

.collapse.bare-content.has-abstract.expanded > .collapse-content-wrapper {
	padding: 0 0 0.5em 0;
}

.collapse.bare-content.no-abstract.expanded-not > .collapse-content-wrapper {
    padding: 0.25em 0.5em;
}
.collapse.bare-content.no-abstract.expanded > .collapse-content-wrapper {
    padding: 0.5em 0;
}

/****************************/
/*  Collapses in blockquotes.
 */

blockquote .collapse-block,
blockquote .collapse-block.expanded {
    padding-left: var(--blockquote-horizontal-padding);
    padding-right: var(--blockquote-horizontal-padding);
    margin-left: calc(-1 * var(--blockquote-horizontal-padding) / var(--blockquote-font-size-scaling-factor));
    margin-right: calc(-1 * var(--blockquote-horizontal-padding) / var(--blockquote-font-size-scaling-factor));
}
blockquote > .collapse-block:last-child {
    margin-bottom: calc(-1 * var(--blockquote-vertical-padding) / var(--blockquote-font-size-scaling-factor));
}

blockquote .collapse-block > .disclosure-button {
    --collapse-button-text-color: var(--GW-collapse-in-blockquote-disclosure-button-text-color);
    --collapse-button-background-color: var(--GW-collapse-in-blockquote-disclosure-button-color);
}
blockquote .collapse-block > .disclosure-button:hover {
    --collapse-button-text-color: var(--GW-collapse-in-blockquote-disclosure-button-text-hover-color);
    --collapse-button-background-color: var(--GW-collapse-in-blockquote-disclosure-button-hover-color);
}

blockquote .collapse-block.no-abstract.expanded-not > .disclosure-button .part::before {
    opacity: 0.70;
}

/**************************/
/*  Collapses in footnotes.
 */

.footnote .collapse-block {
    --collapse-left-offset: calc(0.75 * var(--base-font-size));
}

/*******************************************************************/
/*  “Aux links” in link bibliographies, directory indexes, and other
    transcluded (rather than pop-framed) annotations.
 */

.annotation .collapse.aux-links-append {
    --collapse-toggle-top-height: calc(2.25 * var(--base-font-size));
    --collapse-toggle-bottom-height: calc(2.25 * var(--base-font-size));

    border-top: 1px solid var(--GW-TOC-border-color);
}

.annotation .collapse.no-abstract.aux-links-append > .collapse-content-wrapper {
    padding: 0.5em 0 0.5em 2px;
}

/****************************************************/
/*  Collapses in directory index link bibliographies.
 */

.collapse.tag-index-link-bibliography-block.expanded-not {
    padding-left: 0.75em;
    margin-left: -1px;
}

.collapse.tag-index-link-bibliography-block > .collapse-content-wrapper {
    padding: 0.5em 0;
}

/*************************/
/*  Per-section backlinks.
 */

.collapse.section-backlinks-container {
    --collapse-toggle-top-height: calc(2.75 * var(--base-font-size));

    margin-left: calc(-1 * var(--collapse-left-offset));
    padding-left: var(--collapse-left-offset);
}

.collapse.section-backlinks-container > .collapse-content-wrapper {
    padding: 0.5em 0 0.75em 0;
}

.collapse.section-backlinks-container.expanded-not > .disclosure-button .part::before {
    opacity: 0.70;
}

/****************************************************/
/*  Miscellaneous/general content in collapse blocks.
 */

/*  Headings, of collapse-sections or regular sections, within collapses.
 */
.collapse section > .heading {
    margin-left: 0;
}


/*********************/
/* SECTION SEPARATOR */
/*********************/

hr {
    border: 0;
    display: flex;
    margin: 0;
}

/*  These classes are created at compile-time by the ‘rulersCycle’ Pandoc
    rewrite pass in Typography.hs; they assign each use of <hr> in the body a
    class 0-2 (n modulo 3). This lets us create an astronomical theme cycle:
    the first, fourth, seventh etc rulers are the triple-white star; the
    second, fifth, eighth etc are a dotted moon; the third, sixth, ninth etc
    are a sun.
 */
hr::after,
.horizontal-rule-nth-0 hr::after {
    /*  https://commons.wikimedia.org/wiki/File:Sun_of_Vergina_black.svg
        */
    --icon-size: 40px;

    content: "";
    margin: auto;
    box-sizing: border-box;
    width: 40px;
    height: var(--icon-size);
    background-image: url('/static/img/ornament/sun-verginasun-black.svg');
    background-repeat: no-repeat;
    background-position: center;
    background-origin: content-box;
    background-size: var(--icon-size);
    opacity: 0.80;
}
.horizontal-rule-nth-1 hr::after {
    /*  https://commons.wikimedia.org/wiki/File:Japanese_crest_Tsuki_ni_Hoshi.svg
        NOTE: alternative moon icon is /static/img/icon/japanesecrest-oookashippouofoookatadasuke-sun.svg
        modified from https://commons.wikimedia.org/wiki/File:Japanese_crest_Oooka_Shippou_of_Oooka_Tadasuke.svg
        - while nice, it lacks the intense moire effect of the Vergina Sun
     */
    --icon-size: 28px;

    background-image: url('/static/img/ornament/japanesecrest-tsukinihoshi-dottedmoon.svg');
    opacity: 0.85;
}
.horizontal-rule-nth-2 hr::after {
    --icon-size: 38px;

    background-image: url('/static/img/ornament/asterism-triplewhitestar.svg');
    opacity: 0.90;
}


/*********/
/* LISTS */
/*********/

/**************/
/*  Edge cases.
 */

/*  Necessary for list items to wrap around floating elements in list items.

    NOTE: The consequence of this is that any list that contains a floating
    element (e.g. a figure floated left or right) will not display correctly
    if positioned next to the page table of contents. Caveat emptor!
 */
ul.has-floats > li,
ol.has-floats > li {
    display: list-item;
}

/*  List headings are normally paragraphs, but should never be indented.
 */
.markdownBody p.list-heading {
    text-indent: 0;
}


/*****************/
/* MULTI-COLUMNS */
/*****************/
/*  Inspired by Markdeep:
    https://casual-effects.com/markdeep/features.md.html#multiplecolumns
    (limited multi-column support as a div class annotation)

    This is particularly useful for extremely long (‘skinny’) lists where items
    tend to be short, such as in /dnm-archive#overall-coverage or /replication

    Uses CSS3 columns:
    https://developer.mozilla.org/en-US/docs/Web/CSS/CSS_Columns/Using_multi-column_layouts
    https://www.caniuse.com/#feat=multicolumn

    Currently limited to lists due to issues with hidden:overflow in FF
    and sidenotes.js in Chrome.
 */

.markdownBody .columns > .list {
    --text-alignment: left;

    column-width: 18em;
    column-gap: 3em;
}

.markdownBody .columns .list li {
    break-inside: avoid;
}

/**********************/
/*  Figures in columns.
 */

.markdownBody .columns.figures > ul {
    --list-left-padding: 0;

    column-gap: 1.5em;
}
.markdownBody .columns.figures > ul > li::before {
    display: none;
}

.markdownBody .columns.figures figure {
    max-width: unset;
    margin: 0 0 1em 0;
}
.markdownBody .columns.figures figure img,
.markdownBody .columns.figures figure svg,
.markdownBody .columns.figures figure video,
.markdownBody .columns.figures figure audio {
    max-width: 100%;
}

/*  Special styles for special browsers.
    */
@supports (-moz-user-focus: normal) {
    .markdownBody .columns.figures figcaption {
        line-height: initial;
    }
}


/***********/
/* FIGURES */
/***********/
/*  Additional figure styles.
 */

/*  Figures in sidenotes should take up the full width of the sidenote.
    */
#markdownBody .sidenote figure {
    max-width: calc(100% - 2px);
}

/*  Image alt-text.
    */
img::before {
    content: attr(alt);
    font-family: var(--GW-sans-serif-font-stack);
    display: flex;
    flex-flow: column;
    justify-content: center;
    padding: 0.5em 0.75em;
    background-color: var(--background-color);
    text-align: center;
    box-sizing: border-box;
    height: 100%;
}


/**************/
/* INTERVIEWS */
/**************/

/***************************************************/
/*  New style interviews
    (e.g. https://gwern.net/lorem-block#interviews )
 */

/*  Interview.
 */
ul.interview {
    --list-left-padding: 1.5em;
    --speaker-spacing: 0.75ch;
}

/*  Exchanges.
 */
ul.interview li.exchange ul {
    --list-left-padding: 1.625em;
}
ul.interview li.exchange::before {
    left: 0;
}

/*  Utterances.
 */
ul.interview li.utterance {
    text-indent: calc(-1 * var(--list-left-padding));
}
ul.interview li.utterance::before {
    display: none;
}

/*  Speakers.
 */
ul.interview .speaker {
    font-variant-caps: small-caps;
    letter-spacing: -0.25px;
    display: inline-block;
    min-width: calc(var(--list-left-padding) - var(--speaker-spacing));
    margin-right: var(--speaker-spacing);
}

/*************/
/* ABSTRACTS */
/*************/
/*  Abstract for page or section.
 */

.abstract blockquote {
    border-color: var(--GW-abstract-border-color);
}

/*  Auto-smallcaps introductory paragraphs of documents or sub-documents.
    (This is also where drop caps appear.)
 */
p.intro-graf::first-line {
    font-variant-caps: small-caps;
}


/*************/
/* EPIGRAPHS */
/*************/
/*  Loosely inspired by https://edwardtufte.github.io/tufte-css/#epigraphs
 */

.epigraph {
    display: flow-root;
    margin: auto;
    padding: 0.75em 2.5em;
}

.epigraph blockquote {
    --background-color: inherit;

    padding: 0;
    border: none;
    position: relative;
    z-index: 1;
    width: fit-content;
    margin: auto;
}
.epigraph blockquote p  {
    font-size: inherit;
    font-style: italic;
    background-color: inherit;
}

/*  Reverse back to normal when italics are used inside an epigraph, or final block.
 */
.epigraph blockquote p:first-child em {
    font-style: normal;
    margin: 0 0 0 0.125em;
}
.epigraph blockquote p:last-child:not(:only-child) {
    margin: 0.5em 0 0 0;
    text-align: right;
    font-size: 0.875em;
    font-style: normal;
}

.epigraph blockquote blockquote p,
.epigraph blockquote blockquote p:last-child {
    text-align: var(--text-alignment);
}

.epigraph > blockquote::before,
.epigraph > blockquote::after {
    display: block;
    position: absolute;
    font-size: 2.5em;
    color: var(--GW-epigraph-quotation-mark-color);
}
.epigraph > blockquote::before {
    content: "\201C";
    left: -1em;
    top: -0.56em;
}
.epigraph > blockquote::after {
    content: "\201D";
    right: -1em;
    bottom: -1.12em;
}

@media all and (max-width: 649px) {
    .epigraph {
        padding: 1.5em 0.75em;
        font-size: 0.95em;
    }
    .epigraph > blockquote::before {
        left: -0.3em;
        top: -0.9em;
    }
    .epigraph > blockquote::after {
        right: -0.3em;
        bottom: -1.4em;
    }
}


/***************/
/* ADMONITIONS */
/***************/
/*  Highlighted boxes: ‘admonitions’ are small break-out boxes with notes, tips,
    warnings, etc. for the reader.

    These are particularly useful in didactic technical writing, where there are
    many ways to slip up while using or coding something.

    Available (in increasing order of minatoriness):
    ‘tip’, ‘note’, ‘warning’, ‘error’.

    Based on Markdeep's implementation:
    https://casual-effects.com/markdeep/features.md.html#basicformatting/admonitions
    (which appears loosely inspired by Wikipedia's notification templates like
    `{{NPOV}}`) and modified to grayscale (increasing intensity == increasing
    warning) for Gwern.net.

    Usage examples:

    - <div class="admonition tip"><div class="admonition-title">Tip title (optional)</div> text</div>
    - <div class="admonition note"><div class="admonition-title">Note title (*)</div> text</div>
    - <div class="admonition warning"><div class="admonition-title">Warning title (*)</div> text</div>
    - <div class="admonition error"><div class="admonition-title">Error title (*)</div> text</div>
 */
.admonition {
    display: flow-root;
    font-family: var(--GW-sans-serif-font-stack);
    font-size: 0.875em;
    position: relative;
    padding: 0.75em 1.25em 0.875em 1.125em;
    border-left: 2.875em solid var(--admonition-left-border-color);
    background-color: var(--background-color);
}

.admonition.note {
    --background-color: var(--GW-admonition-note-background-color);
    --admonition-left-border-color: var(--GW-admonition-note-left-border-color);
}
.admonition.tip {
    --background-color: var(--GW-admonition-tip-background-color);
    --admonition-left-border-color: var(--GW-admonition-tip-left-border-color);
}
.admonition.warning {
    --background-color: var(--GW-admonition-warning-background-color);
    --admonition-left-border-color: var(--GW-admonition-warning-left-border-color);

    color: var(--GW-admonition-warning-text-color);
}
.admonition.error {
    --background-color: var(--GW-admonition-error-background-color);
    --admonition-left-border-color: var(--GW-admonition-error-left-border-color);

    color: var(--GW-admonition-error-text-color);
}

.admonition-title {
    font-weight: bold;
}

.admonition::before {
    content: "";
    width: 2.875em;
    height: 100%;
    position: absolute;
    top: 0.125em;
    right: 100%;
    padding: 0.60em;
    box-sizing: border-box;
    background-origin: content-box;
    background-clip: content-box;
    background-repeat: no-repeat;
}

.admonition.tip::before {
<<<<<<< HEAD
    background-image: url('/static/img/icon/icons.svg?v=1699637901#info-circle-regular');
}
.admonition.note::before {
    background-image: url('/static/img/icon/icons.svg?v=1699637901#hand-point-right-regular');
    filter: invert(1);
}
.admonition.warning::before {
    background-image: url('/static/img/icon/icons.svg?v=1699637901#triangle-exclamation-regular');
    filter: invert(1);
}
.admonition.error::before {
    background-image: url('/static/img/icon/icons.svg?v=1699637901#skull-crossbones-solid');
=======
    background-image: url('/static/img/icon/icons.svg?v=1699481093#info-circle-regular');
}
.admonition.note::before {
    background-image: url('/static/img/icon/icons.svg?v=1699481093#hand-point-right-regular');
    filter: invert(1);
}
.admonition.warning::before {
    background-image: url('/static/img/icon/icons.svg?v=1699481093#triangle-exclamation-regular');
    filter: invert(1);
}
.admonition.error::before {
    background-image: url('/static/img/icon/icons.svg?v=1699481093#skull-crossbones-solid');
>>>>>>> e62463c0
    padding: 0.75em;
    top: 0;
    filter: invert(1);
}

.admonition code {
    --GW-code-element-background-color: transparent;

    border: none;
    padding-left: 0;
    font-size: unset;
}

.admonition .footnote-ref {
    text-shadow: none;
}


/**********/
/* TABLES */
/**********/

table {
    margin: 0 auto;
    padding: 0;
    border-collapse: collapse;
    width: 100%;
    font-size: 0.75em;
    border-style: solid;
    border-color: var(--GW-table-border-color);
    border-width: 2px 0;
}

.table-wrapper {
    margin-left: auto;
    margin-right: auto;
}

.table-scroll-wrapper {
    overflow-x: auto;
    overflow-y: hidden;
}

/*=-------------------=*/
/*= Full-width tables =*/
/*=-------------------=*/

.width-full table {
    width: fit-content;
    background-color: var(--background-color);
}

/*=--------------=*/
/*= Small tables =*/
/*=--------------=*/

.table-wrapper.table-small {
    width: fit-content;
}

/*  Floating small tables.
    NOTE: we do not float small tables by default, although this is an appealing idea because so many small tables could be floated usefully, especially in popups.
    But when tried on heavy users like /clone#mackenzie-et-al-1986 or /ab-testing, floated small tables interact badly with code blocks/paragraphs/figures. One would need more intelligence than just making them all float left (or right), so they are left unfloated and must be manually floated (usually in a left/right zig-zag).
 */
@media all and (min-width: 650px) {
    .table-small.float {
        max-width: calc(50% - var(--float-side-margin));
        margin-bottom: calc(var(--float-side-margin) * 0.5);
    }
    .table-small.float-left {
        float: left;
        clear: right;
        margin-right: var(--float-side-margin);
    }
    .table-small.float-right {
        float: right;
        clear: left;
        margin-left: var(--float-side-margin);
    }
}

/*=-------------=*/
/*= Table parts =*/
/*=-------------=*/

table caption {
    --text-hyphenation: none;

    padding: 0.25em 0.75em;
    font-style: italic;
    font-size: 1.25em;
    border-top: 2px solid var(--GW-table-caption-border-color);
    background-color: inherit;
}

table th,
table td {
    padding: 7px 10px;
    line-height: 1.35;
}
table th {
    --text-hyphenation: none;

    font-weight: bold;
    border-bottom: 1px solid var(--GW-table-row-horizontal-border-color);
    text-align: left;
}
table td {
    vertical-align: top;
}
table th + th,
table td + td {
    border-left: 1px solid var(--background-color);
}

table td > code {
    word-break: normal;
}

/*  Horizontal scroll bar styles (for WebKit/Chromium).
    */
.table-scroll-wrapper::-webkit-scrollbar {
    height: 16px;
}
.table-scroll-wrapper::-webkit-scrollbar-thumb {
    background-image: var(--GW-checkerboard-scrollbar-background-image);
    background-size: 2px;
    box-shadow:
        0 2px 0 0   var(--background-color) inset,
        0 0   0 1px var(--GW-table-scrollbar-border-color) inset,
        0 2px 0 1px var(--GW-table-scrollbar-border-color) inset;
}
.table-scroll-wrapper::-webkit-scrollbar-thumb:hover {
    background-image: var(--GW-checkerboard-scrollbar-hover-background-image);
}
@media all and (max-width: 649px) {
    .table-scroll-wrapper::-webkit-scrollbar {
        height: 6px;
    }
}

/*  Horizontal scroll bar styles (for Firefox).
    */
.table-scroll-wrapper {
    scrollbar-color: var(--GW-table-scrollbar-thumb-color) var(--background-color);
}
.table-scroll-wrapper:hover {
    scrollbar-color: var(--GW-table-scrollbar-thumb-hover-color) var(--background-color);
}

/*  Add little icons to tables handled by tablesorter.js
    to advertise that they are sortable.
    https://mottie.github.io/tablesorter/docs/#Configuration
    */
th.tablesorter-header {
    background-image: url('/static/img/tablesorter/tablesorter-bg.gif');
    cursor: pointer;
    font-weight: bold;
    background-repeat: no-repeat;
    background-position: center left;
    padding-left: 20px;
}
th.tablesorter-header:hover {
    background-color: var(--GW-table-column-heading-hover-background-color);
}
th.tablesorter-header:focus {
    outline: none;
}
th.tablesorter-headerAsc {
    background-image: url('/static/img/tablesorter/tablesorter-asc.gif');
}
th.tablesorter-headerDesc {
    background-image: url('/static/img/tablesorter/tablesorter-desc.gif');
}
th.tablesorter-headerAsc,
th.tablesorter-headerDesc,
th.tablesorter-headerAsc:hover,
th.tablesorter-headerDesc:hover {
    background-color: var(--GW-table-sorted-column-heading-background-color);
    color: var(--GW-table-sorted-column-heading-text-color);
    text-shadow:
       0.5px 0.5px 0 var(--GW-table-sorted-column-heading-text-shadow-color),
       0 0 1px var(--GW-table-sorted-column-heading-text-shadow-color);
}

/*  Zebra-stripe tables (CSS3); from Twitter’s bootstrap package.
    NOTE: we tried 3-cycle zebra striping tables, but didn’t pass muster.
    */
table tr:nth-child(odd) td {
    --background-color: var(--GW-table-zebra-stripe-alternate-row-background-color);

    background-color: var(--background-color);
}

/*  Small tables don’t get zebra-striped.
 */
.table-small table tr:nth-child(odd) td {
    --background-color: inherit;
}

/*  Tables in blockquotes.
 */
blockquote table {
    font-size: 0.7em;
}
blockquote table tr:nth-child(odd) td {
    --background-color: var(--GW-body-background-color);
}

/*  Adjustment for nested tables in Wikipedia infoboxes.
 */
blockquote table table {
    font-size: 1em;
}

/*  Hover row outline.
 */
table tbody tr:hover {
    outline: 1px dotted var(--GW-table-row-hover-outline-color);
}

/*  Corrected version of suppliers tables CSS on /modafinil; original by cwillu
    */
#suppliers-prices th {
    padding: 3px 15px;
}
#suppliers-prices td {
    padding: 0 15px;
}
#suppliers-prices th:nth-last-child(n+3),
#suppliers-prices td:nth-last-child(n+3) {
    text-align: right !important;
}
#suppliers-prices td:nth-child(1):after {
    content: " mg/$";
}
#suppliers-prices td:nth-child(2):after {
    content: " mg";
}
#suppliers-prices td:nth-child(3):before {
    content: "x";
    opacity: 0.4;
}
#suppliers-prices td:nth-child(4):before,
#suppliers-prices td:nth-child(5):before {
    content: "$";
}


/***************/
/* CODE BLOCKS */
/***************/

code {
    --background-color: var(--GW-code-element-background-color);

    border: 1px solid var(--GW-code-element-border-color);
    background-color: var(--background-color);

/*  This is currently broken in Safari. Since it’s not important enough to
    figure out a way to scope it to only non-Safari browsers, I’m disabling it
    for now. This should be revisited in a year.
        —SA 2023-09-24
 */
/*
    -webkit-box-decoration-break: clone;
    box-decoration-break: clone;
 */

    padding: 0 4px;

    /*  Primary font: https://en.wikipedia.org/wiki/IBM_Plex
        This was chosen for its dotted/slashed zero (a sine qua non of
        coding fonts where O/0 ambiguity is fatal), and for rendering well
        on Macs.
     */
    font-family: var(--GW-monospaced-font-stack);
    /*  OpenType stylistic sets to enable single-story ‘g’ and slashed zero
        in IBM Plex Mono.
     */
    font-feature-settings: 'ss02', 'ss03';

    font-size: 0.9em;
    word-break: break-word;
}

/*  Bare-URL links will be <a><code>http://foo.bar</code></a>
 */
a code {
    font-size: 0.9em;
}

pre {
    --background-color: var(--GW-pre-element-background-color);

    overflow: auto;
    margin: 0;
    border: 1px solid var(--GW-pre-element-border-color);
    background-color: var(--background-color);
    cursor: text;
    max-height: calc(100vh - 8rem);
}
pre code {
    display: block;
    margin: 0;
    padding: 0.4rem 0.7rem;
    border: none;
    background-color: transparent;
}

/*  Horizontal scroll bar styles (for WebKit/Blink).
    */
pre::-webkit-scrollbar {
    height: 16px;
    background-color: var(--GW-pre-element-scrollbar-track-color);
}
pre::-webkit-scrollbar-thumb {
    background-color: var(--GW-pre-element-scrollbar-thumb-color);
    box-shadow:
        0 0 0 3px var(--GW-pre-element-scrollbar-track-color) inset;
}
pre::-webkit-scrollbar-thumb:hover {
    background-color: var(--GW-pre-element-scrollbar-thumb-hover-color);
}
@media all and (max-width: 649px) {
    pre::-webkit-scrollbar {
        height: 10px;
    }
}

/*  Horizontal scroll bar styles (for Firefox).
    */
pre {
    scrollbar-color: var(--GW-pre-element-scrollbar-thumb-color) var(--GW-pre-element-scrollbar-track-color);
}
pre:hover {
    scrollbar-color: var(--GW-pre-element-scrollbar-thumb-hover-color) var(--GW-pre-element-scrollbar-track-color);
}

/*=------------------------------------------------------------------------------------------=*/
/*= Source code highlighting for Pandoc/skylighting-generated syntax classes (not Pygments)  =*/
/*=------------------------------------------------------------------------------------------=*/

/*  Monochrome-ish code highlighting theme, loosely based on Pygments’s algol_nu

    CSS: https://github.com/lukelbd/proplot/blob/master/docs/_static/pygments/algol_nu.css
    demo: https://xyproto.github.io/splash/docs/longer/algol_nu.html
    Python: https://github.com/pycom/EricShort/blob/master/ThirdParty/Pygments/pygments/styles/algol.py

    This skips the underlining and overuse of graying, and uses a bit of blue
    as an alternative, and retains red for warnings/errors.
 */
code span    { color: var(--GW-syntax-highlight-color-normal); } /* Normal */
code span.at { color: var(--GW-syntax-highlight-color-attribute); } /* Attribute */
code span.dt { color: var(--GW-syntax-highlight-color-data-type); font-weight: bold; font-style: italic  } /* DataType */
code span.va { color: var(--GW-syntax-highlight-color-variable); font-weight: bold; font-style: italic } /* Variable */
code span.ot { color: var(--GW-syntax-highlight-color-other); font-weight: bold; font-style: italic } /* Other */
code span.pp { color: var(--GW-syntax-highlight-color-preprocessor); font-weight: bold; font-style: italic } /* Preprocessor */
code span.ex { color: var(--GW-syntax-highlight-color-extension); font-style: italic } /* Extension */
code span.co { color: var(--GW-syntax-highlight-color-comment); } /* Comment */
code span.cf { color: var(--GW-syntax-highlight-color-control-flow); font-weight: bold; } /* ControlFlow */
code span.kw { color: var(--GW-syntax-highlight-color-keyword); font-weight: bold; } /* Keyword */
code span.op { color: var(--GW-syntax-highlight-color-operator); } /* Operator */
code span.sc { color: var(--GW-syntax-highlight-color-special-char); } /* SpecialChar */
code span.bu { color: var(--GW-syntax-highlight-color-built-in); font-weight: bold; } /* BuiltIn */
code span.fu { color: var(--GW-syntax-highlight-color-function); } /* Function */
code span.cn { color: var(--GW-syntax-highlight-color-constant); font-weight: bold; } /* Constant */
code span.dv { color: var(--GW-syntax-highlight-color-dec-val); font-weight: bold; } /* DecVal */
code span.bn { color: var(--GW-syntax-highlight-color-base-n); font-weight: bold; font-feature-settings: 'ss01'; } /* BaseN: "dsBaseN, values with a base other than 10." */
code span.fl { color: var(--GW-syntax-highlight-color-float);  font-weight: bold; font-feature-settings: 'ss01'; } /* Float */
code span.in { color: var(--GW-syntax-highlight-color-information); font-weight: bold; } /* Information */
code span.ch { color: var(--GW-syntax-highlight-color-char); font-style: italic; } /* Char */
code span.st { color: var(--GW-syntax-highlight-color-string); font-style: italic; } /* String */
code span.ss { color: var(--GW-syntax-highlight-color-special-string); font-weight: bold; font-style: italic } /* SpecialString: "dsSpecialString, SQL, regexes, HERE docs, LaTeX math mode, ..."x1 */
code span.vs { color: var(--GW-syntax-highlight-color-verbatim-string); font-style: italic; } /* VerbatimString: "dsVerbatimString, verbatim or raw strings like 'raw \backlash' in Perl, CoffeeScript, and shells, as well as r'\raw' in Python." */
code span.al { color: var(--GW-syntax-highlight-color-alert); text-decoration: underline; font-weight: bold; } /* Alert */
code span.er { color: var(--GW-syntax-highlight-color-error); } /* Error */
code span.im { color: var(--GW-syntax-highlight-color-import); font-weight: bold; font-style: italic } /* Import */


/********/
/* MATH */
/********/

.math.block {
    position: relative;
    display: block;
    overflow: hidden;
    border: 1px solid var(--GW-math-block-scrollbar-border-color);
}

.math.block .mjpage {
    display: block;
    overflow: auto;
}

.math.block .MJXc-display {
    --background-color: var(--GW-math-block-background-color);

    display: inline-block;
    margin: 0;
    padding: 0.875em 0.75em 0.75em 0.75em;
    min-width: calc(100% - 1.5em);
    background-color: var(--background-color);
    transition:
        background-color 0.15s ease-out;
}
.math.block .MJXc-display.flash {
    --background-color: var(--GW-math-block-background-color-flash);

    transition:
        background-color 0.1s ease-out;
}

/*  Horizontal scroll bar styles (for WebKit/Chromium).
    */
.math.block .mjpage::-webkit-scrollbar {
    height: 14px;
    border-top: 1px solid var(--GW-math-block-scrollbar-border-color);
    background-color: var(--background-color);
}
.math.block .mjpage::-webkit-scrollbar-thumb {
    box-shadow:
        0 0 0 2px var(--background-color) inset,
        0 0 0 8px var(--GW-math-block-scrollbar-thumb-color) inset;
    border-color: var(--GW-math-block-scrollbar-border-color);
    border-style: solid;
    border-width: 1px 0 0 0;
}
.math.block .mjpage:hover::-webkit-scrollbar-thumb:hover {
    box-shadow:
        0 0 0 2px var(--background-color) inset,
        0 0 0 8px var(--GW-math-block-scrollbar-thumb-hover-color) inset;
}
@media all and (max-width: 649px) {
    .math.block .mjpage::-webkit-scrollbar {
        height: 10px;
    }
}

/*  Horizontal scroll bar styles (for Firefox).
    */
.math.block {
    scrollbar-color: var(--GW-math-block-scrollbar-thumb-color) var(--background-color);
}
.math.block:hover {
    scrollbar-color: var(--GW-math-block-scrollbar-thumb-hover-color) var(--background-color);
}

/*  Block buttons.
 */
.math.block .block-button-bar {
    position: absolute;
    top: -1px;
    right: -1px;
    border-color: var(--GW-math-block-scrollbar-border-color);
    border-style: solid;
    border-width: 1px;
}
@media all and (min-width: 650px) {
    .math.block .block-button-bar {
        opacity: 0;
        visibility: hidden;
        transition:
            opacity 0.15s ease,
            visibility 0.15s ease;
    }
    .math.block:hover .block-button-bar {
        opacity: 1.0;
        visibility: visible;
        transition:
            opacity 0s ease 0.05s,
            visibility 0s ease 0.05s;
    }
}
.math.block .block-button-bar button {
    appearance: none;
    display: block;
    font-size: inherit;
    border: none;
    padding: 0.25em;
    width: 1.25em;
    background-color: var(--GW-body-background-color);
    cursor: pointer;
}
.math.block .block-button-bar button svg {
    opacity: 0.65;
}
@media all and (hover: hover) {
    .math.block .block-button-bar button svg {
        opacity: 0.45;
    }
    .math.block .block-button-bar button:hover svg {
        opacity: 0.65;
    }
}
.math.block .block-button-bar button:active svg {
    transform: translateY(1px);
}

.math.inline,
.math.inline .mjpage,
.math.inline .mjx-chtml,
.math.inline .mjx-math,
.math.inline .mjx-mrow {
    display: inline;
    white-space: normal;
}


/*************/
/* CITATIONS */
/*************/

/* Citation formatting: ellipsis'd "et al", subscripted date; see /subscripts & /lorem#citation-variants */
/* This is variant #6, 'HORIZONTAL ELLIPSIS/​subscripted year'. */
/* This relies on the 'citefyInline' pass in Typography.hs: the author ('Foo', or 'Foo & Bar') is put in span.cite-author, the 'et al' joiner (if any) in span.cite-joiner, and the year date in span.cite-date. For 'Foo 2020' or 'Foo & Bar 2020', there is no joiner, only for 'et al'; this lets us replace the et al with an ellipsis while subscripting the year in all cases. */
/*  Author
 */
.cite-author-plural::after {
    content: "...";
    margin-left: 0.05em;
    margin-right: -0.05em;
    font-size: 75%;
}
a .cite-author-plural::after {
    margin-right: 0;
}

/*  “et al”
 */
.cite-joiner {
    display: none;
}

/*  Date
 */
.cite-date {
    vertical-align: -0.35ex;
    position: relative;
    font-size: 0.8em;
    line-height: 0.7;
    font-variant-numeric: tabular-nums;
    margin-left: 0.1em;
    white-space: nowrap;
}


/***********/
/* NUMBERS */
/***********/
/*  ‘Tabular figures’ to make numbers line up in tables or other
    monospace/code like contexts:

    https://practicaltypography.com/alternate-figures.html#tabular-and-proportional-figures
    https://helpx.adobe.com/fonts/using/open-type-syntax.html#tnum
 */
/*  Skip old-style figures in elements with underlining, to reduce the need to
    cross the underline with skip-ink
 */
table, code, pre, a, h1, h2, h3, h4, h5, h6 {
    font-variant-numeric: tabular-nums;
}


/********************/
/* SUB/SUPERSCRIPTS */
/********************/

sub,
sup {
    font-size: 0.7em;
    position: relative;
    line-height: 0.3em;
    font-variant-numeric: lining-nums;
}

sup.ordinal {
    text-transform: lowercase;
    top: 0.1em;
    text-shadow: none;
}
.heading sup.ordinal {
    font-variant-caps: small-caps;
}
.markdownBody a sup.ordinal {
    padding: 0;
}

sub {
    bottom: 0.1em;
}

/*  SUBSCRIPT+SUPERSCRIPT (necessary for inflation adjuster, and other math)
 */
.subsup {
    margin-left: 0.15em;
    margin-right: 0.1em;
    display: inline-flex;
    flex-flow: column;
    align-items: flex-start;
    vertical-align: text-bottom;
    position: relative;
    bottom: -0.1em;
}
.subsup sup,
.subsup sub {
    position: relative;
    line-height: 1;
}

/*  Inflation adjustments.

    Make sure that adjusted prices move as a block: no breaking in the middle
    between the price & sup/sub; this works better than trying to use no-break
    Unicode entities.
 */
span.inflation-adjusted {
    white-space: nowrap;
}
span.inflation-adjusted .subsup {
    align-items: flex-end;
}
span.inflation-adjusted .subsup sup,
span.inflation-adjusted .subsup sub {
    font-size: 0.6em;
}
span.inflation-adjusted .subsup {
    bottom: 0;
}


/********/
/* MISC */
/********/

/*  Enable standard Pandoc attribute-based syntax for small-caps like
    ‘[foo]{.smallcaps}’; see https://pandoc.org/MANUAL.html#small-caps
 */
span.smallcaps {
    font-variant-caps: small-caps;
}

/*  Fixes a bug, not with thickness of the strikethrough line, but its position.
    (No, I have no idea why it works like that.)
 */
del {
    text-decoration-thickness: from-font;
}

/*  LaTeX/TeX: Format the logotypes correctly (a higher up, e lower)
    (borrowed from https://latex.now.sh/ )
    */
.logotype-latex .logotype-latex-a {
    text-transform: uppercase;
    font-size: 0.80em;
    vertical-align: 0.25em;
    margin-left: -0.30em;
    margin-right: -0.03em;
    line-height: 1ex;
}
.logotype-latex .logotype-latex-e {
    text-transform: uppercase;
    vertical-align: -0.5ex;
    margin-left: -0.13em;
    margin-right: -0.10em;
    line-height: 1ex;
}
.logotype-tex sub {
    text-transform: uppercase;
    vertical-align: -0.50ex;
    margin-left: -0.08em;
    margin-right: -0.08em;
    font-size: 1em;
}

/*  Scratchpad for copy operations.
 */
#scratchpad {
    position: absolute;
    top: 0;
    left: 0;
    width: 0;
    height: 0;
    opacity: 0;
    z-index: -1;
    pointer-events: none;
}


/*************/
/* DROP CAPS */
/*************/
/*  "drop caps"/"initials" (https://en.wikipedia.org/wiki/Initial
    https://wiki.obormot.net/Reference/DropCapsDemo) are large fancy
    block letters used to start a page/section.

    The 5 drop-caps right now are Cheshire ('drop-caps-cheshire') (https://www.dafont.com/cheshire-initials.font), Goudy Initialen (https://www.1001fonts.com/goudy-initialen-font.html)
    ('drop-caps-goudy'), yinit (https://www.tug.org/TUGboat/tb12-1/tb31hara.pdf#page=8) ('drop-caps-yinit'), Kanzlei Initialen ('drop-caps-kanzlei') (https://wiki.obormot.net/Main/BonusFontsDemo?demo_font_one=Kanzlei+Initialen), and
    De-Zs/Deutsche Zierschrift (https://www.typografie.info/3/Schriften/fonts.html/deutsche-zierschrift-r250/) ('drop-caps-de-zs').

    Drop-caps are used to subtly 'theme' pages: Cheshire is for literary pages, Goudy is for
    historical/humanities pages, Kanzlei is for light technical/scientific pages, while yinit is for hardcore technical/scientific
    pages (if it has a lot of equations, it's yinit), and De-Zs is for everything else (such as newsletters).

    We use them on desktop & skip them on mobile because
    they use up 8-12KB each (even after @font-face subset optimization to load
    only 1 letter at a time), and take up a lot of screen space.
    (Mobile users can't have nice things.)

    To implement them, each Markdown
    page has a custom metadata field like "css: drop-caps-goudy" which is
    substituted into the compiled HTML like
    '<body class="pagename drop-caps-goudy">', allowing defining of multiple
    drop-caps and customized per page. The body class then is read by JS
    (currently: `rewrite.js` l841, the `dropCapBlocksSelector` variable) which
    actually sets it on relevant paragraphs. It would be difficult to define 'first paragraph'
    at the start of the page correctly without many special-case pure-CSS selectors.
    (Drop-caps in arbitrary manually-specified places, like appendices or split-out articles,
    are supported by a separate 'drop-cap' singular class which can wrap either the abstract
    or a specific <p>.)
 */
@media all and (min-width: 650px) {
    p[class*='drop-cap-'].overlap-not {
        min-height: 6em;
    }

    p[class*='drop-cap-'] a.link-drop-cap,
    p[class*='drop-cap-'] a.link-drop-cap * {
    	text-shadow: none;
    }
    p[class*='drop-cap-'] span.drop-cap {
        font-style: normal;
        font-weight: normal;
        float: left;
    }

	.initial-preceding-punctuation {
		float: left;
		margin-left: -1ch;
		font-size: 1.5em;
	}

    /*  All of these numbers are magic.
     */
    p.drop-cap-goudy span.drop-cap {
        font-family: Goudy Initialen;
        font-size: 7em;
        line-height: 1;
        margin: 0.025em 0.02em -0.25em 0;
        color: var(--GW-drop-caps-goudy-color);
    }
    p.drop-cap-yinit span.drop-cap {
        font-family: Yinit;
        font-size: 5.625em;
        line-height: 1.35;
        margin: 0.07em 0.08em -0.5em 0;
        text-shadow: 0 0 0 var(--GW-drop-caps-yinit-text-shadow-color);
        color: var(--GW-drop-caps-yinit-color);
    }
    p.drop-cap-de-zs span.drop-cap {
        font-family: Deutsche Zierschrift;
        font-size: 6.625em;
        line-height: 1.1;
        margin: 0.01em 0.05em -0.25em 0;
        color: var(--GW-drop-caps-de-zs-color);
    }
    p.drop-cap-cheshire span.drop-cap {
        font-family: Cheshire Initials;
        font-size: 6.75em;
        line-height: 1;
        margin: 0.045em 0.06em -0.25em 0;
        color: var(--GW-drop-caps-cheshire-color);
    }
    p.drop-cap-kanzlei span.drop-cap {
        font-family: Kanzlei Initialen;
        font-size: 7em;
        line-height: 1;
        margin: 0.025em 0.025em -0.25em -0.03em;
        color: var(--GW-drop-caps-kanzlei-color);
    }

    /*  Compensating for responsive line-height reduction.
     */
    @media all and (max-width: 1199px) {
        p.drop-cap-goudy span.drop-cap {
            font-size: 6.875em;
        }
        p.drop-cap-yinit span.drop-cap {
            font-size: 5.375em;
        }
        p.drop-cap-de-zs span.drop-cap {
            font-size: 6.5em;
        }
        p.drop-cap-cheshire span.drop-cap {
            font-size: 6.625em;
        }
        p.drop-cap-kanzlei span.drop-cap {
            font-size: 6.875em;
        }
    }
    @media all and (max-width: 999px) {
        p.drop-cap-goudy span.drop-cap {
            font-size: 6.625em;
        }
        p.drop-cap-yinit span.drop-cap {
            font-size: 5.25em;
        }
        p.drop-cap-de-zs span.drop-cap {
            font-size: 6.25em;
        }
        p.drop-cap-cheshire span.drop-cap {
            font-size: 6.3125em;
        }
        p.drop-cap-kanzlei span.drop-cap {
            font-size: 6.6875em;
        }
    }

    /*  Special styles for special browsers.
     */
    @supports (-moz-user-focus: normal) {
        p.drop-cap-goudy span.drop-cap {
            margin: 0.05em 0.02em 0 0;
        }
        p.drop-cap-yinit span.drop-cap {
            margin: 0.06em 0.06em 0 0;
        }
        p.drop-cap-de-zs span.drop-cap {
            margin: 0.06em 0.04em 0 0;
        }
        p.drop-cap-cheshire span.drop-cap {
            margin: 0.06em 0.04em 0 0;
        }
        p.drop-cap-kanzlei span.drop-cap {
            margin: 0.05em 0.02em 0 -0.03em;
        }
    }

	/*	Graphical drop-caps.
	 */
	p.graphical-drop-cap .hidden-initial-letter {
		display: inline-block;
		width: 0;
		overflow: hidden;
	}
	p.graphical-drop-cap img.drop-cap {
		float: left;
		display: block;
		height: 9.4em;
		margin: 0 -0.10em -0.95em -0.75em;
		filter: none;
	}
	
	@media all and (max-width: 1199px) {
		p.graphical-drop-cap img.drop-cap {
			margin-top: -0.25em;
		}
	}
}


/*************/
/* FOOTNOTES */
/*************/

/*=-----------=*/
/*= Citations =*/
/*=-----------=*/

a.footnote-ref {
    vertical-align: super;
    line-height: 0.3;
    position: relative;
    top: 0.05em;
    padding: 0 0.05em;
    font-variant-numeric: lining-nums;
    font-weight: 600;
    z-index: 1;
    transition:
        box-shadow 0.15s ease 0.05s;
}

a.footnote-ref sup {
    font-size: 0.75em;
    vertical-align: baseline;
}

/*  Expanded hover/tap area.
 */
a.footnote-ref::after {
    content: "";
    position: absolute;
    left: -40%;
    top: 5%;
    width: 180%;
    height: 120%;
}
a.footnote-ref.highlighted,
a.footnote-ref:hover,
a.footnote-ref.targeted {
    /*  o-v-o:  outline vertical offset
        o-p:    outline padding
        o-h-s:  outline horizontal spread
     */
    --o-v-o: 4px;
    --o-p:   4px;
    --o-h-s: 2px;

    box-shadow:
                  var(--o-h-s)  var(--o-v-o) 0      var(--o-p)        var(--background-color),
        calc(-1 * var(--o-h-s)) var(--o-v-o) 0      var(--o-p)        var(--background-color),
                  var(--o-h-s)  var(--o-v-o) 0 calc(var(--o-p) + 1px) var(--GW-highlighted-link-outline-color),
        calc(-1 * var(--o-h-s)) var(--o-v-o) 0 calc(var(--o-p) + 1px) var(--GW-highlighted-link-outline-color),
                  var(--o-h-s)  var(--o-v-o) 0 calc(var(--o-p) + 2px) var(--background-color),
        calc(-1 * var(--o-h-s)) var(--o-v-o) 0 calc(var(--o-p) + 2px) var(--background-color),
                  var(--o-h-s)  var(--o-v-o) 0 calc(var(--o-p) + 3px) var(--GW-highlighted-link-outline-color),
        calc(-1 * var(--o-h-s)) var(--o-v-o) 0 calc(var(--o-p) + 3px) var(--GW-highlighted-link-outline-color)
}

/*  Deal with multiple footnote superscripts one after another; per Charuru
 */
sup + sup,
a.footnote-ref {
    margin-left: 0.125em;
}

/*  ‘Foreign’ footnotes.
 */
sup a,
sub a {
    margin-left:  0.10em;
    margin-right: 0.13em;
}
sup a + a,
sub a + a {
    margin-left:  0.20em;
    margin-right: 0.13em;
}

/*=-------------------=*/
/*= Footnotes section =*/
/*=-------------------=*/

section.footnotes {
    position: relative;
}

/*********************************************************/
/*  Horizontal rule at the start of the footnotes section.
 */

section.footnotes > hr:first-child {
    position: relative;
    display: flex;
    margin: -0.5em 0;
}
section.footnotes > hr:first-child::after {
    content: "";
    border: 1px solid var(--GW-footnotes-section-top-rule-color);
    width: 2em;
    height: 2em;
    background-color: var(--background-color);
    background-image: none;
    z-index: 1;
    box-shadow:
        0 0 0 calc(0.5em - 1px) var(--background-color) inset,
        0 0 0 0.5em var(--GW-footnotes-section-top-rule-color) inset;
    filter: none;
    opacity: 1.0;
}
section.footnotes > hr:first-child::before {
    content: "";
    position: absolute;
    height: 1px;
    background-color: var(--GW-footnotes-section-top-rule-color);
    width: 100%;
    top: 50%;
}

section.footnotes:target > hr:first-child::after,
section.footnotes > hr:first-child.highlighted::after {
    border-color: var(--GW-footnote-highlighted-border-color);
    box-shadow:
        0 0 0 1px var(--background-color) inset,
        0 0 0 2px var(--GW-footnote-highlighted-border-color) inset,
        0 0 0 calc(0.5em - 1px) var(--background-color) inset,
        0 0 0 0.5em var(--GW-footnote-highlighted-border-color) inset,
        0 0 0 calc(0.5em + 1px) var(--background-color) inset,
        0 0 0 calc(0.5em + 2px) var(--GW-footnote-highlighted-border-color) inset;
}
section.footnotes:target > hr:first-child::before,
section.footnotes > hr:first-child.highlighted::before {
    background-color: var(--background-color);
    box-shadow:
        0 1px 0 0 var(--GW-footnote-highlighted-border-color) inset,
        0 -1px 0 0 var(--GW-footnote-highlighted-border-color) inset;
    height: 3px;
}

/*  Footnotes section self-link.
 */
section.footnotes .section-self-link {
    position: absolute;
    width: 2em;
    height: 2em;
    top: -1px;
    border: 1px solid transparent;
    left: 0;
    right: 0;
    margin: auto;
    z-index: 1;
    opacity: 0;
}

/*=----------------=*/
/*= Footnotes list =*/
/*=----------------=*/

section.footnotes > ol {
    padding-left: 2.625em;
}
section.footnotes > ol > li {
    counter-increment: footnotes;
    min-height: calc(1.75em + 1px);
    padding: 6px 0 0.25em 0;
}

/*  Footnote number.
 */
section.footnotes > ol > li::before {
    content: counter(footnotes);
    position: absolute;
    left: unset;
    right: calc(100% + 0.75em);
    top: calc(-0.125em + 5px);
    width: 1.75em;
    height: 1.75em;
    display: flex;
    justify-content: center;
    align-items: center;
    border: 1px dotted var(--GW-footnote-border-color);
    border-right-color: transparent;
    line-height: 1;
    font-variant-numeric: lining-nums;
    z-index: 1;
}

/*  Dotted vertical line.
 */
section.footnotes > ol > li::after {
    content: "";
    position: absolute;
    border-right: 1px dotted var(--GW-footnote-border-color);
    height: calc(100% + 0.125em - 4px);
    top: calc(-0.125em + 5px);
    left: calc(-0.75em - 1px);
}

/*  Footnote highlighting.
 */
section.footnotes > ol > li.targeted::before,
section.footnotes > ol > li.targeted::after,
section.footnotes > ol > li.highlighted::before,
section.footnotes > ol > li.highlighted::after {
    border-style: solid;
    border-color: var(--GW-footnote-highlighted-border-color);
    box-shadow:
        0 0 0 1px var(--background-color) inset,
        0 0 0 2px var(--GW-footnote-highlighted-border-color) inset;
}
section.footnotes > ol > li.targeted::after,
section.footnotes > ol > li.highlighted::after {
    border-width: 0 3px 0 0;
    border-style: double;
    left: calc(-0.75em - 3px);
}

/*  Footnote self-links.
 */
section.footnotes .footnote-self-link {
    position: absolute;
    top: 2px;
    right: calc(100% + 0.75em);
    width: 1.75em;
    height: 1.75em;
    border: 1px solid transparent;
    z-index: 1;
    opacity: 0;
}

/*=------------------------=*/
/*= Back-to-citation links =*/
/*=------------------------=*/

.footnotes .footnote-back {
    margin: 0 0 0 0.5em;
    position: relative;
    display: inline-block;
    font-size: 1em;
    line-height: 0.5;
    border: 1px dotted var(--GW-footnote-backlink-border-color);
    top: 0.15em;
    padding: 0.1em 0.25em 0.15em 0.25em;
    width: 1em;
    z-index: 1;
}

.markdownBody .footnotes a.footnote-back {
    background-image: none;
}
.markdownBody .footnotes a.footnote-back:hover {
    border-color: var(--GW-footnote-backlink-border-hover-color);
    border-style: solid;
    box-shadow:
        0 0 0 1px var(--background-color) inset,
        0 0 0 2px var(--GW-footnote-backlink-border-hover-color) inset;
}

.markdownBody .footnotes .footnote-back-block {
    text-align: right;
}


/*************/
/* SIDENOTES */
/*************/

.sidenote-layout-cell {
    position: absolute;
    width: 100%;
    pointer-events: none;
}
.sidenote-layout-cell > * {
    pointer-events: auto;
}

#sidenote-column-left,
#sidenote-column-right,
#hidden-sidenote-storage {
    width: calc(50vw - (var(--GW-body-max-width) / 2 + 96px));
    max-width: var(--GW-sidenotes-max-width);
}

#sidenote-column-left,
#sidenote-column-right {
    position: absolute;
    top: 0;
    height: 100%;
    z-index: 1;
    pointer-events: none;
}
#sidenote-column-left {
    right: calc(100% + 64px);
}
#sidenote-column-right {
    left: calc(100% + 64px);
}
#sidenote-column-left:empty,
#sidenote-column-right:empty {
    display: none;
}

/*=-----------------=*/
/*= Sidenote blocks =*/
/*=-----------------=*/

#markdownBody .sidenote {
    --sidenote-padding: 10px;
    --sidenote-border-width: 3px;
    --text-indent: 1.75em;

    position: absolute;
    left: 0;
    width: 100%;
    opacity: 0.85;
    padding: 2em 0 0 0;
    font-size: 0.85em;
    line-height: calc(1.3 / 0.85);
    transition:
        opacity 0.25s ease-in,
        transform 0.25s ease-in;
}
#markdownBody .sidenote.displaced {
    transition:
        opacity 0.25s ease-out,
        transform 0.25s ease-out;
}
#markdownBody .sidenote.hidden {
    display: none;
}
#markdownBody .sidenote:hover,
#markdownBody .sidenote.targeted,
#markdownBody .sidenote.displaced,
#markdownBody .sidenote.highlighted {
    background-color: var(--background-color);
    opacity: 1.0;
    box-shadow: 0 0 0 16px var(--background-color);
}
#markdownBody .sidenote.targeted {
    z-index: 1;
}
#markdownBody .sidenote.displaced {
    z-index: 2;
}
#markdownBody .sidenote.highlighted,
#markdownBody .sidenote:hover {
    z-index: 3;
}

/*  This provides a solid hover margin.
    */
#markdownBody .sidenote::after {
    content: "";
    position: absolute;
    width: calc(100% + 2 * var(--sidenote-padding));
    height: calc(100% + 2 * var(--sidenote-padding));
    top: calc(-1 * (var(--sidenote-padding) + var(--sidenote-border-width)));
    left: calc(-1 * (var(--sidenote-padding) + var(--sidenote-border-width)));
}
#markdownBody .sidenote:hover::after,
#markdownBody .sidenote.targeted::after,
#markdownBody .sidenote.displaced::after,
#markdownBody .sidenote.highlighted::after {
    border: 3px double var(--GW-sidenote-highlight-box-shadow-color);
}

#markdownBody .sidenote.cut-off::before {
    content: "…";
    position: absolute;
    border: 1px dotted var(--GW-sidenote-border-color);
    top: calc(100% - 1px);
    left: 0;
    right: 0;
    margin: auto;
    width: fit-content;
    z-index: 2;
    background-color: var(--background-color);
    padding: 0.125em 0.5em 0.5em 0.5em;
    font-size: 1.25em;
    font-weight: 600;
    line-height: 0.5;
    pointer-events: none;
}
#markdownBody .sidenote.cut-off:hover::before {
    visibility: hidden;
}
#markdownBody .sidenote.cut-off.hide-more-indicator::before {
    visibility: hidden;
}

/*=-------------------=*/
/*= Sidenote wrappers =*/
/*=-------------------=*/

/*  Outer wrapper (scrolls).
    */
.sidenote-outer-wrapper {
    max-height: 600px;
    overflow: hidden;
    position: relative;
    z-index: 1;
    border-style: dotted;
    border-color: var(--GW-sidenote-border-color);
    border-width: 1px 0;
}
#markdownBody .sidenote:hover .sidenote-outer-wrapper,
#markdownBody .sidenote.displaced .sidenote-outer-wrapper,
#markdownBody .sidenote.highlighted .sidenote-outer-wrapper {
    /*  1px for inner border; 1px for minimum distance from edge. */
    max-height: calc(100vh - (2em + 2 * (var(--sidenote-padding) + var(--sidenote-border-width) + 1px + 1px)));
}
#markdownBody .sidenote.cut-off .sidenote-outer-wrapper {
    overflow-y: scroll;
    overscroll-behavior: none;
    width: 100%;
    padding: 0 0.5em 0 0;
}

/*  Scroll bar styles (for WebKit/Chromium).
    */
#markdownBody .sidenote.cut-off .sidenote-outer-wrapper::-webkit-scrollbar {
    width: 12px;
}
#markdownBody .sidenote.cut-off .sidenote-outer-wrapper::-webkit-scrollbar-thumb {
    background-image: var(--GW-checkerboard-scrollbar-background-image);
    background-size: 2px;
    box-shadow:
        0 0 0 2px var(--background-color) inset;
}
#markdownBody .sidenote.cut-off .sidenote-outer-wrapper::-webkit-scrollbar-thumb:hover {
    background-image: var(--GW-checkerboard-scrollbar-hover-background-image);
}

/*  Scroll bar styles (for Firefox).
    */
#markdownBody .sidenote.cut-off .sidenote-outer-wrapper {
    scrollbar-color: var(--GW-sidenote-scrollbar-thumb-color) var(--background-color);
}
#markdownBody .sidenote.cut-off .sidenote-outer-wrapper:hover {
    scrollbar-color: var(--GW-sidenote-scrollbar-thumb-hover-color) var(--background-color);
}

/*  Inner wrapper (does not scroll; stretches to height of content).
    */
.sidenote-inner-wrapper {
    position: relative;
    margin: 0.5em 0;
}

/*  Ensure content is interactive.
    */
.sidenote-inner-wrapper > * {
    position: relative;
    z-index: 1;
}

/*=--------------------------------------=*/
/*= Sidenote contents layout corrections =*/
/*=--------------------------------------=*/

#markdownBody .sidenote {
    --base-block-spacing: 0.2em;
}

#markdownBody .sidenote .list {
    --list-left-padding: 1.75em;
}

#markdownBody .sidenote li p {
    text-align: left;
}

#markdownBody .sidenote .footnote-back {
    vertical-align: text-top;
}

#markdownBody .sidenote blockquote > * {
    line-height: calc(1.25 / (var(--blockquote-font-size-scaling-factor) * 0.85))
}

/*=-------------------------------=*/
/*= Sidenote self-links (numbers) =*/
/*=-------------------------------=*/

#markdownBody .sidenote > .sidenote-self-link {
    font-weight: 600;
    position: absolute;
    top: -1px;
    background-image: none;
    border-style: dotted;
    border-color: var(--GW-sidenote-self-link-border-color);
    border-width: 1px 1px 0px 1px;
    width: 2em;
    height: 2em;
    display: flex;
    align-items: center;
    justify-content: center;
    z-index: 1;
}
#markdownBody #sidenote-column-left .sidenote > .sidenote-self-link {
    right: 0;
}
#markdownBody #sidenote-column-right .sidenote > .sidenote-self-link {
    left: 0;
}

#markdownBody .sidenote.targeted > .sidenote-self-link,
#markdownBody .sidenote > .sidenote-self-link:hover {
    border-width: 3px;
    border-style: double;
    top: -3px;
}
#markdownBody #sidenote-column-left .sidenote.targeted > .sidenote-self-link,
#markdownBody #sidenote-column-left .sidenote > .sidenote-self-link:hover {
    right: -2px;
}
#markdownBody #sidenote-column-right .sidenote.targeted > .sidenote-self-link,
#markdownBody #sidenote-column-right .sidenote > .sidenote-self-link:hover {
    left: -2px;
}

#markdownBody .sidenote.targeted > .sidenote-self-link::before,
#markdownBody .sidenote > .sidenote-self-link:hover::before {
    content: "";
    display: block;
    position: absolute;
    bottom: -3px;
    width: calc(50vw - (var(--GW-body-max-width) / 2 + 96px) + 10px);
    max-width: var(--GW-sidenotes-max-width);
    border-bottom: 3px double var(--GW-sidenote-self-link-border-color);
}
#markdownBody #sidenote-column-left .sidenote.targeted > .sidenote-self-link::before,
#markdownBody #sidenote-column-left .sidenote > .sidenote-self-link:hover::before {
    right: -1px;
}
#markdownBody #sidenote-column-right .sidenote.targeted > .sidenote-self-link::before,
#markdownBody #sidenote-column-right .sidenote > .sidenote-self-link:hover::before {
    left: -1px;
}


/**********/
/* FOOTER */
/**********/

#footer {
    margin-top: 2.5rem;
}

#footer > p:first-child {
    text-align: center;
    font-variant-caps: small-caps;
}


/***************/
/* ANNOTATIONS */
/***************/

/***************/
/*  Data fields.
 */

.annotation p.data-field,
.annotation-partial p.data-field {
    --text-alignment: left;
    --text-indent: 0em;
}

.annotation p.data-field.author-date-aux,
.annotation-partial p.data-field.author-date-aux {
    --text-hyphenation: none;
}

/*  Title link.
 */
.annotation .data-field.title .title-link,
.annotation-partial .data-field.title .title-link {
    font-weight: bold;
}

/*  Italicize link tags in popups/indexes similar to the page metadata block’s
    tags, for consistency.
 */
.annotation .link-tags {
    font-style: italic;

    /*  Tags are enclosed in ()s, but as links with the text-shadow trick, the
        italic slant leads to the usual ‘chomp’ without additional margin.
     */
    margin-left: 0.1em;
}

/*  Annotation abstract (body).
 */
.annotation .data-field.annotation-abstract:empty {
    display: none;
}

/*************************************/
/*  Content (in annotation abstracts).
 */

/*  Page description in annotation abstract.
 */
.annotation .data-field.annotation-abstract .page-description-annotation {
    font-style: italic;
}
.annotation .data-field.annotation-abstract .page-description-annotation:not(.first-block)::before {
    content: "";
    display: block;
    overflow: auto;
    margin: 0.75em 0 0.5em 0;
    border-top: 1px dotted currentColor;
}

/*  Images (such as the ones in Wikipedia annotations).
    */
.annotation figure {
    clear: both;
}

.annotation figure.float .image-wrapper {
    max-width: 100%;
}

.annotation .image-row-wrapper {
    display: flex;
}

/*  TOCs in annotations.
 */
blockquote .TOC {
    padding: 0.5em 0.5em 0.75em 0.75em;

    /*  The following four properties are to prevent both overlap and
        margin-collapse of the TOC when there’s a floated thumbnail figure
        that juts down below the abstract text.
     */
    clear: both;
    display: inline-block;
    box-sizing: border-box;
    width: 100%;
}

/*  “Aux links” (see also, similars, backlinks, link bibliography).
 */
.annotation .aux-links-list p {
    text-align: left;
}

/*  “Aux links” in link bibliographies, directory indexes, and other transcluded
    (rather than pop-framed) annotations.
 */

ol.link-bibliography-list-compact {
    --list-left-padding: 2.25em;
}
ol.link-bibliography-list-compact > li::before {
    font-family: var(--GW-monospaced-font-stack);
}
@media all and (max-width: 649px) {
    ol.link-bibliography-list-compact {
        --list-left-padding: 1.75em;
    }
}

/*********************/
/*  Wikipedia entries.
 */

.annotation.wikipedia-entry .table-wrapper {
    margin: 1.5em 0 1.5em 0;
    clear: both;
}
.annotation.wikipedia-entry .infobox {
    font-size: 0.9em;
}
.annotation.wikipedia-entry .infobox table {
    font-size: 0.935em;
}
.annotation.wikipedia-entry .infobox tbody tr:hover {
    outline: none;
}
.annotation.wikipedia-entry .infobox th[colspan="2"],
.annotation.wikipedia-entry .infobox td[colspan="2"],
.annotation.wikipedia-entry .infobox th.sidebar-title,
.annotation.wikipedia-entry .infobox th.sidebar-heading {
    text-align: center;
}
.annotation.wikipedia-entry .infobox th {
    border-top: 1px solid var(--GW-table-row-horizontal-border-color);
}
.annotation.wikipedia-entry .infobox tr:first-of-type th {
    font-size: 1.25em;
}
.annotation.wikipedia-entry .infobox td:first-child {
    font-weight: bold;
}
.annotation.wikipedia-entry .infobox td ul {
    margin: 0.25em 0;
    padding: 0 0 0 1.5em;
}
.annotation.wikipedia-entry .quotebox-title {
    text-align: center;
    font-weight: bold;
    font-size: 1.25em;
    margin: -0.125em 0 0.25em 0;
}
.annotation.wikipedia-entry .quotebox-cite {
    margin-top: 0.5em;
}
.annotation.wikipedia-entry #Timeline-row {
    display: flex;
    width: fit-content;
    margin: 0.25em auto;
}
.annotation.wikipedia-entry th br ~ * {
    font-weight: normal;
    font-size: calc((1 / 1.25) * 1em);
}
.annotation.wikipedia-entry .hatnote {
    margin: 0 0 0.75em 0;
    font-style: italic;
}
.annotation.wikipedia-entry .chemf {
    word-break: break-all;
}
.annotation.wikipedia-entry .side-box {
    border: 1px dotted currentColor;
    float: right;
    padding: 0.5em 0.75em;
    max-width: calc(50% - 2em);
    margin: 0 0 1em 1em;
    overflow: auto;
    position: relative;
}
.annotation.wikipedia-entry .side-box.sister-box ul {
    padding: 0;
    margin: 1em 0 0 0;
}
.annotation.wikipedia-entry .side-box.sister-box ul li::before {
    content: none;
}
.annotation.wikipedia-entry .side-box.sister-box ul .sister-logo {
    margin: 0 0.5em 0 0;
    display: inline-block;
    vertical-align: text-top;
    width: 1.5em;
    text-align: center;
}

/*  Special case for inline math in Wikipedia pop-frames.
    */
.annotation.wikipedia-entry .mwe-math-element {
    display: inline-block;
    height: 1.25em;
    line-height: 1;
    margin: 0;
    vertical-align: bottom;
    padding: 0;
}
.annotation.wikipedia-entry .mwe-math-element img {
    display: inline-block;
    height: 100%;
}
/*  Ditto, but block math.
 */
.annotation.wikipedia-entry dl .mwe-math-element {
    display: block;
    height: unset;
}
.annotation.wikipedia-entry dl .mwe-math-element img {
    display: block;
}

/* WP wraps references entirely in <cite> elements; <cite> is styled by browsers (Chrome/FF) by default in italics. No one wants their entire reference in italics, so WP resets the font to the default style (whatever that is), and styles italics bits (like book titles) manually. We need to replicate that, or else references sections in our WP popups will be entirely italics! */
.annotation.wikipedia-entry cite,
.annotation.wikipedia-entry dfn {
    font-style: inherit;
}

/**********/
/*  Tweets.
 */

.annotation.tweet {
    --avatar-margin: 1em;
    --avatar-border-width: 1px;
}

.annotation.tweet img.avatar {
    display: block;
    width: var(--GW-popups-tweet-avatar-size);
    height: var(--GW-popups-tweet-avatar-size);
    float: left;
    margin: 0.25em var(--avatar-margin) var(--avatar-margin) 0;
    border-radius: 50%;
    border: var(--avatar-border-width) solid var(--GW-figure-outline-color);
}

.annotation.tweet .data-field.annotation-abstract {
    margin-top: 0.75em;
}
.annotation.tweet .data-field.annotation-abstract p {
    text-indent: 0;
    margin-top: 0.75em;
    padding-left: calc(var(--GW-popups-tweet-avatar-size) + var(--avatar-margin) + 2 * var(--avatar-border-width));
}
.annotation.tweet figure {
    margin: 2em auto 0.1em auto;
    max-width: unset;
}


/****************/
/* X OF THE DAY */
/****************/

#x-of-the-day {
    position: relative;
    margin-top: 2.75rem;
    padding: 2.5rem 1.5rem 3.75rem 1.5rem;
    border: 1px solid var(--GW-x-of-the-day-border-color);
}
@media all and (max-width: 649px) {
    #x-of-the-day {
        margin-top: 3rem;
        padding: 3.5rem 1rem 3.75rem 1rem;
    }
}

#x-of-the-day::before,
#x-of-the-day::after {
    content: "";
    position: absolute;
    left: 0.5rem;
    width: calc(100% - 1rem);
    height: 2rem;
    background-image:
        url('/static/img/ornament/three-wavy-lines-ornament-left.svg'),
        url('/static/img/ornament/three-wavy-lines-ornament-right.svg');
    background-repeat: no-repeat;
    background-size: 4rem 100%;
    background-position:
        center left,
        center right;
    opacity: 0.15;
}
#x-of-the-day::before {
    top: 0.5rem;
}
#x-of-the-day::after {
    bottom: 0.5rem;
    transform: scaleY(-1);
}

/*******************/
/*  Quote of the day.
 */

/*  No special styles, for now.
 */

/*******************/
/*  Site of the day.
 */

#x-of-the-day .site-of-the-day {
    --box-size: 4em;
    --box-padding-top: 1em;
    --box-padding-bottom: 3em;

    --box-total-size: calc(var(--box-size) + var(--box-padding-top) + var(--box-padding-bottom));

    --box-horizontal-offset: calc(var(--box-padding-top) * 2.0);

    margin: 3.5em 0 3.25em 0;
    padding-right: calc(var(--box-horizontal-offset) * 0.25);
}
@media all and (max-width: 649px) {
    #x-of-the-day .site-of-the-day {
        margin: 2.75em -1em;
    }
}

#x-of-the-day .site-of-the-day blockquote {
    --background-color: var(--GW-body-background-color);

    position: relative;
    height: var(--box-size);
    width: fit-content;
    margin: auto;
    padding:
        var(--box-padding-top)
        calc(var(--box-size) + 2.0 * var(--box-padding-top))
        var(--box-padding-bottom)
        calc(var(--box-size) + 2.0 * var(--box-padding-top) + var(--box-horizontal-offset));
    background-image: url('/static/img/ornament/swissspiralroll.svg#svgView(preserveAspectRatio(none))');
    background-size: 1000% 100%;
    background-position: center;
    background-repeat: no-repeat;
    border: none;
    display: flex;
    align-items: center;
}
@media all and (max-width: 649px) {
    #x-of-the-day .site-of-the-day blockquote {
        font-size: calc((17/18) * var(--GW-body-text-font-size));
        padding:
            var(--box-padding-top)
            calc(var(--box-size) - var(--box-padding-top))
            var(--box-padding-bottom)
            calc(var(--box-size) + var(--box-padding-top) + var(--box-horizontal-offset));
    }
}

#x-of-the-day .site-of-the-day blockquote::before,
#x-of-the-day .site-of-the-day blockquote::after {
    content: "";
    position: absolute;
    width: var(--box-total-size);
    height: var(--box-total-size);
    background-image: url('/static/img/ornament/swissspiralroll.svg');
    background-repeat: no-repeat;
    background-color: inherit;
    background-size: cover;
    top: 0;
}
#x-of-the-day .site-of-the-day blockquote::before {
    left: 0;
}
#x-of-the-day .site-of-the-day blockquote::after {
    right: 0;
    background-position: right;
}

#x-of-the-day .site-of-the-day blockquote p {
    position: relative;
    margin: 0;
    line-height: 1;
    z-index: 1;
}

/*************************/
/*  Annotation of the day.
 */

#x-of-the-day .annotation-of-the-day {
    width: fit-content;
    margin: auto;
}


/*********************/
/* BOTTOM DECORATION */
/*********************/

#footer-decoration-container {
    margin: 1.5rem 0 1rem 0;
    line-height: 0;
}

#footer-decoration-container .footer-logo {
    position: relative;
    opacity: 0.3;
    pointer-events: none;
}
#footer-decoration-container .footer-logo:hover {
    opacity: 1.0;
}
#footer-decoration-container .footer-logo::before {
    content: "";
    display: block;
    position: absolute;
    bottom: 15px;
    height: 1px;
    border-bottom: 1px dotted var(--GW-bottom-ornament-line-color);
    width: 100%;
}
#footer-decoration-container .footer-logo::after {
    content: "";
    background-color: var(--GW-body-background-color);
    background-image: url('/static/img/logo/logo-smooth.svg');
    display: block;
    position: relative;
    width: 22px;
    height: 30px;
    background-size: contain;
    background-position: center;
    background-repeat: no-repeat;
    margin: auto;
    padding: 0 10px 0 10px;
    z-index: 1;
    pointer-events: auto;
}


/*********************/
/* SEQUENTIAL NAV UI */
/*********************/
/*  Navigation bar for previous/next page links (horizontal divider based on:
    https://commons.wikimedia.org/wiki/File:Filet_arabesque.svg )
    On mobile, we hide the forward/back links.
 */

#navigation {
    display: flex;
    align-items: center;
    opacity: 0.8;
}
#navigation a {
    line-height: 1;
    display: flex;
}
#navigation a:hover {
    color: var(--GW-nav-header-link-color);
}
#navigation a svg {
    margin: 0;
    width: 100%;
    height: 1.65em;
}

@media all and (min-width: 650px) {
    #navigation {
        margin: 2.5em 0 0 0;
        justify-content: space-between;
    }
    #navigation #navigation-next,
    #navigation #navigation-previous {
        flex-grow: 1;
    }
    #navigation #navigation-next {
        transform: scale(-1, 1);
    }
    #navigation #navigation-center {
        width: 15%;
    }
}
@media all and (max-width: 649px) {
    #navigation {
        margin: 3em 0 0 0;
        justify-content: center;
    }
    #navigation #navigation-next,
    #navigation #navigation-previous {
        display: none;
    }
    #navigation #navigation-center {
        width: 25%;
    }
}


/********************/
/* BACK-TO-TOP LINK */
/********************/

#back-to-top {
    position: absolute;
    bottom: 0.75rem;
    opacity: 1.0;
    visibility: visible;
    transition:
        opacity 2s ease;
}
#back-to-top.hidden {
    opacity: 0;
}
#back-to-top a {
    --background-color: var(--GW-body-background-color);

    display: block;
    width: 2.25em;
    height: 2.25em;
    padding: 0.25em 0.25em;
    box-sizing: border-box;
    color: var(--GW-back-to-top-link-color);
    filter:
        drop-shadow(0 0 1px var(--background-color))
        drop-shadow(0 0 1px var(--background-color))
        drop-shadow(0 0 1px var(--background-color));
}
#back-to-top a:hover {
    color: var(--GW-back-to-top-link-hover-color);
}
#back-to-top svg {
    display: block;
    width: 100%;
    height: 100%;
}

@media all and (min-width: 1080px) {
    #back-to-top {
        right: calc(((100% - (var(--GW-body-max-width) + 2 * var(--GW-body-side-padding))) / 2) - 35px);
    }
    #back-to-top a {
        border: 3px double transparent;
    }
    #back-to-top a:hover {
        border-color: currentColor;
    }
}
@media all and (max-width: 1079px) {
    #back-to-top {
        right: 1rem;
        bottom: 1rem;
    }
    #back-to-top a {
        border: 1px solid currentColor;
    }
    #back-to-top {
        background-color: var(--background-color);
        background-image: linear-gradient(var(--GW-back-to-top-link-color),
                                          var(--GW-back-to-top-link-color));
        background-position: 0 0;
        background-repeat: no-repeat;
        background-size: 0 0;
    }
}


/*******************************/
/* PAGE-SPECIFIC MODIFICATIONS */
/*******************************/

/*=-------------=*/
/*= /static/404 =*/
/*=-------------=*/

body.page-static-404 figure {
    background-color: var(--GW-body-background-color);
}

/*=----------------=*/
/*= /review/book =*/
/*=----------------=*/

#markdownBody .book-review-meta {
    margin: -0.5em 0 1.5em 0;
    display: flex;
    flex-flow: row;
    justify-content: flex-start;
    max-width: 100%;
}
.book-review-meta span {
    white-space: nowrap;
}
.book-review-meta span + span {
    margin-left: 1em;
}
.book-review-meta span:first-of-type {
    flex: 0 1 auto;
    max-width: 100%;
    text-overflow: ellipsis;
    overflow: hidden;
}
.book-review-meta span:first-of-type:hover {
    overflow: visible;
    white-space: normal;
    height: 1em;
    padding-left: 1.5em;
    text-indent: -1.5em;
}

/*=---------------=*/
/*= /review/mead =*/
/*=---------------=*/

/*  This is for the pictures of mead bottles next to the reviews.
    */
body.page-review-mead p > img {
    float: right;
    max-height: 8em;
    width: auto;
    position: relative;
    z-index: 1;
    margin: 1em 1em 1em 2em;
}

/*=-------=*/
/*= /hafu =*/
/*=-------=*/

body.page-hafu .table-wrapper#hafu-list-table td:last-of-type {
    width: 50%;
}

/*=--------------=*/
/*= /dnm-arrest =*/
/*=--------------=*/

body.page-dnm-arrest .table-wrapper#data-table td:nth-of-type(6),
body.page-dnm-arrest .table-wrapper#data-table td:nth-of-type(12),
body.page-dnm-arrest .table-wrapper#data-table td:nth-of-type(13) {
    white-space: nowrap;
}
body.page-dnm-arrest .table-wrapper#data-table td:last-of-type {
    width: 20%;
}



/**************/
/* POP-FRAMES */
/**************/

/*******************/
/*  Pop-frame title.
 */

.popframe .popframe-title .popframe-title-link::after,
.popframe .popframe-title .popframe-title-link-archived::after {
    display: none;
}

.popframe .popframe-title .separator {
    margin: 0 0.5em;
}

.popframe .popframe-title code {
    margin: 0 0.05em;
    padding: 0;
    border: none;
    background-color: inherit;
    font-size: 0.95em;
}

.popframe .popframe-title code + span {
    margin-left: 0.25em;
}

/*=-------------------=*/
/*= POP-FRAME CONTENT =*/
/*=-------------------=*/
/*  Adjustments for styles in pop-frames.
    */

.popframe-body {
    --text-indent: 1.75em;
}

.popframe-body .TOC {
    padding: 0.5em 0.5em 0.75em 0.75em;

    /*  The following for properties are to prevent both overlap and
        margin-collapse of the TOC when there’s a floated thumbnail figure
        that juts down below the abstract text.
     */
    clear: both;
    display: inline-block;
    box-sizing: border-box;
    width: 100%;
}

.popframe-body section.level1 > .heading {
    font-size: 1.75em;
}

.popframe-body .list {
    --text-alignment: left;
}

.popframe-body .heading {
    margin-left: 0;
}

.popframe-body > figure:only-child {
    margin: 0;
    max-width: unset;
}

.popframe-body pre {
    max-height: unset;
}

.popframe-body .marginnote {
    display: initial;
}

/*  Footnotes sections in pop-frames.
 */

.popframe-body #footnotes > hr:first-child,
.popframe-body #footnotes > hr:first-child + a.section-self-link {
    display: none;
}

.popframe-body .footnotes .footnote-back {
    vertical-align: text-top;
}

/*  Drop caps in pop-frames.
 */

.popframe-body p.drop-cap-goudy::first-letter {
    font-size: 6.5em;
}
.popframe-body p.drop-cap-yinit::first-letter {
    font-size: 5.125em;
}
.popframe-body p.drop-cap-de-zs::first-letter {
    font-size: 6.375em;
}
.popframe-body p.drop-cap-cheshire::first-letter {
    font-size: 6.375em;
}
.popframe-body p.drop-cap-kanzlei::first-letter {
    font-size: 6.625em;
}

/*=-----------------=*/
/*= POP-FRAME TYPES =*/
/*=-----------------=*/

/*┌──────────────────────┐*/
/*│ Aux-link pop-frames. │*/
/*└──────────────────────┘*/

/*┌────────────────────────┐*/
/*│ Annotation pop-frames. │*/
/*└────────────────────────┘*/

/*  For example, Wikipedia annotations.
 */
.popframe-body > .annotation:only-child > p.data-field.title:only-of-type {
    font-size: 1.125em;
}

/*  Collapses in annotations.
 */
.popframe-body > .annotation > .annotation-abstract > .collapse-block {
    margin-left: calc(-1 * var(--collapse-left-offset));
    padding-left: var(--collapse-left-offset);
}

/*  Aux-links collapses in annotations.
 */
.popframe-body > .annotation > .annotation-abstract > .collapse.aux-links-append {
    padding-right: 0.5em;
    border-right: 1px solid var(--GW-TOC-border-color);
}
.popframe-body > .annotation > .annotation-abstract > .collapse.aux-links-append.expanded-not {
    border-left: 1px solid var(--GW-TOC-border-color);
}
.popframe-body > .annotation > .annotation-abstract > .collapse.aux-links-append:last-child {
    border-bottom: 1px solid var(--GW-TOC-border-color);
}

/*┌──────────────────────┐*/
/*│ Footnote pop-frames. │*/
/*└──────────────────────┘*/

/*┌──────────────────────────────┐*/
/*│ Citation context pop-frames. │*/
/*└──────────────────────────────┘*/

/*┌──────────────────┐*/
/*│ Code pop-frames. │*/
/*└──────────────────┘*/

.popframe.local-code-file .popframe-content-view {
    padding: 0;
}

.popframe-body.local-code-file div.sourceCode {
    height: 100%;
}

/*  Truncated syntax-highlighted code pop-frames, and the note at their end.
 */
.popframe-body.local-code-file div.sourceCode.truncated {
    height: calc(100% - 1.75em);
}
.popframe-body.local-code-file div.sourceCode.truncated + p {
    font-family: var(--GW-sans-serif-font-stack);
    height: 1.75em;
    text-align: center;
}

.popframe-body.local-code-file pre {
    height: 100%;
    border: none;
    max-height: unset;
    white-space: pre-wrap;
}

/*  Syntax highlighting.
 */
.popframe-body.local-code-file pre code {
    padding-left: 2px;
    padding-right: 2px;
}
.popframe-body.local-code-file pre .line {
    counter-increment: code-line;
    display: inline-block;
    width: 100%;
    position: relative;
    padding: 0 0 0.25em 4em;
    box-sizing: border-box;
}
.popframe-body.local-code-file pre .line:hover {
    background-color: var(--GW-code-popframe-line-highlight-background-color);
    box-shadow:
        0  1px 0 0 var(--GW-code-popframe-line-highlight-border-color),
        0 -1px 0 0 var(--GW-code-popframe-line-highlight-border-color);
}
.popframe-body.local-code-file pre .line::before {
    content: counter(code-line);
    position: absolute;
    width: 3.5em;
    height: 100%;
    left: 0;
    top: 0;
    text-align: right;
    color: var(--GW-code-popframe-line-number-color);
    font-size: 0.8em;
    display: flex;
    justify-content: flex-end;
    align-items: flex-start;
    padding: 0.25em 0.5em 0 0;
    border-right: 1px solid var(--GW-code-popframe-line-number-divider-color);
}

/*  “Loading failed” message.
    */
.popframe.local-code-file.loading-failed::after {
    content: "File not found.";
}

/*┌────────────────────┐*/
/*│ Object pop-frames. │*/
/*└────────────────────┘*/
/*  “Object pop-frames”: videos, images, PDFs, archived web pages, etc.
    */

.popframe.object .popframe-content-view {
    --background-color: var(--GW-popups-object-popup-background-color);

    padding: 0;
}

.popframe-body.object img,
.popframe-body.object video,
.popframe-body.object audio,
.popframe-body.object iframe,
.popframe-body.object object {
    display: block;
    margin: auto;
}

.popframe-body.object iframe {
    background-color: var(--GW-popframes-iframe-background-color);
}

/*  Don’t show when loading failed.
 */
.popframe-body.object.loading-failed iframe {
    visibility: hidden;
}

/*┌───────────────────┐*/
/*│ Image pop-frames. │*/
/*└───────────────────┘*/

/*  “Loading failed” message.
    */
.popframe.image.loading-failed::after {
    content: "Image not found.";
}

/*  Don’t show when loading failed.
 */
.popframe-body.image.loading-failed figure {
    visibility: hidden;
}

/*┌───────────────────┐*/
/*│ Video pop-frames. │*/
/*└───────────────────┘*/

.popframe-body.video video {
    width: 100%;
}

/*  Don’t show while loading, or when loading failed.
 */
.popframe-body.video.loading figure,
.popframe-body.video.loading-failed figure {
    visibility: hidden;
}

/*  “Loading failed” message.
    */
.popframe.video.loading-failed::after {
    content: "Video not found.";
}

/*┌───────────────────┐*/
/*│ Audio pop-frames. │*/
/*└───────────────────┘*/

.popframe-body.audio audio {
    width: 100%;
    top: 0;
}

/*  Don’t show while loading, or when loading failed.
 */
.popframe-body.audio.loading figure,
.popframe-body.audio.loading-failed figure {
    visibility: hidden;
}

/*  “Loading failed” message.
    */
.popframe.audio.loading-failed::after {
    content: "Audio not found.";
}

/*┌────────────────────────────┐*/
/*│ Local document pop-frames. │*/
/*└────────────────────────────┘*/

/*  “Loading failed” message.
    */
.popframe.local-document.loading-failed::after {
    content: "File not found.";
}

/*┌──────────────────────────────────────┐*/
/*│ Local document transform pop-frames. │*/
/*└──────────────────────────────────────┘*/

.popframe-body.local-document-transform > .tweet:only-child > p.data-field.title:only-of-type {
    font-size: 1em;
}

/*┌──────────────────────────────┐*/
/*│ Local transclude pop-frames. │*/
/*└──────────────────────────────┘*/

.popframe.local-page .popframe-content-view {
    overflow-x: hidden;
}

.popframe-body #page-metadata::after {
    content: "";
    display: block;
    border-bottom: 1px dotted currentColor;
    width: calc(100% + 2em);
    margin: 1em -1em 1.125em -1em;
}

.popframe-body .collapse.section-backlinks-container {
    padding-right: 0.5em;
    border-color: var(--GW-TOC-border-color);
    border-style: solid;
    border-width: 1px 1px 1px 0;
}

/*  Section pop-frame metadata (e.g., backlinks link).
 */
.popframe-body section .section-metadata {
    text-align: right;
}
.popframe-body section.level1 .section-metadata {
    text-align: left;
}

/*┌─────────────────┐*/
/*│ Tag pop-frames. │*/
/*└─────────────────┘*/

/*  On tag/directory index pop-frames, we want to hide the initial ‘# Links’
    <h1> because it takes up way too much space and adds nothing.
 */
.popframe-body section.display-pop-not > .heading {
    display: none;
}

/*  Hide “See Also”... also.
 */
.popframe-body[class*='-index'] section#see-also > .heading {
    display: none;
}


/**********/
/* POPUPS */
/**********/

/*=----------------------=*/
/*= GENERAL POPUP STYLES =*/
/*=----------------------=*/

/*  Overlay that holds all popups as immediate children.
    */
.popup-container {
    position: absolute;
    left: 0;
    top: 0;
    width: 100%;
    pointer-events: none;
}
.popup-container > * {
    pointer-events: auto;
}

.popup.hidden,
.popup-body.hidden {
    visibility: hidden;
}

/*  The three nested boxes that make up a popup:
    1. Outer frame (positioned within the popup container)
    2. Scroll view
    3. Content view

    The content view contains the actual contents of a popup.
    */
.popup,
.popup .popframe-scroll-view,
.popup .popframe-content-view,
.popup .popframe-title-bar,
.popup .popframe-footer-bar {
    box-sizing: border-box;
}

/*┌────────────────────┐*/
/*│ Popup outer frame. │*/
/*└────────────────────┘*/

.popup {
    --background-color: var(--GW-popups-popup-background-color);

    /*  Layout. */
    --popups-popup-content-padding: 0.7em 0.9em 0.8em 0.9em;

    position: absolute;
    overflow: visible;
    max-width: var(--GW-popups-popup-max-width);
    max-height: 100vh;
    min-height: calc(3 * var(--popup-title-bar-height) + 2 * var(--GW-popups-popup-border-width));
    z-index: 1;

    /*  Styling. */
    --popups-popup-box-shadow: 1px 2px 8px 0 var(--GW-popups-box-shadow-color);

    border: var(--GW-popups-popup-border-width) double var(--GW-popups-popup-border-color);
    box-shadow: var(--popups-popup-box-shadow);
    background-color: var(--background-color);
}

/*┌──────────────────┐*/
/*│ Popup title bar. │*/
/*└──────────────────┘*/

.popup {
    --popup-title-bar-height: 0px;
}
.popup.has-title-bar {
    --popup-title-bar-height: var(--GW-popups-popup-title-bar-height);
    --popup-title-bar-button-size: calc(var(--popup-title-bar-height) - 1px);
}
.popup.has-title-bar.mini-title-bar {
    --popup-title-bar-height: var(--GW-popups-popup-mini-title-bar-height);
}
.popup.has-title-bar:not(.mini-title-bar) {
    min-width: var(--GW-popups-popup-with-full-title-bar-min-width);
    min-height: var(--GW-popups-popup-with-full-title-bar-min-height);
}

.popup .popframe-title-bar {
    --background-color: var(--GW-popups-popup-title-bar-background-color);

    position: absolute;
    height: var(--popup-title-bar-height);
    border-bottom: 1px solid var(--GW-popups-popup-border-color);
    background-color: var(--background-color);
    background-image: var(--GW-popups-popup-title-bar-pattern);
    background-size: 8px;
    display: flex;
    flex-flow: row;
    align-items: center;
    width: 100%;
    cursor: grab;
    z-index: 111;
}

.popup.has-title-bar.mini-title-bar .popframe-title-bar {
    overflow: hidden;
}
.popup.grabbed .popframe-title-bar,
.popup.dragging .popframe-title-bar,
.popup.dragging .popframe-title-bar a {
    cursor: grabbing;
}

/*  Popup title.
    */
.popup .popframe-title {
    display: flex;
    justify-content: center;
    font-family: var(--GW-sans-serif-font-stack);
    font-size: 0.8rem;
    font-weight: bold;
    flex: 1 1 100%;
    /*  Extra 3rem padding on right to maintain centeredness despite
        2 extra buttons on left.
     */
    padding: 0 4rem 0 1rem;
    white-space: nowrap;
    overflow: hidden;
    text-decoration: none;
    text-align: center;
    filter:
        drop-shadow(0 0 1px var(--background-color))
        drop-shadow(0 0 2px var(--background-color));
}
.popup.mini-title-bar .popframe-title {
    visibility: hidden;
    padding: 0;
    flex: 0 1 100%;
    line-height: 0;
}
.popup .popframe-title-link,
.popup .popframe-title span {
    max-width: 100%;
    overflow: hidden;
    text-overflow: ellipsis;
}
.popup .popframe-title,
.popup .popframe-title span,
.popup .popframe-title a {
    color: var(--GW-popups-popup-title-color);
}
.popup .popframe-title a:hover {
    color: var(--GW-popups-popup-title-link-hover-color);
}
.popup .popframe-title::after {
    display: none;
}

/*  Buttons in the popup title bar.
    */
.popup .popframe-title-bar-button {
    line-height: 0;
    margin: 0 1px;
    padding: 4px;
    height: 100%;
    flex: 0 0 1.5rem;
    width: var(--popup-title-bar-button-size);
    cursor: pointer;
    color: var(--GW-popups-popup-title-bar-button-color);
}
.popup .popframe-title-bar-button + .popframe-title-bar-button {
    margin: 0 1px 0 0;
}
.popup.mini-title-bar .popframe-title-bar-button {
    padding: 2px;
    flex: 0 0 1rem;
}
.popup .popframe-title-bar-button:hover {
    color: var(--GW-popups-popup-title-bar-button-color-hover);
}
.popup .popframe-title-bar-button:active {
    transform: scale(0.9);
}
.popup .popframe-title-bar-button svg {
    max-width: 100%;
    max-height: 100%;
    filter:
        drop-shadow(0 0 1px var(--background-color))
        drop-shadow(0 0 2px var(--background-color));
}

.popup .popframe-title-bar-button.zoom-button {
    padding: 5px;
}

.popup.mini-title-bar button.zoom-button,
.popup.mini-title-bar button.extracts-disable-button {
    display: none;
}

/*  Sub-menus of buttons in the popup title bar.
    */

.popup .popframe-title-bar .submenu {
    position: absolute;
    top: var(--popup-title-bar-height);
    left: -1px;
    background-color: var(--background-color);
    display: grid;
    grid-template-columns: auto auto auto;
    grid-gap: 1px;
    padding: 0 1px 1px 1px;
    background-color: var(--GW-popups-popup-border-color);
    visibility: hidden;
    box-shadow:
        1px 1px 0 0 var(--GW-popups-popup-title-bar-submenu-box-shadow-color);
    opacity: 0.0;
    transition:
        visibility 0.1s ease 0.2s,
        opacity 0.1s ease 0.2s;
}
.popup .popframe-title-bar .submenu:hover,
.popup .popframe-title-bar .has-submenu:hover + .submenu {
    visibility: visible;
    opacity: 1.0;
}
.popup .popframe-title-bar .submenu button {
    background-color: var(--background-color);
    border: none;
    margin: 0;
    height: var(--popup-title-bar-button-size);
}
.popup .popframe-title-bar .submenu button svg {
    height: calc(var(--popup-title-bar-button-size) - 8px);
    width: calc(var(--popup-title-bar-button-size) - 8px);
}

/*┌─────────────────────────────┐*/
/*│ Popup with appended footer. │*/
/*└─────────────────────────────┘*/

.popup.has-footer {
    border-bottom-width: 0;
    min-width: var(--GW-popups-popup-with-footer-min-width);
}

/*┌──────────────────────────────┐*/
/*│ Appended partial annotation. │*/
/*└──────────────────────────────┘*/

.popup .partial-annotation-append-container {
    background-color: var(--background-color);
    padding: var(--popups-popup-content-padding);
    position: absolute;
    top: 100%;
    left: calc(-1 * var(--GW-popups-popup-border-width));
    right: calc(-1 * var(--GW-popups-popup-border-width));
    border-color: inherit;
    border-style: inherit;
    border-width:
        0
        var(--GW-popups-popup-border-width)
        var(--GW-popups-popup-border-width)
        var(--GW-popups-popup-border-width);
    box-shadow:
        0 -3px 0 -2px var(--GW-popups-popup-border-color),
        0 -4px 0 -2px var(--background-color),
        0 -5px 0 -2px var(--GW-popups-popup-border-color),
        var(--popups-popup-box-shadow);
}

.popup .partial-annotation-append-container .data-field {
    display: inline;
}

.popup .partial-annotation-append-container .data-field.title {
    margin-right: 0.25em;
}

/*┌────────────────────┐*/
/*│ Popup scroll view. │*/
/*└────────────────────┘*/

.popup .popframe-scroll-view {
    overflow-y: auto;
    overscroll-behavior: none;
    max-height: calc(var(--GW-popups-popup-max-height) - 2 * var(--GW-popups-popup-border-width) - var(--popup-title-bar-height));
    height: 100%;
    margin-top: var(--popup-title-bar-height);
    position: relative;
}

/*  Scroll bar styles (for WebKit/Blink).
    */
.popup .popframe-scroll-view::-webkit-scrollbar {
    width: 14px;
}
.popup .popframe-scroll-view::-webkit-scrollbar-thumb {
    background-color: var(--GW-popups-popup-scrollbar-thumb-color);
    background-image: var(--GW-checkerboard-scrollbar-background-image);
    background-size: 2px;
    box-shadow:
        0 0 0 3px var(--background-color) inset;
}
.popup .popframe-scroll-view::-webkit-scrollbar-thumb:hover {
    background-color: var(--GW-popups-popup-scrollbar-thumb-hover-color);
    background-image: var(--GW-checkerboard-scrollbar-hover-background-image);
}


/*  Scroll bar styles (for Firefox).
    */
.popup .popframe-scroll-view {
    scrollbar-color: var(--GW-popups-popup-scrollbar-thumb-color) var(--background-color);
}
.popup .popframe-scroll-view:hover {
    scrollbar-color: var(--GW-popups-popup-scrollbar-thumb-hover-color) var(--background-color);
}

/*┌─────────────────────┐*/
/*│ Popup content view. │*/
/*└─────────────────────┘*/

.popup .popframe-content-view {
    --base-font-size: 0.9rem;

    background-color: var(--background-color);
    padding: var(--popups-popup-content-padding);
    display: flow-root;
    contain: content;
}

/*┌─────────────┐*/
/*│ Popup body. │*/
/*└─────────────┘*/

.popup-body {
    --line-height: 1.5;

    font-size: 0.9em;
}

/*┌─────────────────┐*/
/*│ Focused popups. │*/
/*└─────────────────┘*/

.popup:not(.focused) .popframe-title-bar * {
    pointer-events: none;
}

.popup.focused {
    --GW-popups-popup-border-color: var(--GW-popups-popup-border-focused-color);
    --GW-popups-box-shadow-color: var(--GW-popups-box-shadow-focused-color);

    --GW-popups-popup-title-bar-button-color: var(--GW-popups-popup-title-bar-button-focused-color);
    --GW-popups-popup-title-bar-button-color-hover: var(--GW-popups-popup-title-bar-button-focused-color-hover);
    --GW-popups-popup-title-color: var(--GW-popups-popup-title-focused-color);
    --GW-popups-popup-title-link-hover-color: var(--GW-popups-popup-title-link-hover-focused-color);

    --GW-popups-popup-scrollbar-thumb-color: var(--GW-popups-popup-scrollbar-thumb-focused-color);
    --GW-popups-popup-scrollbar-thumb-hover-color: var(--GW-popups-popup-scrollbar-thumb-hover-focused-color);
}

.popup.focused .popframe-title-bar {
    background-image: var(--GW-popups-popup-title-bar-pattern-focused);
}

/*┌──────────────────────────┐*/
/*│ Zoomed / resized popups. │*/
/*└──────────────────────────┘*/

.popup.zoomed .popframe-content-view,
.popup.resized .popframe-content-view {
    max-width: 971px;
    margin: auto;
}

.popup.zoomed.full .popframe-content-view {
    --line-height: 1.6;

    font-size: 1em;
}

.popup.object.zoomed .popframe-content-view,
.popup.object.resized .popframe-content-view,
.popup.local-code-file.zoomed .popframe-content-view,
.popup.local-code-file.resized .popframe-content-view {
    max-width: unset;
    height: 100%;
}

.popup-body.object.zoomed iframe,
.popup-body.object.zoomed object ,
.popup-body.object.resized iframe,
.popup-body.object.resized object {
    width: 100%;
    height: 100%;
}

/*┌───────────────────┐*/
/*│ Collapsed popups. │*/
/*└───────────────────┘*/

.popup.collapsed {
    border-bottom-width: var(--popups-popup-border-width);
}
.popup.collapsed[class] {
    height: unset !important;
    min-height: unset !important;
}
.popup.collapsed .popframe-title-bar {
    border-bottom: none;
    height: calc(var(--popup-title-bar-height) - 1px);
}
.popup.collapsed .popframe-scroll-view {
    height: 0 !important;
    margin-top: calc(var(--popup-title-bar-height) - 1px);
}
.popup.collapsed .popframe-scroll-view ~ * {
    display: none !important;
}

/*┌───────────────────────────┐*/
/*│ Transitional UI elements. │*/
/*└───────────────────────────┘*/

/*  Animated spawn/despawn.
 */
.popup {
    opacity: 1.0;
    transition: none;
}
.popup.fading {
    opacity: 0.0;
    transition:
        opacity 0.25s ease-in 0.1s;
}

/*  Spinners.
 */
.popup.loading::before,
.popup.rendering::before {
    content: "";
    position: absolute;
    width: calc(100% - 1em);
    height: auto;
    max-width: 3em;
    max-height: 3em;
    top: var(--popup-title-bar-height);
    bottom: 0;
    left: 0;
    right: 0;
    margin: auto;
    opacity: 0.2;
    z-index: 1;
}
@keyframes fa-spin {
    0% { transform: rotate(0deg); }
    100% { transform: rotate(360deg); }
}

/*  Loading spinner (for object popups).
 */
.popup.loading::before {
<<<<<<< HEAD
    background-image: url('/static/img/icon/icons.svg?v=1699637901#circle-notch-light');
=======
    background-image: url('/static/img/icon/icons.svg?v=1699481093#circle-notch-light');
>>>>>>> e62463c0
    animation: fa-spin 2s infinite linear;
}

/*  Rendering spinner.
 */
.popup.rendering::before {
<<<<<<< HEAD
    background-image: url('/static/img/icon/icons.svg?v=1699637901#spinner-third-light');
=======
    background-image: url('/static/img/icon/icons.svg?v=1699481093#spinner-third-light');
>>>>>>> e62463c0
    animation: fa-spin 3s infinite linear;
}

/*  “Loading failed” messages (for object popups).
    */
.popup.loading-failed::after {
    content: "Loading failed.";
    position: absolute;
    left: 0;
    top: var(--popup-title-bar-height);
    width: 100%;
    height: calc(100% - var(--popup-title-bar-height) - 0.1em - 1px);
    padding-bottom: 0.1em;
    display: flex;
    justify-content: center;
    align-items: center;
    font-size: 1.75em;
    font-family: var(--GW-sans-serif-font-stack);
    font-weight: bold;
    text-transform: uppercase;
    opacity: 0.35;
}

/*=-------------=*/
/*= POPUP TYPES =*/
/*=-------------=*/

/*┌────────────────────┐*/
/*│ Annotation popups. │*/
/*└────────────────────┘*/

.popup.annotation:not(.annotation-partial) {
    min-width: var(--GW-popups-annotation-popup-min-width);
    min-height: var(--GW-popups-annotation-popup-min-height);
}

/*┌──────────────────┐*/
/*│ Drop-cap popups. │*/
/*└──────────────────┘*/

.popup-body.drop-cap p {
	text-align: left;
}

/*┌──────────────────┐*/
/*│ Footnote popups. │*/
/*└──────────────────┘*/

/*┌──────────────────────────┐*/
/*│ Citation context popups. │*/
/*└──────────────────────────┘*/

/*┌──────────────────┐*/
/*│ Aux-link popups. │*/
/*└──────────────────┘*/

.popup.aux-links {
    min-width: var(--GW-popups-aux-links-popup-min-width);
    min-height: var(--GW-popups-aux-links-popup-min-height);
}

/*┌──────────────┐*/
/*│ Code popups. │*/
/*└──────────────┘*/

.popup.local-code-file {
    width: var(--GW-popups-popup-max-width);
    height: var(--GW-popups-popup-max-height);
}

.popframe.local-code-file .popframe-content-view {
    height: 100%;
}

/*┌────────────────┐*/
/*│ Object popups. │*/
/*└────────────────┘*/

.popup.object {
    width: var(--GW-popups-popup-max-width);
    height: var(--GW-popups-popup-max-height);
}

.popup-body.object iframe,
.popup-body.object object {
    width: calc(var(--GW-popups-popup-max-width) - 2 * var(--GW-popups-popup-border-width));
    height: calc(var(--GW-popups-popup-max-height) - 2 * var(--GW-popups-popup-border-width) - var(--popup-title-bar-height));
}

/*  Overlay (for dragging / click capturing).
 */
.popup.object .popframe-content-view::before {
    content: "";
    position: absolute;
    left: 0;
    top: 0;
    width: 100%;
    height: 100%;
    z-index: 1;
}
.popup.object.focused .popframe-content-view::before {
    visibility: hidden;
}
.popup.object.dragging .popframe-content-view::before {
    visibility: visible;
}

/*┌───────────────┐*/
/*│ Image popups. │*/
/*└───────────────┘*/

.popup.image {
    width: unset;
    height: unset;
    min-height: calc(var(--GW-popups-image-popup-min-size) + var(--GW-popups-popup-mini-title-bar-height));
}
.popup.image:not(.has-footer) {
    min-width: var(--GW-popups-image-popup-min-size);
}

.popup-body.image figure {
    background-color: var(--background-color);
}

.popup-body.image img {
    margin: auto;
    max-width: calc(var(--GW-popups-popup-max-width) - 2 * var(--GW-popups-popup-border-width));
    max-height: calc(var(--GW-popups-popup-max-height) - 2 * var(--GW-popups-popup-border-width) - var(--popup-title-bar-height));
    object-fit: contain;
    outline: none;
}
.popup-body.image img.invert,
.popup-body.image img.invert-auto {
    background-color: var(--background-color);
}

/*  “Loading failed” message.
    */
.popup.image:not(.dimensions-specified).loading-failed::after {
    content: "";
<<<<<<< HEAD
    background-image: url('/static/img/icon/icons.svg?v=1699637901#xmark-regular');
=======
    background-image: url('/static/img/icon/icons.svg?v=1699481093#xmark-regular');
>>>>>>> e62463c0
    background-position: center;
    box-sizing: border-box;
    margin: 8px;
    width: calc(var(--GW-popups-image-popup-min-size) - 2 * var(--GW-popups-popup-border-width) - 16px);
    height: calc(var(--GW-popups-image-popup-min-size) - 2 * var(--GW-popups-popup-border-width) - 16px);
    opacity: 0.2;
}

/*┌───────────────┐*/
/*│ Video popups. │*/
/*└───────────────┘*/

/*  Popups for videos.
    */
.popup.video {
    width: unset;
    height: unset;
    min-width: var(--GW-popups-video-popup-min-width);
    min-height: var(--GW-popups-video-popup-min-height);
}

.popup-body.video.youtube iframe {
    width: var(--GW-popups-video-youtube-iframe-width);
    height: var(--GW-popups-video-youtube-iframe-height);
}
.popup-body.video.vimeo iframe {
    width: var(--GW-popups-video-vimeo-iframe-width);
    height: var(--GW-popups-video-vimeo-iframe-height);
}

/*┌───────────────┐*/
/*│ Audio popups. │*/
/*└───────────────┘*/

/*  Popups for audio files.
    */
.popup.audio {
    width: unset;
    height: unset;
    min-height: var(--GW-popups-audio-popup-min-height);
}
.popup.audio .popframe-content-view {
    padding: 3px;
}
.popup.audio.has-footer .popframe-content-view {
    padding-bottom: 6px;
}

/*┌────────────────────────┐*/
/*│ Local document popups. │*/
/*└────────────────────────┘*/

/*┌──────────────────────────────────┐*/
/*│ Local document transform popups. │*/
/*└──────────────────────────────────┘*/

.popup.local-document-transform.tweet {
    min-height: var(--GW-popups-tweet-popup-min-height);
}

/*┌──────────────────────────┐*/
/*│ Local transclude popups. │*/
/*└──────────────────────────┘*/

.popup.local-page {
    min-width: var(--GW-popups-local-page-popup-min-width);
    min-height: var(--GW-popups-local-page-popup-min-height);
}

/*  Table of contents popups.
    */
.popup.local-page.toc-section .popframe-scroll-view {
    max-height: calc(100vh - 2 * var(--GW-popups-popup-border-width) - var(--popup-title-bar-height));
}

/*  External page embeds popups.
    */
.popup.full-page {
    width: var(--GW-popups-popup-max-width);
    height: var(--GW-popups-popup-max-height);
}

/*=---------------=*/
/*= POPUP CONTENT =*/
/*=---------------=*/

/*  None... for now.
 */


/**********/
/* POPINS */
/**********/

/*  The three nested boxes that make up a popin:
    1. Outer frame (positioned within the block flow, after the spawning target)
    2. Scroll view
    3. Content view

    The content view contains the actual contents of a popin.
    */
.popin,
.popin .popframe-scroll-view,
.popin .popframe-content-view,
.popin .popframe-title-bar {
    box-sizing: border-box;
}

/*┌────────────────────┐*/
/*│ Popin outer frame. │*/
/*└────────────────────┘*/

.popin {
    --background-color: var(--GW-popins-popin-background-color);

    /*  Layout. */
    --popins-popin-content-padding: 0.7em 0.9em 0.8em 0.9em;

    display: block;
    position: absolute;
    left: 0;
    width: 100%;
    margin-top: 2.2em;
    max-height: var(--GW-popins-popin-max-height);
    min-height: var(--GW-popins-popin-min-height);
    overflow: visible;
    z-index: 100;

    /*  Styling. */
    background-color: var(--background-color);
    border: var(--GW-popins-popin-border-width) double var(--GW-popins-popin-border-color);

    /*  Having a filter on the popin causes `position:fixed` to not work on
        the popin backdrop (see below). This is not, technically, a ‘bug’:
        https://stackoverflow.com/questions/52937708/why-does-applying-a-css-filter-on-the-parent-break-the-child-positioning
        https://github.com/w3c/fxtf-drafts/issues/402
        Still, maybe CSSWG will come to their senses someday?
            —SA 2023-09-29
     */
/*  filter: drop-shadow(0px 0px 12px var(--GW-popins-box-shadow-color)); */
}

.popin-ancestor {
    position: relative !important;
    z-index: 100 !important;
}

.popin + .popin {
    display: none;
}

/*  Backdrop.
 */
.popin-open + .popin::before {
    content: "";
    background-color: var(--background-color);
    position: absolute;
    top: calc(-1 * var(--GW-popins-popin-border-width));
    left: calc(-1 * var(--GW-popins-popin-border-width));
    width: 100%;
    height: 100%;
    z-index: -1;
    border: var(--GW-popins-popin-border-width) double var(--GW-popins-popin-border-color);
}
.popin-open + .popin::after {
    content: "";
    position: fixed;
    top: 0;
    left: 0;
    width: 100vw;
    height: 100vh;
    background-color: var(--GW-popins-popin-backdrop-color);
    z-index: -2;
}

/*┌──────────────────┐*/
/*│ Popin title bar. │*/
/*└──────────────────┘*/

.popin .popframe-title-bar {
    --background-color: var(--GW-popins-popin-title-bar-background-color);

    position: absolute;
    right: 0;
    bottom: calc(100% + 1px);
    height: var(--GW-popins-popin-title-bar-height);
    max-width: calc(100% - 2em);
    border-width: 0;
    background-color: var(--background-color);
    display: flex;
    flex-flow: row;
    align-items: center;
    width: fit-content;
    z-index: -1;
    outline: 1px solid var(--GW-popins-popin-border-color);
    box-shadow:
          -2px  0   0 0 var(--background-color),
           2px  0   0 0 var(--background-color),
           2px -2px 0 0 var(--background-color),
          -2px -2px 0 0 var(--background-color),
          -3px -1px 0 0 var(--GW-popins-popin-border-color),
          -3px -3px 0 0 var(--GW-popins-popin-border-color),
           3px  0   0 0 var(--GW-popins-popin-border-color),
           3px -3px 0 0 var(--GW-popins-popin-border-color);
}

.popin {
    --popin-title-bar-height: 0px;
}
.popin.has-title-bar {
    --popin-title-bar-height: var(--GW-popins-popin-title-bar-height);
}

/*  Popin title.
    */
.popin .popframe-title {
    display: flex;
    justify-content: center;
    font-family: var(--GW-sans-serif-font-stack);
    font-size: 0.875rem;
    flex: 1 1 100%;
    padding: 0 1rem;
    white-space: nowrap;
    overflow: hidden;
    text-decoration: none;
    text-align: center;
}
.popin .popframe-title::after {
    display: none;
}

.popin .popframe-title-link,
.popin .popframe-title span {
    max-width: 100%;
    overflow: hidden;
    text-overflow: ellipsis;
}

/*  Buttons in the popin title bar.
    */
.popin .popframe-title-bar-button {
    appearance: none;
    border: none;
    background-color: transparent;
    font-size: inherit;
    font-family: inherit;
    font-weight: inherit;
    font-style: inherit;
    margin: 0 1px;
    padding: 6px;
    height: 100%;
    flex: 1 0 auto;
    width: calc(var(--GW-popins-popin-title-bar-height) - 1px);
    cursor: pointer;
    color: var(--GW-popins-popin-title-bar-button-color);
}
.popin .popframe-title-bar-button:active {
    transform: scale(0.9);
}
.popin .popframe-title-bar-button svg {
    max-width: 100%;
    max-height: 100%;
    width: 24px;
    height: 24px;
}

.popin .popframe-title-bar-button.extracts-disable-button {
    padding: 5px;
    margin: 0 0 0 2px;
}
.popin .popframe-title-bar-button.close-button {
    padding: 4px;
    opacity: 0.85;
}

/*  Popin stack counter.
    */
.popin-stack-counter {
    position: absolute;
    right: calc(100% + var(--GW-popins-popin-border-width));
    bottom: calc(var(--GW-popins-popin-border-width) - 1px);
    height: calc(var(--GW-popins-popin-title-bar-height) - var(--GW-popins-popin-border-width) - 1px);
    padding: 1px calc(0.5rem + 1px) 1px calc(0.5rem + 2px);
    background-color: var(--GW-popins-popin-stack-counter-background-color);
    font-family: var(--GW-sans-serif-font-stack);
    font-size: calc(1rem * 8/9);
    font-weight: normal;
    display: flex;
    justify-content: center;
    align-items: center;
    cursor: default;
    color: var(--GW-popins-popin-stack-counter-text-color);
}

/*┌───────────────────┐*/
/*│ Popin footer bar. │*/
/*└───────────────────┘*/

.popin .popin-footer-bar {
    --background-color: var(--GW-popins-popin-title-bar-background-color);

    position: absolute;
    left: calc(-1 * var(--GW-popins-popin-border-width));
    right: calc(-1 * var(--GW-popins-popin-border-width));
    top: calc(100%);
    height: calc(var(--GW-popins-popin-border-width) + var(--GW-popins-popin-footer-bar-height));
    max-width: calc(100% + (2 * var(--GW-popins-popin-border-width)));
    border-style: double;
    border-color: var(--GW-popins-popin-border-color);
    border-width: 1px var(--GW-popins-popin-border-width) var(--GW-popins-popin-border-width) var(--GW-popins-popin-border-width);
    background-color: var(--background-color);
    display: flex;
    flex-flow: row;
    align-items: center;
    justify-content: center;
    z-index: 1;
}

.popin .popin-footer-bar .popframe-title-link {
    font-family: var(--GW-sans-serif-font-stack);
    font-size: 0.875rem;
}

.popin .popin-footer-bar .popframe-title-link .bracket {
	font-size: 1.125em;
}

/*┌─────────────────────────────┐*/
/*│ Popup with appended footer. │*/
/*└─────────────────────────────┘*/

.popin.has-footer {
    border-bottom-width: 0;
}

.popin.has-footer .popin-footer-bar {
    display: none;
}

/*┌──────────────────────────────┐*/
/*│ Appended partial annotation. │*/
/*└──────────────────────────────┘*/

.popin .partial-annotation-append-container {
    background-color: var(--background-color);
    padding: var(--popins-popin-content-padding);
    position: absolute;
    top: 100%;
    left: calc(-1 * var(--GW-popins-popin-border-width));
    right: calc(-1 * var(--GW-popins-popin-border-width));
    border-color: inherit;
    border-style: inherit;
    border-width:
        0
        var(--GW-popins-popin-border-width)
        var(--GW-popins-popin-border-width)
        var(--GW-popins-popin-border-width);
    box-shadow:
        0 -3px 0 -2px var(--GW-popins-popin-border-color),
        0 -4px 0 -2px var(--background-color),
        0 -5px 0 -2px var(--GW-popins-popin-border-color);
}

.popin .partial-annotation-append-container .data-field {
    display: inline;
}

.popin .partial-annotation-append-container .data-field.title {
    margin-right: 0.25em;
}

/*┌────────────────────┐*/
/*│ Popin scroll view. │*/
/*└────────────────────┘*/

.popin .popframe-scroll-view {
    overflow-y: auto;
    overscroll-behavior: none;
    max-height: calc(var(--GW-popins-popin-max-height) - 2 * var(--GW-popins-popin-border-width) - var(--popin-title-bar-height));
    height: 100%;
    background-color: var(--background-color);
}

/*  Scroll bar styles (for WebKit/Blink).
    */
.popin .popframe-scroll-view::-webkit-scrollbar {
    width: 12px;
}
.popin .popframe-scroll-view::-webkit-scrollbar-thumb {
    background-color: var(--GW-popins-popin-scrollbar-thumb-color);
    background-image: var(--GW-checkerboard-scrollbar-background-image);
    background-size: 2px;
    box-shadow:
        0 0 0 3px var(--background-color) inset;
}
.popin .popframe-scroll-view::-webkit-scrollbar-thumb:hover {
    background-color: var(--GW-popins-popin-scrollbar-thumb-hover-color);
    background-image: var(--GW-checkerboard-scrollbar-hover-background-image);
}

/*  Scroll bar styles (for Firefox).
    */
.popin .popframe-scroll-view {
    scrollbar-color: var(--GW-popins-popin-scrollbar-thumb-color) var(--background-color);
}
.popin .popframe-scroll-view:hover {
    scrollbar-color: var(--GW-popins-popin-scrollbar-thumb-hover-color) var(--background-color);
}

/*┌─────────────────────┐*/
/*│ Popin content view. │*/
/*└─────────────────────┘*/

.popin .popframe-content-view {
    --background-color: var(--GW-popins-popin-title-bar-background-color);

    background-color: var(--background-color);
    padding: var(--popins-popin-content-padding);
    display: flow-root;
    contain: content;
}

/*┌─────────────┐*/
/*│ Popin body. │*/
/*└─────────────┘*/

.popin-body {
    font-size: 0.9em;
}

/*┌───────────────────────────┐*/
/*│ Transitional UI elements. │*/
/*└───────────────────────────┘*/

/*  Spinners.
 */
.popin.loading::before,
.popin.rendering::before {
    content: "";
    position: absolute;
    width: calc(100% - 1em);
    height: auto;
    max-width: 3em;
    max-height: 3em;
    top: 0;
    bottom: 0;
    left: 0;
    right: 0;
    margin: auto;
    opacity: 0.2;
    z-index: 1;
}
@keyframes fa-spin {
    0% { transform: rotate(0deg); }
    100% { transform: rotate(360deg); }
}

/*  Loading spinner (for object popins).
 */
.popin.loading::before {
<<<<<<< HEAD
    background-image: url('/static/img/icon/icons.svg?v=1699637901#circle-notch-light');
=======
    background-image: url('/static/img/icon/icons.svg?v=1699481093#circle-notch-light');
>>>>>>> e62463c0
    animation: fa-spin 2s infinite linear;
}

/*  Rendering spinner.
 */
.popin.rendering::before {
<<<<<<< HEAD
    background-image: url('/static/img/icon/icons.svg?v=1699637901#spinner-third-light');
=======
    background-image: url('/static/img/icon/icons.svg?v=1699481093#spinner-third-light');
>>>>>>> e62463c0
    animation: fa-spin 3s infinite linear;
}

/*  “Loading failed” messages (for object popups).
 */
.popin.loading-failed::after {
    content: "Loading failed.";
    position: absolute;
    left: 0;
    top: 0;
    width: 100%;
    height: 100%;
    display: flex;
    justify-content: center;
    align-items: center;
    font-size: 1.5em;
    font-family: var(--GW-sans-serif-font-stack);
    font-weight: bold;
    text-transform: uppercase;
    opacity: 0.35;
}

/*┌───────────────────────────┐*/
/*│ Links with an open popin. │*/
/*└───────────────────────────┘*/

a.spawns-popin:not(.footnote-ref) {
    transition:
        box-shadow 0.15s ease 0.05s;
}
a.spawns-popin.popin-open:not(.footnote-ref) {
    position: relative;
    z-index: 2;
    box-shadow:
         3px 1px 0 2px var(--background-color),
        -3px 1px 0 2px var(--background-color),
         3px 1px 0 3px var(--GW-highlighted-link-outline-color),
        -3px 1px 0 3px var(--GW-highlighted-link-outline-color),
         3px 1px 0 4px var(--background-color),
        -3px 1px 0 4px var(--background-color),
         3px 1px 0 5px var(--GW-highlighted-link-outline-color),
        -3px 1px 0 5px var(--GW-highlighted-link-outline-color);
}

/*=-------------=*/
/*= POPIN TYPES =*/
/*=-------------=*/

/*┌────────────────────┐*/
/*│ Annotation popins. │*/
/*└────────────────────┘*/

/*┌──────────────────┐*/
/*│ Footnote popins. │*/
/*└──────────────────┘*/

.popin.footnote {
    min-height: unset;
}

/*┌──────────────────────────┐*/
/*│ Citation context popins. │*/
/*└──────────────────────────┘*/

/*┌──────────────┐*/
/*│ Code popins. │*/
/*└──────────────┘*/

.popin.local-code-file .popframe-title-bar {
    --background-color: var(--GW-pre-element-background-color);
}

/*┌────────────────┐*/
/*│ Object popins. │*/
/*└────────────────┘*/

.popin-body.object iframe,
.popin-body.object object {
    width: 100%;
    height: calc(var(--GW-popins-popin-max-height) - 2 * var(--GW-popins-popin-border-width) - var(--popin-title-bar-height));
}

/*┌───────────────┐*/
/*│ Image popins. │*/
/*└───────────────┘*/

.popin-body.image img {
    margin: auto;
    max-height: calc(var(--GW-popins-popin-max-height) - 2 * var(--GW-popins-popin-border-width) - var(--popin-title-bar-height));
    outline: none;
}

/*┌───────────────┐*/
/*│ Video popins. │*/
/*└───────────────┘*/

.popin.video {
    padding: 0;
}

.popin-body.video iframe {
    display: block;
    width: 100%;
}

/*┌───────────────┐*/
/*│ Audio popins. │*/
/*└───────────────┘*/

.popin.audio {
    padding: 2px;
}

/*┌────────────────────────┐*/
/*│ Local document popins. │*/
/*└────────────────────────┘*/

/*┌──────────────────────────┐*/
/*│ Local transclude popins. │*/
/*└──────────────────────────┘*/

.popin-body #page-metadata::after {
    width: calc(100% + 1em);
    margin: 1em -1em 1.125em 0;
}

/*=---------------=*/
/*= POPIN CONTENT =*/
/*=---------------=*/
/*  Adjustments for styles in popins.
    */

/*┌──────────────┐*/
/*│ Style reset. │*/
/*└──────────────┘*/

.popin {
    white-space: normal;
    font-weight: normal;
    font-style: normal;
    font-size: var(--GW-body-text-font-size);
    text-align: unset;
}


/*************************/
/* UI ELEMENTS CONTAINER */
/*************************/

#ui-elements-container {
    position: fixed;
    top: 0;
    left: 0;
    width: 100vw;
    height: 100vh;
    z-index: 9999;
    pointer-events: none;
}
#ui-elements-container > * {
    pointer-events: auto;
}
@media all and (hover: hover) {
    #ui-elements-container.hover {
        z-index: 10001;
    }
}


/****************/
/* PAGE TOOLBAR */
/****************/

/*  Show no toolbar if no items in it.
 */
#page-toolbar .widgets:empty ~ * {
    display: none;
}

/***************************/
/*  Toolbar control buttons.
 */
#page-toolbar > button {
    color: var(--GW-page-toolbar-control-button-color);
}
#page-toolbar > button.toggle-button:active {
    color: var(--GW-page-toolbar-control-button-active-color);
}
#page-toolbar > button svg {
    display: block;

    /*  The following two properties are not valid CSS. They are here to fix
        a Safari-specific bug, which causes the toolbar toggle button to not
        display. These properties should be ignored by non-Safari browsers.
            —SA 2023-09-24
     */
    width: intrinsic;
    height: intrinsic;
}

/*  Collapse button (chevron); hidden on desktop.
 */
#page-toolbar.desktop > button.collapse-button {
    display: none;
}

/*  Collapse button (chevron) in mobile layout.
 */
#page-toolbar.mobile > button.collapse-button {
    order: 1;
    padding: 0 12px;
    outline: 1px dotted currentColor;
    background-color: var(--background-color);
}

/*  Main toggle button (gear).
 */
#page-toolbar > button.main-toggle-button {
    order: -1;
    opacity: 0.4;
}
#page-toolbar > button.main-toggle-button:active {
    transform: scale(0.95);
}
@media all and (hover: hover) {
    #page-toolbar > button.main-toggle-button:hover {
        opacity: 1.0;
        transition:
            opacity 0.15s ease;
    }
    #page-toolbar:not(.collapsed):not(.expanded-temp) > button.main-toggle-button {
        opacity: 1.0;
    }
}

/*  Main toggle button (gear) in vertical layout.
 */
#page-toolbar.vertical > button.main-toggle-button {
    padding: 3px;
}

/******************/
/*  Toolbar layout.
 */
#page-toolbar {
    position: fixed;
    display: flex;
    align-items: stretch;
    opacity: 1;
}

#page-toolbar .widgets {
    display: flex;
    align-items: stretch;
    max-height: 100vh;
    max-width: 100vw;
    transition:
        transform 0.25s ease-out;
}

#page-toolbar .widget {
    display: flex;
    align-items: stretch;
    background-color: var(--background-color);
}

#page-toolbar .widget button .label {
    color: var(--GW-page-toolbar-button-text-color);
}
#page-toolbar .widget button:disabled .label {
    color: var(--GW-page-toolbar-button-disabled-text-color);
}

#page-toolbar .widget button .icon {
    display: flex;
    width: 100%;
    height: 100%;
    box-sizing: border-box;
    color: var(--GW-page-toolbar-button-icon-color);
    transition:
        color 0.1s ease;
}
#page-toolbar .widget button.selectable .icon {
    color: var(--GW-page-toolbar-button-selectable-icon-color);
}
#page-toolbar .widget button.selected .icon {
    color: var(--GW-page-toolbar-button-selected-icon-color);
}
@media all and (hover: hover) {
    #page-toolbar .widget button:hover .icon {
        color: var(--GW-page-toolbar-button-selected-icon-color);
    }
}
#page-toolbar .widget button:not(:disabled):active .icon {
    transform: scale(0.95);
}

/*  Icons-only toolbar mode.
 */
#page-toolbar.button-labels-not .widget button .label {
    display: none;
}

/*  Vertical toolbar layout.
 */
#page-toolbar.vertical {
    --toolbar-button-size: 4vmin;

    flex-flow: column;
    width: var(--toolbar-button-size);
    top: 5px;
    right: 4px;
}

#page-toolbar.vertical .widgets {
    flex-flow: column;
    transform-origin: top;
}

#page-toolbar.vertical .widget {
    --widget-box-shadow-double-outline:
            0 0 0 1px var(--GW-page-toolbar-border-color),
            0 0 0 2px var(--background-color),
            0 0 0 3px var(--GW-page-toolbar-border-color);

    flex-flow: column;
    outline: 1px dotted var(--GW-page-toolbar-border-color);
    margin-top: 8px;
    transition:
        box-shadow 0.1s ease;
}
@media all and (hover: hover) {
    #page-toolbar.vertical .widget:hover {
        box-shadow: var(--widget-box-shadow-double-outline);
    }
}
#page-toolbar.vertical .widget.flashing {
    box-shadow: var(--widget-box-shadow-double-outline);
    transition:
        box-shadow var(--GW-page-toolbar-widget-flash-rise-duration) ease-out;
}
#page-toolbar.vertical .widget.flashing-fade {
    transition:
        box-shadow var(--GW-page-toolbar-widget-flash-fall-duration) ease-in;
}

#page-toolbar.vertical .widget button {
    height: var(--toolbar-button-size);
    position: relative;
}
#page-toolbar.vertical .widget button .icon {
    padding: 4px;
}
#page-toolbar.vertical .widget button .label {
    position: absolute;
    right: calc(100% + 5px);
    top: 0;
    bottom: 0;
    margin: auto;
    display: flex;
    align-items: center;
    padding: 0 10px;
    font-variant-caps: small-caps;
    background-color: var(--background-color);
    box-shadow:
        0 0 0 2px var(--background-color),
        0 0 0 3px var(--GW-page-toolbar-border-color);
    opacity: 0;
    transition:
        opacity 0.1s ease;
    pointer-events: none;
}
@media all and (hover: hover) {
    #page-toolbar.vertical .widget button:hover .label {
        opacity: 1;
    }
}

/*  Mobile toolbar layout (reverse vertical).
 */
#page-toolbar.mobile {
    --toolbar-button-size: 46px;

    flex-flow: column-reverse;
    width: var(--toolbar-button-size);
    bottom: 0.5em;
    right: 0.5em;
}

#page-toolbar.mobile .widgets {
    flex-flow: column;
    margin: 0 0 0.75em 0;
    transform-origin: bottom;
}

#page-toolbar.mobile .widget {
    --widget-box-shadow-double-outline:
            0 0 0 1px var(--GW-page-toolbar-border-color),
            0 0 0 2px var(--background-color),
            0 0 0 3px var(--GW-page-toolbar-border-color);

    flex-flow: column;
    outline: 1px dotted var(--GW-page-toolbar-border-color);
    margin-top: 0.5em;
    transition:
        box-shadow 0.15s ease;
}
#page-toolbar.mobile .widget.flashing {
    box-shadow: var(--widget-box-shadow-double-outline);
    transition:
        box-shadow var(--GW-page-toolbar-widget-flash-rise-duration) ease-out;
}
#page-toolbar.mobile .widget.flashing-fade {
    transition:
        box-shadow var(--GW-page-toolbar-widget-flash-fall-duration) ease-in;
}

#page-toolbar.mobile .widget button {
    height: var(--toolbar-button-size);
}
#page-toolbar.mobile .widget button .icon {
    padding: 7px;
}

/******************/
/*  Fade on scroll.
 */
#page-toolbar.collapsed {
    transition:
        opacity 2s ease-out;
}
#page-toolbar.collapsed.faded {
    opacity: 0;
}
#page-toolbar.collapsed:hover {
    transition:
        opacity 0.15s ease;
}

/**********************/
/*  Toolbar collapsing.
 */
#page-toolbar.animating > button.main-toggle-button {
    transition:
        opacity var(--GW-page-toolbar-collapse-duration) ease-out,
        transform var(--GW-page-toolbar-collapse-duration) ease-out;
}

/*  Toolbar collapsing (vertical mode).
 */
#page-toolbar.vertical.collapsed > button.main-toggle-button {
    transform: rotateZ(0.5turn);
}
#page-toolbar.vertical.collapsed > button.main-toggle-button:active {
    transform: rotateZ(0.5turn) scale(0.95);
}

#page-toolbar.vertical.collapsed .widgets {
    transform: rotateX(-0.25turn);
    max-height: 0;
    transition:
        transform var(--GW-page-toolbar-collapse-duration) ease-out,
        max-height 0s ease-out var(--GW-page-toolbar-collapse-duration);
}

/*  Toolbar collapsing (mobile mode).
 */
#page-toolbar.mobile > button.main-toggle-button {
    opacity: 1.0;
}
#page-toolbar.mobile.collapsed > button.main-toggle-button {
    opacity: 0.65;
    transform: rotateZ(-0.5turn);
}
#page-toolbar.mobile.collapsed > button.main-toggle-button:active {
    transform: rotateZ(-0.5turn) scale(0.95);
}
#page-toolbar.mobile > button.collapse-button {
    transition:
        opacity var(--GW-page-toolbar-fade-after-collapse-duration) ease-out var(--GW-page-toolbar-collapse-duration);
}
#page-toolbar.mobile.collapsed > button.collapse-button {
    opacity: 0;
    transition:
        opacity var(--GW-page-toolbar-collapse-duration) ease-out;
}

#page-toolbar.mobile.collapsed .widgets {
    transform: rotateX(0.25turn);
    max-height: 0;
    transition:
        transform var(--GW-page-toolbar-collapse-duration) ease-out,
        max-height 0s ease-out var(--GW-page-toolbar-collapse-duration);
}

/*  Slow collapsing.
 */
#page-toolbar.collapsed.collapsed-slowly > button.main-toggle-button {
    transition:
        opacity var(--GW-page-toolbar-slow-collapse-duration) ease-out,
        transform var(--GW-page-toolbar-slow-collapse-duration) linear;
}

#page-toolbar.collapsed.collapsed-slowly .widgets {
    transition:
        transform var(--GW-page-toolbar-slow-collapse-duration) ease-out;
}

/*  Slow collapsing (vertical layout).
 */
#page-toolbar.vertical.collapsed.collapsed-slowly .widgets {
    transition:
        transform var(--GW-page-toolbar-slow-collapse-duration) ease-out,
        max-height 0s ease-out var(--GW-page-toolbar-slow-collapse-duration);
}

/*  Slow collapsing (mobile layout).
 */
#page-toolbar.mobile.collapsed.collapsed-slowly .widgets {
    transition:
        transform var(--GW-page-toolbar-slow-collapse-duration) ease-out,
        max-height 0s ease-out var(--GW-page-toolbar-slow-collapse-duration);
}


/***************/
/* IMAGE FOCUS */
/***************/

/*=--------=*/
/*= Colors =*/
/*=--------=*/

:root {
    --SA-image-focus-sans-serif-font-stack: var(--GW-sans-serif-font-stack);

    --SA-image-focus-image-background-color: #fff;

    --SA-image-focus-image-hover-drop-shadow-color: var(--GW-image-focus-image-hover-drop-shadow-color);
    --SA-image-focus-image-hover-tooltip-background-color: rgba(0, 0, 0, 0.75);
    --SA-image-focus-image-hover-tooltip-text-color: #fff;

    --SA-image-focus-overlay-background-color: #000;
    --SA-image-focus-overlay-image-caption-background-color: rgba(0, 0, 0, 0.7);
    --SA-image-focus-overlay-image-caption-text-color: #fff;
    --SA-image-focus-overlay-image-caption-link-color: #ccc;
    --SA-image-focus-overlay-image-caption-link-hover-color: #aaa;
    --SA-image-focus-overlay-image-caption-separator-color: #888;
    --SA-image-focus-overlay-help-box-background-color: rgba(0, 0, 0, 0.85);
    --SA-image-focus-overlay-help-box-text-color: #fff;
    --SA-image-focus-overlay-info-icon-color: #000;
    --SA-image-focus-overlay-info-icon-drop-shadow-color: #fff;
    --SA-image-focus-overlay-image-number-text-color: #000;
    --SA-image-focus-overlay-image-number-text-shadow-color: #fff;
    --SA-image-focus-overlay-slideshow-button-color: #ddd;
    --SA-image-focus-overlay-slideshow-button-hover-background-color: rgba(0, 0, 0, 0.1);
    --SA-image-focus-overlay-slideshow-button-hover-color: #777;
    --SA-image-focus-overlay-slideshow-button-hover-drop-shadow-color: #fff;
    --SA-image-focus-overlay-slideshow-button-active-color: #888;
    --SA-image-focus-overlay-slideshow-button-disabled-color: #ddd;
}

/*=--------------=*/
/*= Hover styles =*/
/*=--------------=*/

.markdownBody img.focusable:hover {
/*     filter: drop-shadow(0 0 3px var(--SA-image-focus-image-hover-drop-shadow-color)); */
    cursor: zoom-in;
    box-shadow: 0 0 10px 0 var(--SA-image-focus-image-hover-drop-shadow-color);
}
.markdownBody img.focusable:active {
    transform: scale(0.975);
}

/*=---------=*/
/*= Overlay =*/
/*=---------=*/

#image-focus-overlay {
    position: fixed;
    top: 0;
    right: 0;
    bottom: 0;
    left: 0;
    z-index: 2;
    display: none;
    cursor: zoom-out;
}
#image-focus-overlay::before {
    content: "";
    display: block;
    position: absolute;
    top: 0;
    right: 0;
    bottom: 0;
    left: 0;
    background-color: var(--SA-image-focus-overlay-background-color);
    opacity: 0.9;
    z-index: -1;
}
#image-focus-overlay.engaged {
    display: initial;
}

#image-focus-overlay img {
    margin: auto;
    position: absolute;
    top: 0;
    bottom: 0;
    left: 0;
    right: 0;
    overflow: hidden;
    width: auto;
    height: auto;
    background-color: var(--SA-image-focus-image-background-color);
}

#image-focus-overlay img.loading {
    box-shadow: 0 0 0 1px var(--SA-image-focus-overlay-image-caption-separator-color) inset;
    background-color: transparent;
}
#image-focus-overlay .loading-spinner {
    visibility: hidden;
    color: var(--SA-image-focus-overlay-image-caption-separator-color);
    width: 40vw;
    height: fit-content;
    position: absolute;
    width: 100%;
    height: 100%;
    display: flex;
    align-items: center;
    justify-content: center;
    opacity: 0.4;
    pointer-events: none;
    z-index: -1;
}
#image-focus-overlay .loading-spinner svg {
    display: block;
    width: 100%;
    height: 100%;
    max-height: 20vh;
    animation: fa-spin 2s infinite linear;
}
#image-focus-overlay img.loading + .loading-spinner {
    visibility: visible;
}

/*=-------------------=*/
/*= Single-image mode =*/
/*=-------------------=*/

#image-focus-overlay:not(.slideshow) .image-number,
#image-focus-overlay:not(.slideshow) .slideshow-buttons,
#image-focus-overlay:not(.slideshow) .slideshow-help-text {
    display: none;
}

/*=---------=*/
/*= Caption =*/
/*=---------=*/

#image-focus-overlay .caption {
    position: absolute;
    bottom: 0.75em;
    left: 4.5em;
    right: 4.5em;
    margin: auto;
    max-width: calc(100% - 9em);
    width: fit-content;
    text-align: center;
    font-family: var(--SA-image-focus-sans-serif-font-stack);
    cursor: auto;
    z-index: 1;
    transition:
        bottom 0.15s ease;
}
@media all and (max-width: 1179px) {
    #image-focus-overlay .caption {
        max-width: calc(100% - 2em);
        left: 1em;
        right: 1em;
        z-index: 2;
    }
}
@media (min-width:  650px) and (orientation: portrait),
       (min-height: 650px) and (orientation: landscape) {
    #image-focus-overlay .caption {
        font-size: 2vmin;
    }
}

#image-focus-overlay .caption.hidden {
    bottom: -50%;
    transition:
        bottom 0.5s ease-in;
}

/*  Necessary so that mouse hover at bottom of screen to the left or right of
    a narrow caption still counts as “hovering over the caption” for the purpose
    of preventing the caption from hiding.
 */
#image-focus-overlay .caption:not(:empty)::before {
    content: "";
    display: block;
    position: absolute;
    width: 100vw;
    height: calc(100% + 1.5em);
    z-index: -1;
    top: -0.75em;
    left: calc(-50vw + 50%);
}

#image-focus-overlay .caption .caption-text-wrapper {
    background-color: var(--SA-image-focus-overlay-image-caption-background-color);
    padding: 0.25em 1.25em;
    border-radius: 8px;
}
@media (max-width:  649px) and (orientation: portrait),
       (max-height: 649px) and (orientation: landscape) {
    #image-focus-overlay .caption .caption-text-wrapper {
        font-size: 0.9em;
        padding: 0.125em 0.75em 0.25em 0.75em;
    }
}
#image-focus-overlay .caption .caption-text-wrapper:empty {
    display: none;
}

/*  Caption contents.
 */

#image-focus-overlay .caption p {
    margin: 0.75em 0;
    color: var(--SA-image-focus-overlay-image-caption-text-color);
}
#image-focus-overlay .caption p + p {
    padding-top: 0.75em;
    border-top: 1px dotted var(--SA-image-focus-overlay-image-caption-separator-color);
    font-size: 0.9em;
}

#image-focus-overlay .caption code {
    background-color: inherit;
    border: none;
    font-size: 1em;
}

#image-focus-overlay .caption a {
    color: var(--SA-image-focus-overlay-image-caption-link-color);
    margin: 0;
    padding: 0;
}
#image-focus-overlay .caption a:hover {
    color: var(--SA-image-focus-overlay-image-caption-link-hover-color);
}
#image-focus-overlay .caption a .indicator-hook,
#image-focus-overlay .caption a .link-icon-hook {
    display: none;
}

/*  Image URL in caption.
 */

#image-focus-overlay .caption .image-url {
    position: relative;
    margin: 0.5em 0 0 0;
    padding: 0.5em 1.25em 0.75em 1.25em;
    border-radius: 8px;
    background-color: var(--SA-image-focus-overlay-image-caption-background-color);
    cursor: copy;
    user-select: none;
    transition:
        background-color 0.15s ease-out;
}
@media (max-width:  649px) and (orientation: portrait) {
    #image-focus-overlay .caption .image-url {
        position: fixed;
        top: 4.5em;
    }
}
@media (max-height: 649px) and (orientation: landscape) {
    #image-focus-overlay .caption .image-url {
        position: fixed;
        top: 0;
        margin: 0.5em 6.5em;
    }
}

#image-focus-overlay .caption .image-url.flash {
    background-color: var(--SA-image-focus-overlay-image-caption-link-color);
    transition:
        background-color 0.1s ease-out;
}

#image-focus-overlay .caption .image-url .url {
    font-size: 0.8em;
    color: var(--SA-image-focus-overlay-image-caption-link-color);
}
@media (max-width:  649px) and (orientation: portrait) {
    #image-focus-overlay .caption .image-url .url {
        font-size: 0.75em;
    }
}
@media (max-height: 649px) and (orientation: landscape) {
    #image-focus-overlay .caption .image-url .url {
        font-size: 0.70em;
    }
}
#image-focus-overlay .caption .image-url:hover .url {
    color: var(--SA-image-focus-overlay-image-caption-text-color);
}

#image-focus-overlay .caption .image-url .icon-container {
    display: block;
    position: absolute;
    width: 0.95em;
    height: 0.95em;
    right: 0.2em;
    top: 0.25em;
    pointer-events: none;
    overflow: hidden;
}

#image-focus-overlay .caption .image-url .icon {
    display: block;
    position: absolute;
    top: 0;
    left: 0;
    height: 100%;
    color: var(--SA-image-focus-overlay-image-caption-separator-color);
    transition:
        opacity 2s ease-in;
}
#image-focus-overlay .caption .image-url:hover .icon {
    color: currentColor;
}
#image-focus-overlay .caption .image-url.copied .icon {
    transition:
        left 0.15s ease,
        opacity 0.15s ease;
}
#image-focus-overlay .caption .image-url .icon.normal {
    left: 0;
    opacity: 1;
}
#image-focus-overlay .caption .image-url.copied .icon.normal {
    left: -100%;
    opacity: 0;
}
#image-focus-overlay .caption .image-url .icon.copied {
    left: 100%;
    opacity: 0;
}
#image-focus-overlay .caption .image-url.copied .icon.copied {
    left: 0;
    opacity: 1;
}

#image-focus-overlay .caption .image-url .icon svg {
    display: block;
    height: 100%;
}

/*=--------------=*/
/*= Help overlay =*/
/*=--------------=*/

#image-focus-overlay .help-overlay {
    position: absolute;
    display: flex;
    flex-flow: column;
    z-index: 3;
    font-family: var(--SA-image-focus-sans-serif-font-stack);
    font-size: 1.25rem;
    padding: 1em;
    border-radius: 10px;
    bottom: 1em;
    right: 1em;
    max-width: calc(100vw - 4em);
    overflow: hidden;
    color: transparent;
    cursor: help;
    visibility: hidden;
    transition:
        visibility 1s ease,
        color 1s ease,
        background-color 1s ease,
        bottom 0.15s ease;
}
#image-focus-overlay .help-overlay.open {
    width: fit-content;
    background-color: var(--SA-image-focus-overlay-help-box-background-color);
    color: var(--SA-image-focus-overlay-help-box-text-color);
    visibility: visible;
    transition:
        visibility 0.2s ease 0.3s,
        color 0.2s ease 0.3s,
        background-color 0.2s ease 0.3s;
}

#image-focus-overlay .help-overlay::after {
    content: "";
<<<<<<< HEAD
    background-image: url('/static/img/icon/icons.svg?v=1699637901#question');
=======
    background-image: url('/static/img/icon/icons.svg?v=1699481093#question');
>>>>>>> e62463c0
    background-origin: content-box;
    background-clip: content-box;
    position: absolute;
    width: 1em;
    height: 1.5em;
    right: 0;
    bottom: 0;
    padding: 10px;
    color: var(--SA-image-focus-overlay-info-icon-color);
    filter: drop-shadow(0 0 6px var(--SA-image-focus-overlay-info-icon-drop-shadow-color));
    visibility: visible;
    opacity: 0.85;
    transition:
        visibility 1s ease;
}
#image-focus-overlay .help-overlay.open::after {
    visibility: hidden;
    transition:
        visibility 0.2s ease 0.3s;
}

#image-focus-overlay .help-overlay p {
    margin: 0;
    text-indent: -2em;
    padding-left: 2em;
    max-width: 100%;
    overflow: hidden;
}
#image-focus-overlay .help-overlay p + p {
    margin: 0.75em 0 0 0;
}
#image-focus-overlay .help-overlay.hidden {
    bottom: -2.25em;
}

@media all and (max-width: 1179px) {
    #image-focus-overlay .help-overlay {
        bottom: unset;
        top: 1em;
    }
    #image-focus-overlay .help-overlay::after {
        bottom: unset;
        top: 0;
    }
    #image-focus-overlay .help-overlay.hidden {
        bottom: unset;
        top: -2.25em;
    }
}

/*=--------------=*/
/*= Slide number =*/
/*=--------------=*/

#image-focus-overlay .image-number {
    position: absolute;
    z-index: 2;
    font-family: var(--SA-image-focus-sans-serif-font-stack);
    font-size: 1.5rem;
    left: 1em;
    top: 1em;
    font-weight: 600;
    color: var(--SA-image-focus-overlay-image-number-text-color);
    text-shadow:
        0 0  3px var(--SA-image-focus-overlay-image-number-text-shadow-color),
        0 0  5px var(--SA-image-focus-overlay-image-number-text-shadow-color),
        0 0  8px var(--SA-image-focus-overlay-image-number-text-shadow-color),
        0 0 13px var(--SA-image-focus-overlay-image-number-text-shadow-color);
    width: 1.5em;
    text-align: right;
    white-space: nowrap;
    cursor: default;
    transition: top 0.3s ease;
}
#image-focus-overlay .image-number::before {
    content: "#";
    opacity: 0.3;
}
#image-focus-overlay .image-number::after {
    content: " of " attr(data-number-of-images);
    opacity: 0.3;
}
#image-focus-overlay .image-number:hover::before,
#image-focus-overlay .image-number:hover::after {
    opacity: 1.0;
}
#image-focus-overlay .image-number.hidden {
    top: -1.25em;
}

/*=-------------------=*/
/*= Slideshow buttons =*/
/*=-------------------=*/

#image-focus-overlay .slideshow-buttons {
    position: absolute;
    top: 0;
    left: 0;
    width: 100%;
    height: 100%;
    z-index: 2;
    display: flex;
    justify-content: space-between;
    pointer-events: none;
}
@media all and (max-width: 1179px) {
    #image-focus-overlay .slideshow-buttons {
        z-index: 1;
    }
}

#image-focus-overlay .slideshow-buttons button {
    font-size: 3rem;
    color: var(--SA-image-focus-overlay-slideshow-button-color);
    border: none;
    background-color: transparent;
    position: relative;
    left: 0;
    transition:
        left 0.3s ease;
    pointer-events: auto;
    cursor: pointer;
    width: 4rem;
    background-repeat: no-repeat;
    background-position: center;
    background-origin: content-box;
}
#image-focus-overlay .slideshow-buttons button.next {
    padding: 0.25em 0.25em 0.25em 0.375em;
}
#image-focus-overlay .slideshow-buttons button.previous {
    padding: 0.25em 0.375em 0.25em 0.25em;
}

#image-focus-overlay .slideshow-buttons button svg {
    pointer-events: none;
    fill: currentColor;
}

#image-focus-overlay .slideshow-buttons button::selection {
    background-color: transparent;
}

@media all and (hover: hover) {
    #image-focus-overlay .slideshow-buttons button:hover {
        background-color: var(--SA-image-focus-overlay-slideshow-button-hover-background-color);
        color: var(--SA-image-focus-overlay-slideshow-button-hover-color);
    }
    #image-focus-overlay .slideshow-buttons button:not(:disabled):hover svg {
        filter:
            drop-shadow(0 0 1px var(--SA-image-focus-overlay-slideshow-button-hover-drop-shadow-color))
            drop-shadow(0 0 3px var(--SA-image-focus-overlay-slideshow-button-hover-drop-shadow-color));
    }
}
@media all and (hover: none) {
    #image-focus-overlay .slideshow-buttons button:not(:disabled) {
        background-color: var(--SA-image-focus-overlay-slideshow-button-hover-background-color);
        color: var(--SA-image-focus-overlay-slideshow-button-hover-color);
    }
    #image-focus-overlay .slideshow-buttons button:not(:disabled) svg {
        filter:
            drop-shadow(0 0 1px var(--SA-image-focus-overlay-slideshow-button-hover-drop-shadow-color))
            drop-shadow(0 0 3px var(--SA-image-focus-overlay-slideshow-button-hover-drop-shadow-color));
    }
}
#image-focus-overlay .slideshow-buttons button:active {
    transform: none;
    color: var(--SA-image-focus-overlay-slideshow-button-active-color);
}
#image-focus-overlay .slideshow-buttons button:disabled {
    text-shadow: none;
    background-color: transparent;
    color: var(--SA-image-focus-overlay-slideshow-button-disabled-color);
    cursor: default;
    opacity: 0.4;
}

#image-focus-overlay .slideshow-button.previous.hidden {
    left: -1.75em;
}
#image-focus-overlay .slideshow-button.next.hidden {
    left: 1.75em;
}

/*=---------=*/
/*= Tooltip =*/
/*=---------=*/

.image-wrapper {
    position: relative;
    display: block;
    margin: auto;
    max-width: 100%;
}
.image-wrapper.focusable::after {
    content: "Click to enlarge";
    display: block;
    position: absolute;
    margin: auto;
    left: 0;
    right: 0;
    bottom: 0.5em;
    padding: 0.3em 0.75em 0.35em 0.75em;
    font-size: 1rem;
    font-family: var(--SA-image-focus-sans-serif-font-stack);
    background-color: var(--SA-image-focus-image-hover-tooltip-background-color);
    color: var(--SA-image-focus-image-hover-tooltip-text-color);
    border-radius: 0.25em;
    opacity: 0.0;
    transition: opacity 0.15s ease;
    pointer-events: none;
}
.image-wrapper,
.image-wrapper::after {
    width: fit-content;
}
.image-wrapper.focusable:hover::after {
    opacity: 1.0;
}


/*******************/
/* FLOATING HEADER */
/*******************/

#floating-header {
    position: absolute;
    left: 0;
    top: 0;
    width: 100%;
    background-color: var(--GW-body-background-color);
    box-sizing: border-box;
    box-shadow: 0 2px 6px var(--GW-floating-header-box-shadow-color);
    transition:
        top 0.2s ease-out;
}

#floating-header.hidden {
    top: -2.5em;
}
#floating-header.hidden .link-chain .link.page-title {
    display: none;
}

#floating-header .link-chain {
    padding: 3px 6px 4px 6px;
    font-size: calc(1rem * 8/9);
    text-align: center;
}
#floating-header .link-chain .link {
    font-weight: 600;
}
#floating-header .link-chain .link + .link::before {
    content: "\200B\2002·\2002"
}
#floating-header .link-chain .link.ellipsis::before {
    content: "\200B\2002";
}
#floating-header .link-chain .link.page-title {
    font-variant-caps: small-caps;
    font-weight: normal;
    letter-spacing: -0.25px;
}
#floating-header .link-chain.truncate-page-title .link.page-title,
#floating-header.hidden .link-chain .link.page-title {
    display: inline-block;
    white-space: nowrap;
    max-width: calc(100% - 12px);
    overflow: hidden;
    text-overflow: ellipsis;
    vertical-align: bottom;
}

#floating-header .scroll-indicator {
    height: 3px;
    margin: 0 -8px;
    background-image: linear-gradient(var(--GW-floating-header-scroll-indicator-color),
                                      var(--GW-floating-header-scroll-indicator-color));
    background-position: 0 0;
    background-repeat: no-repeat;
    background-size: 0 0;
}

/*┌─────────────────────────────────────┐*/
/*│ Desktop version (for wide screens). │*/
/*└─────────────────────────────────────┘*/

@media (hover: hover) and (max-width: 1760px) {
    #floating-header {
        display: none;
    }
}
@media (hover: hover) and (min-width: 1761px) {
    #floating-header {
        width: calc(50vw - (var(--GW-body-max-width) / 2 + 64px));
        max-width: var(--GW-sidenotes-max-width);
        box-shadow:
            0 0  0 1px var(--GW-body-background-color),
            0 0  3px var(--GW-body-background-color),
            0 0  5px var(--GW-body-background-color),
            0 0  9px var(--GW-body-background-color),
            0 0 17px var(--GW-body-background-color);
        border-bottom: 1px solid var(--GW-floating-header-scroll-indicator-color);
        pointer-events: none;
        left: unset;
        right: calc(50% + (var(--GW-body-max-width) / 2) + 64px);
    }
    #floating-header > * {
        pointer-events: auto;
    }
    #floating-header .scroll-indicator {
        margin: 0;
    }
    #floating-header .link-chain {
        padding: 7px 10px 8px 10px
    }
    #floating-header .link-chain .link {
        display: block;
    }
    #floating-header .link-chain .link.page-title {
        margin: 0 0.75em;
    }
    #floating-header .link-chain .link.page-title + .link {
        margin-top: 0.5em;
    }
    #floating-header .link-chain .link:not(.page-title) {
        text-align: left;
        padding-left: calc((var(--link-index) - 1) * 1.25em);
    }
    #floating-header .link-chain .link:not(.page-title) a {
        font-size: calc(1em * (1 - (0.05 * (var(--link-index) - 1))));
    }
    #floating-header .link-chain .link::before {
        display: none;
    }

    /*  No floating header on /index.
     */
    body.index #floating-header {
        display: none;
    }
}


/***************/
/* READER MODE */
/***************/

/*┌───────────────────────────────────────────┐*/
/*│ Masked links key toggle info alert panel. │*/
/*└───────────────────────────────────────────┘*/

#masked-links-key-toggle-info-alert {
    position: absolute;
    background-color: var(--GW-reader-mode-masked-links-key-toggle-info-alert-panel-background-color);
    color: var(--GW-reader-mode-masked-links-key-toggle-info-alert-panel-text-color);
    text-shadow:
        0 0 1px var(--GW-reader-mode-masked-links-key-toggle-info-alert-panel-text-shadow-color),
        0 0 3px var(--GW-reader-mode-masked-links-key-toggle-info-alert-panel-text-shadow-color),
        0 0 5px var(--GW-reader-mode-masked-links-key-toggle-info-alert-panel-text-shadow-color);
    padding: 0.5em 1em;
    left: 2px;
    bottom: 1.5em;
    font-family: var(--GW-sans-serif-font-stack);
    font-weight: 700;
    pointer-events: none;
}
#masked-links-key-toggle-info-alert.hidden {
    visibility: hidden;
    opacity: 0;
    transition:
        visibility 0.15s ease,
        opacity 0.15s ease;
}
#masked-links-key-toggle-info-alert .icon {
    display: inline-flex;
    width: 1.25em;
    filter: drop-shadow(0 0 3px var(--GW-reader-mode-masked-links-key-toggle-info-alert-panel-text-shadow-color));
    margin: 0 0.75em 0 0;
    position: relative;
    top: 0.15em;
}
#masked-links-key-toggle-info-alert .key {
    border: 1px solid var(--GW-reader-mode-masked-links-key-toggle-info-alert-panel-key-icon-border-color);
    padding: 0.05em 0.375em 0.125em 0.375em;
    display: inline-block;
    border-radius: 4px;
    margin: 0 0.1875em 0 0.125em;
    background-color: var(--GW-reader-mode-masked-links-key-toggle-info-alert-panel-key-icon-background-color);
    box-shadow:
        1px 1px 3px 0 var(--GW-reader-mode-masked-links-key-toggle-info-alert-panel-text-shadow-color);
    font-variant-caps: small-caps;
}


/******************/
/* MODE SELECTORS */
/******************/

.mode-selector button:disabled {
    cursor: default;
}

/**********************************/
/*  Mode selectors in page toolbar.
 */

#page-toolbar .dark-mode-selector {
    order: 1;
}
#page-toolbar .reader-mode-selector {
    order: 2;
}
#page-toolbar .extracts-mode-selector {
    order: 3;
}

#page-toolbar .mode-selector button .label {
    text-underline-position: from-font;
    text-underline-offset: -1px;
    text-decoration: none;
}
#page-toolbar .mode-selector button.selected .label {
    text-decoration: underline from-font;
}
#page-toolbar .mode-selector button.active .label {
    text-decoration: dotted underline from-font;
}

/*  Vertical layout.
 */
#page-toolbar.vertical .mode-selector {
    padding: 2px 0;
}
#page-toolbar.vertical .mode-selector button + button {
    margin-top: 3px;
}

/*  Mobile layout.
 */
#page-toolbar.mobile .mode-selector {
    padding: 2px 0;
}

/*  Specific mode selectors & buttons.
 */
#page-toolbar.vertical .extracts-mode-selector button.select-mode-on .icon {
    padding: 5px;
}
#page-toolbar.vertical .extracts-mode-selector button.select-mode-off .icon {
    padding: 2px;
}
#page-toolbar.mobile .extracts-mode-selector button.select-mode-on .icon {
    padding: 7px;
}
#page-toolbar.mobile .extracts-mode-selector button.select-mode-off .icon {
    padding: 4px;
}

/*************************/
/*  Inline mode selectors.
 */

.mode-selector-inline {
    display: inline-flex;
    position: relative;
    padding: 0.25em 0.5em;
    bottom: -0.15em;
}

.mode-selector-inline button .icon {
    width: 1.125em;
    display: flex;
    opacity: 0.4;
}
@media all and (hover: hover) {
    .mode-selector-inline button .icon {
        transition:
            opacity 0.1s ease;
    }
    .mode-selector-inline button:hover .icon {
        opacity: 1.0;
    }
}
.mode-selector-inline button .label {
    font-size: 0.75em;
    margin-left: 0.25em;
    position: relative;
}
.mode-selector-inline button + button {
    margin-left: 0.625em;
}

.mode-selector-inline button:hover .label::after,
.mode-selector-inline button.selected .label::after,
.mode-selector-inline button.active:not(:hover) .label::after {
    content: "";
    position: absolute;
    left: 0;
    bottom: 0;
    width: 100%;
}
.mode-selector-inline button:hover .label::after,
.mode-selector-inline button.selected .label::after {
    border-bottom: 1px solid currentColor;
}
.mode-selector-inline button.active:not(:hover) .label::after {
    border-bottom: 1px dotted currentColor;
}
.mode-selector-inline button:not(:disabled):active .label {
    transform: translateY(2px);
}
.mode-selector-inline button:not(:disabled):active .label::after {
    transform: translateY(-2px);
}


/******************************/
/* GENERAL ACTIVITY INDICATOR */
/******************************/

#general-activity-indicator {
    position: fixed;
    width: 1em;
    bottom: 0.25em;
    left: 0.25em;
    visibility: hidden;
}

#general-activity-indicator svg {
    display: block;
    width: 100%;
}

#general-activity-indicator.on {
    visibility: visible;
}
#general-activity-indicator.on svg {
    animation: fa-spin 0.75s infinite steps(8);
}

@keyframes fa-spin {
      0% { transform: rotate(0deg);   }
    100% { transform: rotate(360deg); }
}

@media all and (max-width: 649px) {
    display: none;
}


/****************/
/* TRANSCLUSION */
/****************/

a.include-loading:empty,
a.include-loading-failed:empty {
    margin: 0;
}
.markdownBody a.include-loading:empty,
.markdownBody a.include-loading-failed:empty {
    background: none;
}

a.include-loading.include-spinner {
<<<<<<< HEAD
    --spinner-image: url('/static/img/icon/icons.svg?v=1699637901#circle-notch-solid');
=======
    --spinner-image: url('/static/img/icon/icons.svg?v=1699481093#circle-notch-solid');
>>>>>>> e62463c0

    pointer-events: none;
}

/*  Loading spinner.
 */
a.include-loading.include-spinner::after {
    display: inline-block;
    animation: fa-spin 2s infinite linear;
    position: relative;
    opacity: 0.5;
    top: 0.25em;
}

a.include-loading.include-spinner:empty::after {
    content: "";
    background-image: var(--spinner-image);
    width: 1.25em;
    height: 1.25em;
    margin: 0;
}

a.include-loading.include-spinner:not(:empty)::after,
a.include-loading.include-spinner[data-link-icon]:not(:empty)::after {
    background-image: var(--spinner-image);
}
a.include-loading.include-spinner:not(:empty)::after {
    --spinner-size: 0.9em;

    background-size: var(--spinner-size);
    content: "";
    font-size: var(--spinner-size);
    width: var(--spinner-size);
    height: var(--spinner-size);
    margin: 0 0.1em 0 0.2em;
    top: unset;
    bottom: 0;
}
a.include-loading.include-spinner[data-link-icon]:not(:empty)::after {
    padding: 0;
    background-position: 0 0;
}

/*****************/
/*  Block context.
 */
.markdownBody a.block-context-highlighted,
.markdownBody a.block-context-highlighted-temp {
    position: relative;
    z-index: 2;
    box-shadow:
         3px 1px 0 2px var(--background-color),
        -3px 1px 0 2px var(--background-color),
         3px 1px 0 3px var(--GW-highlighted-link-outline-color),
        -3px 1px 0 3px var(--GW-highlighted-link-outline-color),
         3px 1px 0 4px var(--background-color),
        -3px 1px 0 4px var(--background-color),
         3px 1px 0 5px var(--GW-highlighted-link-outline-color),
        -3px 1px 0 5px var(--GW-highlighted-link-outline-color);
}
.markdownBody a.block-context-highlighted {
    margin: 0 8px;
}

.markdownBody span.block-context-highlighted:not(:empty) {
    --background-color: var(--GW-block-context-span-highlight-color);

    background-color: var(--background-color);
    padding: 0 0.25em;
    box-shadow: 0 0 0 0.1em var(--background-color);
}

.markdownBody span.block-context-highlighted:empty::before {
    content: "";
<<<<<<< HEAD
    background-image: url('/static/img/icon/icons.svg?v=1699637901#hand-point-right-regular');
=======
    background-image: url('/static/img/icon/icons.svg?v=1699481093#hand-point-right-regular');
>>>>>>> e62463c0
    background-origin: content-box;
    background-clip: content-box;
    background-repeat: no-repeat;
    display: inline-block;
    width: 1em;
    height: 1em;
    position: relative;
    top: 0.1em;
    margin-right: 0.5em;
    opacity: 0.75;
}


/****************/
/* PRINT STYLES */
/****************/

@media print {
    :root {
        --GW-TOC-background-color: transparent;
        --GW-abstract-background-color: transparent;
        --GW-code-element-background-color: transparent;
        --GW-math-block-background-color: transparent;
    }

    blockquote {
        --GW-blockquote-background-color: transparent !important;
    }

    #skip-to-content-link,
    #ui-elements-container,
    #sidebar,
    #page-metadata .page-metadata-fields .backlinks,
    #page-metadata .page-metadata-fields .similars,
    #page-metadata .page-metadata-fields .link-bibliography,
    #page-metadata .page-metadata-fields .page-importance::after,
    #navigation,
    #noscript-warning-header,
    .toc-collapse-toggle-button,
    #TOC .toc-collapse-toggle-button,
    .reader-mode-note,
    .similar-links-search,
    #footer, #footer-decoration-container {
        display: none;
    }
    /* Restore the dot separator, which was deleted before by needing to delete the other metadata fields */
    .page-author::after {
        content: "\00B7"; /* interpunct MIDDLE DOT (U+00B7) '·' */
        margin: 0 0.35em 0 0.65em;
    }
    /* Label the page tags, as offline/in-print, they will look quite mysterious: */
    #page-metadata .link-tags::before { content: "tags: ";
                                        font-style: normal; }
    body {
        margin: 0;
    }
    main {
        margin: 1em;
    }
    h1, h2, h3, h4, h5, h6 {
        margin-left: 0;
    }
    .markdownBody p {
        line-height: 1.6;
        text-align: justify;
    }
    #markdownBody a { text-decoration: underline; }
}

/***********/
/* CONSOLE */
/***********/

#console {
    position: absolute;
    background-color: #fff;
    bottom: 0;
    left: 0;
    right: 0;
    border-top: 3px double #000;
    font-family: var(--GW-monospaced-font-stack);
    max-height: 50vh;
    display: flex;
    flex-flow: column;
    z-index: 1;
    opacity: 1;
    transition:
        opacity 0.1s ease-out,
        bottom 0.1s ease-out;
}
#console.hidden {
    transition:
        opacity 0.1s ease-in,
        bottom 0.1s ease-in;
}

#console .console-scroll-view {
    border-bottom: 1px solid #000;
    min-height: 2em;
    overflow-y: scroll;
    overscroll-behavior: none;
    display: flex;
    flex-flow: column;
}

#console .console-content-view {
    flex: 1 0 auto;
    padding: 2px;
    font-size: 0.8rem;
    line-height: calc(22/16);
    tab-size: 4;
}
#console .console-content-view p {
    margin: 0;
    white-space: pre-wrap;
    word-break: break-all;
}

#console .console-command-line {
    display: flex;
    height: 1.75em;
}

#console .console-command-line-prompt {
    padding: 0 0.5em 0 0.25em;
    display: flex;
    line-height: 1.75;
    font-size: 1rem;
}
#console .console-command-line-prompt::after {
    content: ">";
    padding: 0 0 0 0.5em;
    margin: 0 0 0 0.375em;
    border-left: 1px solid #000;
}

#console .console-command-line-entry-field {
    flex: 1 0 auto;
}
#console .console-command-line-entry-field input {
    appearance: none;
    border: none;
    background-color: inherit;
    height: 100%;
    display: block;
    width: 100%;
    padding: 0 0.5em 0 0;
    font-family: var(--GW-monospaced-font-stack);
    font-size: 1rem;
}
#console .console-command-line-entry-field input:focus {
    outline: none;
}
/************************/
/* POP-FRAME INDICATORS */
/************************/

/* If a link has an automatic or custom link annotation (eg. a paper abstract, or excerpts), subtly mark it with a dog-ear/tag-like icon, */
/* so users don't get frustrated hovering over links which have no useful annotation (which is an unfortunate number). */
/* At some point, if enough links get annotated & annotation is the default, we might flip this to be a warning for non-annotated links. */
/* We exclude it on the homepage because every linked page has a description/abstract, and the triangles everywhere add a lot of visual clutter. */
.has-content.has-indicator-hook {
    margin: 0 0.08em;
    padding-left: 0.3em;
    position: relative;
    z-index: 1;

/*  This is currently broken in Safari. Since it’s not important enough to
    figure out a way to scope it to only non-Safari browsers, I’m disabling it
    for now. This should be revisited in a year.
        —SA 2023-09-24
 */
/*
    -webkit-box-decoration-break: clone;
    box-decoration-break: clone;
 */
}

.has-content .indicator-hook {
    position: relative;
    padding-left: 0.3em;
    margin-left: -0.3em;
    z-index: -1;
}
.has-content:not(.has-indicator-hook) .indicator-hook {
    display: none;
}

.has-content .indicator-hook::before {
    content: " ";
    position: absolute;
    left: 0;
    bottom: 0;
    top: 0;
    width: 1px;
    height: 100%;
    color: inherit;
    background-image:
        linear-gradient(var(--link-underline-background-color),
                        var(--link-underline-background-color)),
        linear-gradient(var(--link-underline-background-color),
                        var(--link-underline-background-color)),
        linear-gradient(var(--link-underline-gradient-line-color),
                        var(--link-underline-gradient-line-color));
    background-size:
        1px 0.6em,
        1px 0.1em,
        1px 1em;
    background-position:
        0 0,
        0 100%,
        0 calc(100% - 0.1em);
    background-repeat: no-repeat;
}

/*  Dotted underlines for annotated links.
 */
.markdownBody a.has-annotation {
    --link-underline-background-image: var(--GW-dotted-underline-background-image);

    background-image: var(--link-underline-background-image);
    background-size: 2px 1px;
}
.markdownBody a.has-annotation:hover {
    --link-underline-background-image: var(--GW-dotted-underline-hover-background-image);
}
.markdownBody a.has-annotation.decorate-not {
    background-image: none;
}

/*  Reversed link colors.
 */
.markdownBody .colors-invert a.has-annotation {
    --link-underline-background-image: var(--GW-dotted-underline-inverted-background-image);
}
.markdownBody .colors-invert a.has-annotation:hover {
    --link-underline-background-image: var(--GW-dotted-underline-inverted-hover-background-image);
}

.markdownBody .colors-invert a[data-link-icon-type='svg'] .link-icon-hook::after {
    filter: invert(1);
}


/**************/
/* LINK ICONS */
/**************/

/*******************************************************************************/
/*  The philosophy of link icons is that the hyperlink text & surrounding
    context often leaves much out, which would be impossible to express inline
    conveniently (such as filetypes like PDF: a link being PDF is no longer a
    big deal for desktop readers, whose browser will open them quickly,
    natively, and render accurately, but due to the unfortunate state of mobile
    PDF viewing, mobile readers still care and may prefer not to open a PDF).

    Link icons provide some additional information in a compact iconic form
    which doesn't interrupt the text or require manual annotation, and are
    useful for denoting the logical source, the topic, the file format, or
    anything else one might be able to infer using regexes on a URL.

    To visualize the current set of link icons, see /lorem#link-icons.

    Link icons for domains can be auto-generated by extracting favicons from the
    domain (eg. https://www.pmwiki.org/wiki/Cookbook/ExternalLinksFavicons );
    this would be useful for many sites, particularly user-contributed ones, but
    I don't use this approach on Gwern.net for several reasons:

    1. most favicons look bad on their own (often they're too low-resolution to
       use inline) and aren't even recognizable by a reader anyway;
    2. most favicons need tweaking to fit into Gwern.net to avoid shattering the
       monochrome theme, and to get proper margins/spacing/opacity in both light
       & dark mode;
    3. domains and icons are long-tailed: most domains are linked only 1 or 2
       times, so even if they are high quality and usable as-is, readers would
       not recognize or benefit from them, and if they did, the benefit would be
       astronomically tiny (because they'd see it once or twice, max).

    Because Gwern.net is written just by myself, it is not hard to add new icons
    as the need arises and a domain or filetype becomes common enough that an
    icon might be useful, and the icons need to be manually-edited anyway.
 */
/*  Note: some file extension link types have are selected additionally by
    origin on Gwern.net, because they frequently appear at the ends of ordinary
    web page URLs.
 */

/*=================*/
/*= COMMON STYLES =*/
/*=================*/

/*******************/
/*  Graphical icons.
    */
a[data-link-icon-type='svg'] .link-icon-hook::after {
    --link-icon-size: 0.55em;
    --link-icon-offset-x: 0.20em;
    --link-icon-offset-y: 0.25em;

    content: "";
    position: static;
    padding: 0 var(--link-icon-size) 0 0;
    margin: 0 0 0 var(--link-icon-offset-x);
    background-image: var(--link-icon-url);
    background-size: var(--link-icon-size);
    background-position-x: center;
    background-position-y: var(--link-icon-offset-y);
    background-repeat: no-repeat;
    opacity: 0.55;
}
a[data-link-icon-type='svg']:hover .link-icon-hook::after {
    opacity: 0.3;
}

/*****************/
/*  Textual icons.
    */
a[data-link-icon-type*='text'] .link-icon-hook::after {
    --link-icon-size: 0.75em;
    --link-icon-offset-x: 0.125em;
    --link-icon-offset-y: 0.25em;
    --link-icon-font-serif: Noto Emoji, Quivira, var(--GW-serif-font-stack);
    --link-icon-font-sans: Noto Emoji, Quivira, var(--GW-sans-serif-font-stack);
    --link-icon-font-mono: Noto Emoji, Quivira, var(--GW-monospaced-font-stack);

    content: var(--link-icon);
    font-size: var(--link-icon-size);
    font-weight: 600;
    font-style: normal;
    font-family: var(--link-icon-font-serif);
    margin: 0 0 0 var(--link-icon-offset-x);
    vertical-align: baseline;
    position: relative;
    bottom: var(--link-icon-offset-y);
    opacity: 0.83;
    padding: 0;
    background-image: none;
    background-size: unset;
    line-height: 1;
    overflow-wrap: normal;
}
a[data-link-icon-type*='sans'] .link-icon-hook::after {
    font-family: var(--link-icon-font-sans);
}
a[data-link-icon-type*='mono'] .link-icon-hook::after {
    font-family: var(--link-icon-font-mono);
    opacity: 0.7;
}
a[data-link-icon-type*='bold'] .link-icon-hook::after {
    font-weight: bold;
    opacity: 0.83;
}
a[data-link-icon-type*='italic'] .link-icon-hook::after {
    font-style: italic;

    --link-icon-size: 0.85em;
    --link-icon-offset-x: 0.10em;
}
a[data-link-icon-type*='overline'] .link-icon-hook::after {
    text-decoration: overline;

    --link-icon-offset-y: 0.2em;
}

/*===========================================*/
/*= ICONS FOR CERTAIN LINK TYPES: BY TARGET =*/
/*===========================================*/

/*=----------------------------=*/
/*= Within-page (anchor) links =*/
/*=----------------------------=*/

a[data-link-icon='¶'] .link-icon-hook::after {
    --link-icon-size: 0.75em;
    --link-icon-offset-y: 0.45em;
    --link-icon-offset-x: 0.2em;

    font-weight: normal;
    opacity: 0.7;
}

a[data-link-icon='arrow-up'] .link-icon-hook::after,
a[data-link-icon='arrow-down'] .link-icon-hook::after {
    --link-icon-size: 0.65em;
    --link-icon-offset-x: 0.2em;
    --link-icon-offset-y: 0.2em;

    opacity: 0.8;
}
a[data-link-icon='arrow-up']:hover .link-icon-hook::after,
a[data-link-icon='arrow-down']:hover .link-icon-hook::after {
    opacity: 0.4;
}

/*=------------------------------=*/
/*= Internal (within-site) links =*/
/*=------------------------------=*/

a[data-link-icon='𝔊'] .link-icon-hook::after {
    --link-icon-size: 0.9em;
    --link-icon-offset-y: 0.15em;
    --link-icon-offset-x: 0.12em;

    opacity: 0.75;
}

/*=----------------------------------------------------=*/
/*= Cross-directory links on tag index pages =*/
/*=----------------------------------------------------=*/

a[data-link-icon='arrow-up-left'] .link-icon-hook::after,
a[data-link-icon='arrow-down-right'] .link-icon-hook::after,
a[data-link-icon='arrow-right'] .link-icon-hook::after {
    --link-icon-size: 0.65em;
    --link-icon-offset-x: 0.2em;
    --link-icon-offset-y: 0.3em;

    opacity: 0.8;
}
a[data-link-icon='arrow-up-left']:hover .link-icon-hook::after,
a[data-link-icon='arrow-down-right']:hover .link-icon-hook::after,
a[data-link-icon='arrow-right']:hover .link-icon-hook::after {
    opacity: 0.4;
}

/*=-------------------------------=*/
/*= Textual per-domain link icons =*/
/*=-------------------------------=*/

/******************/
/*  Logotype icons.
    */

a[data-link-icon='𝛘'] .link-icon-hook::after { /* Arxiv */
    --link-icon-size: 0.7em;
    --link-icon-offset-x: 0.15em;
    --link-icon-offset-y: 0.6em;

    opacity: 0.7;
}

a[data-link-icon='❐'] .link-icon-hook::after { /* Booru */
    --link-icon-size: 0.8em;
    --link-icon-offset-x: 0.15em;
    --link-icon-offset-y: 0.15em;
}

a[data-link-icon='⧖'] .link-icon-hook::after { /* Longecity */
    --link-icon-size: 0.9em;
    --link-icon-offset-y: 0.1em;
    --link-icon-offset-x: 0.1em;

    opacity: 0.70;
}

a[data-link-icon='♡'] .link-icon-hook::after { /* Fandom/Wikia */
    --link-icon-offset-x: 0.05em;

    opacity: 1.0;
    text-shadow: 0 0 0 currentcolor;
}

a[data-link-icon='MS'] .link-icon-hook::after {
    --link-icon-size: 0.65em;
    --link-icon-offset-y: 0.35em;
}

a[data-link-icon='n'] .link-icon-hook::after { /* Nature */
    --link-icon-size: 0.9em;
    --link-icon-offset-y: 0.3em;
    --link-icon-offset-x: 0.1em;

    opacity: 0.85;
}

a[data-link-icon='s'] .link-icon-hook::after {
    --link-icon-size: 1em;
}

a[data-link-icon='Ss'] .link-icon-hook::after {
    --link-icon-offset-x: 0.15em;
}

a[data-link-icon='Vox'] .link-icon-hook::after {
    --link-icon-size: 0.8em;
    --link-icon-offset-x: 0.1em; /* shift left a bit */
}

a[data-link-icon='ψ'] .link-icon-hook::after {
    --link-icon-offset-y: 0.4em;

    opacity: 0.75;
}

a[data-link-icon='ℵ'] .link-icon-hook::after { /* Unsong ALEF */
    --link-icon-size: 0.8em;

    font-weight: normal;
}

a[data-link-icon='▅▇▃'] .link-icon-hook::after {
    --link-icon-size: 0.5em;
    --link-icon-offset-x: 0.25em;

    margin-right: 0.15em;
    opacity: 0.7;
}

a[data-link-icon='▲'] .link-icon-hook::after { /* Melting Asphalt (Kevin Simler) */
    --link-icon-offset-x: 0;
    --link-icon-offset-y: 0.25em;

    opacity: 0.75;
}

a[data-link-icon='𝔐'] .link-icon-hook::after {
    --link-icon-size: 1em;
    opacity: 0.95;
}

a[data-link-icon='▽'] .link-icon-hook::after { /* The Verge */
    --link-icon-size: 0.9em;
}

a[data-link-icon='∇'] .link-icon-hook::after { /* The Gradient.pub */
    --link-icon-size: 0.85em;

    opacity: 0.85;
}

a[data-link-icon='✉'] .link-icon-hook::after {
    --link-icon-size: 1.1em;
    --link-icon-offset-x: 0.15em;
    --link-icon-offset-y: 0.05em;

    font-weight: bold;
    opacity: 0.80;
}

a[data-link-icon='M𝐑'] .link-icon-hook::after {
    opacity: 0.75;
}

a[data-link-icon='𝐁'] .link-icon-hook::after {
    opacity: 0.77;
}

a[data-link-icon='𝐌'] .link-icon-hook::after {
    opacity: 0.7;
}

a[data-link-icon='𝛌'] .link-icon-hook::after {
    --link-icon-size: 1em;

    opacity: 0.6;
}

a[data-link-icon='𝛘'] .link-icon-hook::after {
    --link-icon-offset-y: 0.4em;

    opacity: 0.75;
}

a[data-link-icon='෴'] .link-icon-hook::after { /* Moustache / antilop.cc */
    --link-icon-offset-y: 0.5em;
}

a[data-link-icon='🤖'] .link-icon-hook::after { /* ROBOT FACE U+1F916 beepb00p.xyz */
    --link-icon-size: 0.8em;
    --link-icon-offset-x: 0.15em;
    --link-icon-offset-y: 0.3em;

    opacity: 0.75;
}

a[data-link-icon='GPP'] .link-icon-hook::after { /* Game Programming Patterns: shrink & elevate */
    --link-icon-size: 0.6em;
    --link-icon-offset-y: 0.6em;
}

a[data-link-icon='⛨'] .link-icon-hook::after { /* Cambridge */
    --link-icon-size: 0.9em;
    --link-icon-offset-x: 0.10em; /* NOTE: this may be too much for Chrome, but the FF needs it */
    --link-icon-offset-y: 0.10em;

    font-weight: normal;
}

a[data-link-icon='𝒩𝒴'] .link-icon-hook::after { /* nymag.com New York Magazine */
    opacity: 0.7;
}

a[data-link-icon='𝕳'] .link-icon-hook::after { /* NZ Herald */
    --link-icon-offset-y: 0.4em;

    opacity: 0.7;
}

a[data-link-icon='𝔐'] .link-icon-hook::after { /* Daily Mail */
    --link-icon-size: 0.75em;
    --link-icon-offset-y: 0.5em;
}

a[data-link-icon='𝛌'] .link-icon-hook::after { /* Haskell */
    --link-icon-size: 0.8em;
}

a[data-link-icon='𝓝'] .link-icon-hook::after { /* Nintil */
    --link-icon-size: 0.85em;
    opacity: 0.9;
}

a[data-link-icon='𝓥'] .link-icon-hook::after { /* Variety */
    --link-icon-size: 0.85em;
    opacity: 0.9;
}

a[data-link-icon='ρ'] .link-icon-hook::after { /* Project Rho */
    --link-icon-size: 0.8em;
    --link-icon-offset-y: 0.5em;
    --link-icon-offset-x: 0.10em;

    opacity: 0.75;
}

a[data-link-icon='ℰ'] .link-icon-hook::after { /* Esquire */
    opacity: 0.9;
    --link-icon-size: 0.8em;
}

a[data-link-icon='𝓡𝐒'] .link-icon-hook::after { /* Rolling Stone */
    opacity: 0.75;
}

/****************************/
/* Triple-letter 'tri' initials: too few for quad, but too big for
   regular font size/offset. Common with TLA orgs. */
a[data-link-icon-type*='tri'] .link-icon-hook::after {
    --link-icon-size: 0.65em;
    --link-icon-offset-y: 0.4em;
    --link-icon-offset-x: 0.2em;

    opacity: 0.90;
}

/****************************/
/*  Quad-letter 'quad' square icons.
    */
a[data-link-icon-type*='quad'] .link-icon-hook::after {
    text-indent: 0;
    overflow-wrap: break-word;
    display: inline-block;
    text-align: center;
    left: 0;
    bottom: 0.3em;
    font-size: 0.52em;
    font-weight: bold;
    line-height: 0.8;
    width: 1.5em;
    opacity: 0.83;
}

/*  Quad-letter square icons in a sans face.
    */
a[data-link-icon-type*='quad'][data-link-icon-type*='sans'] .link-icon-hook::after {
    margin: 0;
}

/*  Quad-letter square icons in a monospace face.
    */
a[data-link-icon-type*='quad'][data-link-icon-type*='mono'] .link-icon-hook::after {
    letter-spacing: 0.05em;
    line-height: 0.85;
}

a[data-link-icon='VICE'] .link-icon-hook::after {
    --link-icon-offset-x: 0.1em; /* shift left a bit */
}

a[data-link-icon='PNAS'] .link-icon-hook::after {
    width: 1.4em;
}

a[data-link-icon='MDPI'] .link-icon-hook::after,
a[data-link-icon='EPUB'] .link-icon-hook::after,
a[data-link-icon='TPDR'] .link-icon-hook::after,
a[data-link-icon='NBER'] .link-icon-hook::after {
    width: 1.6em;
}

a[data-link-icon='sgfp']a[data-link-icon-type*=quad][data-link-icon-type*=mono] .link-icon-hook::after {
        line-height: 0.95; /* 'g' overlaps without more line-height */
}

/*=---------------------------------=*/
/*= Graphical per-domain link icons =*/
/*=---------------------------------=*/

a[data-link-icon='amazon'] .link-icon-hook::after {
    --link-icon-size: 0.75em;
    --link-icon-offset-x: 0.15em;
    --link-icon-offset-y: 0.2em;

    opacity: 0.65;
}
a[data-link-icon='amazon']:hover .link-icon-hook::after {
    opacity: 0.4;
}

a[data-link-icon='bitcoin'] .link-icon-hook::after {
    --link-icon-size: 0.55em;
    --link-icon-offset-x: 0.2em;
    --link-icon-offset-y: 0.2em;

    opacity: 0.65;
}

a[data-link-icon='chi-dna'] .link-icon-hook::after {
    --link-icon-size: 0.58em;
    --link-icon-offset-x: 0.15em;
    --link-icon-offset-y: 0.25em;

    opacity: 0.85;
}
a[data-link-icon='chi-dna']:hover .link-icon-hook::after {
    opacity: 0.6;
}

a[data-link-icon='deepmind'] .link-icon-hook::after {
    --link-icon-size: 0.75em;
    --link-icon-offset-x: 0.15em;
    --link-icon-offset-y: 0.2em;

    opacity: 0.7;
}
a[data-link-icon='deepmind']:hover .link-icon-hook::after {
    opacity: 0.5;
}

a[data-link-icon='distillpub'] .link-icon-hook::after {
    --link-icon-size: 0.45em;
    --link-icon-offset-x: 0.2em;
    --link-icon-offset-y: 0.15em;

    opacity: 0.6;
}

a[data-link-icon='dropbox'] .link-icon-hook::after {
    --link-icon-size: 0.75em;
    --link-icon-offset-x: 0.15em;
    --link-icon-offset-y: 0.2em;

    opacity: 0.55;
}

a[data-link-icon='econlib'] .link-icon-hook::after { /* torch */
    --link-icon-size: 0.8em;
    --link-icon-offset-x: 0.15em;
    --link-icon-offset-y: 0.1em;

    opacity: 0.75;
}

a[data-link-icon='erowid'] .link-icon-hook::after {
    --link-icon-size: 0.95em;
    --link-icon-offset-x: 0.1em;
    --link-icon-offset-y: 0.1em;

    opacity: 0.9;
}
a[data-link-icon='erowid']:hover .link-icon-hook::after {
    opacity: 0.7;
}

a[data-link-icon='facebook'] .link-icon-hook::after {
    --link-icon-size: 0.5em;
    --link-icon-offset-x: 0.15em;
    --link-icon-offset-y: 0.1em;

    opacity: 0.6;
}
a[data-link-icon='facebook']:hover .link-icon-hook::after {
    opacity: 0.35;
}

a[data-link-icon='github'] .link-icon-hook::after {
    --link-icon-size: 0.75em;
    --link-icon-offset-x: 0.15em;
    --link-icon-offset-y: 0.2em;

    opacity: 0.65;
}

a[data-link-icon='alphabet'] .link-icon-hook::after {
    --link-icon-size: 0.60em;
    --link-icon-offset-x: 0.15em;
    --link-icon-offset-y: 0.3em;

    opacity: 0.6;
}

a[data-link-icon='google-scholar'] .link-icon-hook::after {
    --link-icon-size: 0.8em;
    --link-icon-offset-x: 0.15em;
    --link-icon-offset-y: 0.4em;

    opacity: 0.60;
}
a[data-link-icon='google-scholar']:hover .link-icon-hook::after {
    opacity: 0.4;
}

a[data-link-icon='hacker-news'] .link-icon-hook::after {
    --link-icon-size: 0.7em;
    --link-icon-offset-x: 0.15em;
    --link-icon-offset-y: 0.2em;

    opacity: 0.65;
}
a[data-link-icon='hacker-news']:hover .link-icon-hook::after {
    opacity: 0.2;
}

a[data-link-icon='internet-archive'] .link-icon-hook::after {
    --link-icon-size: 0.55em;
    --link-icon-offset-x: 0.15em;
    --link-icon-offset-y: 0.3em;

    opacity: 0.6;
}
a[data-link-icon='internet-archive']:hover .link-icon-hook::after {
    opacity: 0.4;
}

a[data-link-icon='mega'] .link-icon-hook::after {
    --link-icon-size: 0.75em;
    --link-icon-offset-x: 0.15em;
    --link-icon-offset-y: 0.2em;

    opacity: 0.50;
}

a[data-link-icon='miri'] .link-icon-hook::after {
    --link-icon-size: 1.05em;
    --link-icon-offset-x: 0.1em;
    --link-icon-offset-y: 0.15em;

    opacity: 0.65;
}

a[data-link-icon='nasa'] .link-icon-hook::after {
    --link-icon-size: 0.75em;
    --link-icon-offset-y: 0.2em;
    --link-icon-offset-x: 0.15em;

    opacity: 0.65;
}

a[data-link-icon='nautilus'] .link-icon-hook::after {
    --link-icon-size: 0.8em;
    --link-icon-offset-y: 0.25em;
    --link-icon-offset-x: 0.15em;

    opacity: 0.7;
}
a[data-link-icon='nautilus']:hover .link-icon-hook::after {
    opacity: 0.5;
}

a[data-link-icon='newyork-times'] .link-icon-hook::after {
    --link-icon-size: 0.65em;
    --link-icon-offset-x: 0.1em;
    --link-icon-offset-y: 0.15em;

    opacity: 0.6;
}
a[data-link-icon='newyork-times']:hover .link-icon-hook::after {
    opacity: 0.4;
}

a[data-link-icon='nlm-ncbi'] .link-icon-hook::after {
    --link-icon-size: 0.6em;
    --link-icon-offset-x: 0.15em;
    --link-icon-offset-y: 0.2em;

    opacity: 0.9;
}
a[data-link-icon='nlm-ncbi']:hover .link-icon-hook::after {
    opacity: 0.5;
}

a[data-link-icon='openai'] .link-icon-hook::after {
    --link-icon-size: 0.7em;
    --link-icon-offset-x: 0.15em;
    --link-icon-offset-y: 0.25em;

    opacity: 0.7;
}
a[data-link-icon='openai']:hover .link-icon-hook::after {
    opacity: 0.4;
}

a[data-link-icon='patreon'] .link-icon-hook::after {
    --link-icon-size: 0.7em;
    --link-icon-offset-x: 0.10em;
    --link-icon-offset-y: 0.15em;

    opacity: 0.65;
}
a[data-link-icon='plos'] .link-icon-hook::after {
    --link-icon-size: 0.8em;
    --link-icon-offset-x: 0.15em;
    --link-icon-offset-y: 0.10em;

    opacity: 0.80;
}

a[data-link-icon='reddit'] .link-icon-hook::after {
    --link-icon-size: 0.80em;
    --link-icon-offset-x: 0.15em;
    --link-icon-offset-y: 0.2em;

    opacity: 0.65;
}

a[data-link-icon='springerlink'] .link-icon-hook::after {
    --link-icon-size: 0.9em;
    --link-icon-offset-x: 0.1em;
    --link-icon-offset-y: 0.1em;

    opacity: 0.8;
}
a[data-link-icon='springerlink']:hover .link-icon-hook::after {
    opacity: 0.5;
}

a[data-link-icon='stack-exchange'] .link-icon-hook::after {
    --link-icon-size: 0.6em;
    --link-icon-offset-x: 0.2em;
    --link-icon-offset-y: 0.25em;

    opacity: 0.55;
}

a[data-link-icon='substack'] .link-icon-hook::after {
    --link-icon-size: 0.55em;
    --link-icon-offset-x: 0.2em;
    --link-icon-offset-y: 0.2em;

    opacity: 0.55;
}
a[data-link-icon='the-guardian'] .link-icon-hook::after {
    --link-icon-size: 0.8em;
    --link-icon-offset-x: 0.15em;
    --link-icon-offset-y: 0.25em;

    opacity: 0.55;
}

a[data-link-icon='the-new-yorker'] .link-icon-hook::after {
    --link-icon-size: 0.65em;
    --link-icon-offset-x: 0.15em;
    --link-icon-offset-y: 0.15em;

    opacity: 0.6
}
a[data-link-icon='the-new-yorker']:hover .link-icon-hook::after {
    opacity: 0.45;
}

a[data-link-icon='tumblr'] .link-icon-hook::after {
    --link-icon-size: 0.47em;
    --link-icon-offset-x: 0.25em;
    --link-icon-offset-y: 0.2em;

    opacity: 0.52;
}

a[data-link-icon='twitter'] .link-icon-hook::after {
    --link-icon-size: 0.75em;
    --link-icon-offset-x: 0.2em;
    --link-icon-offset-y: 0.2em;

    opacity: 0.5;
}

a[data-link-icon='upton-tea'] .link-icon-hook::after {
    --link-icon-size: 0.75em;
    --link-icon-offset-x: 0.25em;
    --link-icon-offset-y: 0.45em;

    opacity: 0.55;
}

a[data-link-icon='video'] .link-icon-hook::after {
    --link-icon-size: 0.75em;
    --link-icon-offset-x: 0.15em;
    --link-icon-offset-y: 0.4em;

    opacity: 0.55;
}
a[data-link-icon='video']:hover .link-icon-hook::after {
    opacity: 0.2;
}

a[data-link-icon='washington-post'] .link-icon-hook::after {
    --link-icon-size: 0.85em;
    --link-icon-offset-x: 0.2em;
    --link-icon-offset-y: 0.25em;

    opacity: 0.85;
}
a[data-link-icon='washington-post']:hover .link-icon-hook::after {
    opacity: 0.55;
}

a[data-link-icon='wired'] .link-icon-hook::after {
    --link-icon-size: 0.75em;
    --link-icon-offset-x: 0.15em;
    --link-icon-offset-y: 0.2em;

    opacity: 0.55;
}

a[data-link-icon='youtube'] .link-icon-hook::after {
    --link-icon-size: 0.88em;
    --link-icon-offset-x: 0.15em;
    --link-icon-offset-y: 0.25em;

    opacity: 0.5;
}
a[data-link-icon='youtube']:hover .link-icon-hook::after {
    opacity: 0.2;
}

a[data-link-icon='yud'] .link-icon-hook::after {
    --link-icon-offset-y: 0.15em;
}

a[data-link-icon='the-telegraph'] .link-icon-hook::after { /* Darken & shift left */
    --link-icon-size: 0.6em;
    --link-icon-offset-x: 0.1em;
    --link-icon-offset-y: 0.2em;

    opacity: 0.75;
}

a[data-link-icon='open-philanthropy'] .link-icon-hook::after { /* Darken & shift left/up */
    --link-icon-size: 0.75em;
    --link-icon-offset-x: 0.1em;
    --link-icon-offset-y: 0.1em;

    opacity: 0.95;
}

a[data-link-icon='atlas-obscura'] .link-icon-hook::after { /* Darken & shift left/up */
    --link-icon-size: 0.8em;
    --link-icon-offset-x: 0.05em;
    --link-icon-offset-y: 0.1em;

    opacity: 0.85;
}

a[data-link-icon='eleutherai'] .link-icon-hook::after { /* Darken, enlarge, & shift left/up */
    --link-icon-size: 0.98em;
    --link-icon-offset-x: 0.05em;
    --link-icon-offset-y: 0.0em;

    opacity: 0.95;
}

a[data-link-icon='apple'] .link-icon-hook::after { /* Darken, enlarge, & shift left/up */
    --link-icon-size: 0.70em;
    --link-icon-offset-y: 0em;
    --link-icon-offset-x: 0.1em;

    opacity: 0.5;
}

a[data-link-icon='quanta'] .link-icon-hook::after { /* Darken, enlarge, & shift left/up */
    --link-icon-size: 0.9em;
    --link-icon-offset-y: 0.1em;
    --link-icon-offset-x: 0.1em;

    opacity: 0.9;
}
a[data-link-icon='quanta']:hover .link-icon-hook::after {
    opacity: 0.5;
}

a[data-link-icon='creative-commons'] .link-icon-hook::after {
    --link-icon-size: 0.8em;
    --link-icon-offset-y: 0.1em;
    --link-icon-offset-x: 0.15em;

    opacity: 0.8;
}

a[data-link-icon='tensorflow'] .link-icon-hook::after {
    --link-icon-size: 0.7em;
    --link-icon-offset-y: 0.2em;
    --link-icon-offset-x: 0.1em;

    opacity: 0.6;
}

a[data-link-icon='alcor'] .link-icon-hook::after {
    --link-icon-size: 0.75em;
    --link-icon-offset-y: 0.25em;
    --link-icon-offset-x: 0.15em;

    opacity: 0.65;
}

a[data-link-icon='cochrane-collaboration'] .link-icon-hook::after {
    --link-icon-size: 0.8em;
    --link-icon-offset-y: 0.2em;
    --link-icon-offset-x: 0.2em;

    opacity: 0.75;
}
a[data-link-icon='cochrane-collaboration']:hover .link-icon-hook::after {
    opacity: 0.45;
}

a[data-link-icon='connected-papers'] .link-icon-hook::after {
    --link-icon-size: 0.6em;
    --link-icon-offset-y: 0.1em;
    --link-icon-offset-x: 0.2em;

    opacity: 0.65;
}

a[data-link-icon='raven'] .link-icon-hook::after { /* LibGen/Sci-Hub */
    --link-icon-size: 0.65em;
    --link-icon-offset-y: 0.2em;
    --link-icon-offset-x: 0.1em;

    opacity: 0.60;
}

a[data-link-icon='hoover-institution'] .link-icon-hook::after {
    --link-icon-size: 0.5em;
    --link-icon-offset-y: 0.0em;
    --link-icon-offset-x: 0.15em;

    opacity: 0.65;
}

a[data-link-icon='wandb'] .link-icon-hook::after {
    --link-icon-size: 0.7em;
    --link-icon-offset-y: 0.1em;
    --link-icon-offset-x: 0.15em;

    opacity: 0.65;
}

a[data-link-icon='the-pirate-bay'] .link-icon-hook::after {
    --link-icon-size: 0.9em;
    --link-icon-offset-y: 0.3em;
    --link-icon-offset-x: 0.2em;

    opacity: 0.75;
}

a[data-link-icon='metaculus'] .link-icon-hook::after {
    --link-icon-size: 0.55em;
    --link-icon-offset-y: 0.2em;
    --link-icon-offset-x: 0.2em;

    opacity: 0.65;
}
a[data-link-icon='metaculus']:hover .link-icon-hook::after {
    opacity: 0.45;
}

a[data-link-icon='stat-news'] .link-icon-hook::after {
    --link-icon-size: 0.85em;
    --link-icon-offset-y: 0em;
    --link-icon-offset-x: 0.15em;

    opacity: 1;
}

a[data-link-icon='magnifying-glass'] .link-icon-hook::after { /* Retraction Watch */
    --link-icon-size: 0.8em;
    --link-icon-offset-y: 0em;
    --link-icon-offset-x: -0.1em;

    opacity: 0.75;
}

a[data-link-icon='anthropic'] .link-icon-hook::after {
    --link-icon-size: 0.75em;
    --link-icon-offset-y: 0.1em;
    --link-icon-offset-x: -0em;

    opacity: 0.6
}

a[data-link-icon='laion'] .link-icon-hook::after {
    --link-icon-size: 0.7em;
    --link-icon-offset-y: 0.1em;

    opacity: 0.65;
}

a[data-link-icon='tex'] .link-icon-hook::after { /* CTAN etc; TeX logotype (actually uses Source Serif) */
    --link-icon-size: 1.10em;
    --link-icon-offset-x: 0.05em;

    opacity: 0.85;
}

a[data-link-icon='scholarpedia'] .link-icon-hook::after {
    --link-icon-size: 0.80em;
    --link-icon-offset-x: 0.05em;

    opacity: 1.0;
}

a[data-link-icon='☀'] .link-icon-hook::after { /* Low Tech Magazine */
    --link-icon-size: 0.9em;

    opacity: 0.85;
}

a[data-link-icon='audio-waveform-lines'] .link-icon-hook::after { /* Radiolab */
    --link-icon-size: 0.6em;
    --link-icon-offset-y: 0.1em;
}

a[data-link-icon='emacs'] .link-icon-hook::after {
    opacity: 0.65;
}


a[data-link-icon='chicago-tribune'] .link-icon-hook::after { /* fraktur C */
    --link-icon-offset-x: 0.10em;
    --link-icon-offset-y: 0.20em;
    opacity: 0.65;
}

/*=------------------=*/
/*= Wikipedia links. =*/
/*=------------------=*/

a[data-link-icon='wikipedia'] .link-icon-hook::after {
    --link-icon-size: 0.8em;
    --link-icon-offset-x: 0.05em;
    --link-icon-offset-y: 0.25em;

    opacity: 0.9;
}
a[data-link-icon='wikipedia']:hover .link-icon-hook::after {
    opacity: 0.5;
}

/*  Suppress the WP link icon suffix (knowledge of WP ‘articles’ vs.
    Talk pages/History/etc is baked into the links by the link-annotated +
    has-annotation classes, see LinkMetadata.hs’s `wikipediaArticleNamespace`
    function); the dotted-underlining is enough.
 */
a[data-link-icon='wikipedia'].has-annotation .link-icon-hook {
    display: none;
}<|MERGE_RESOLUTION|>--- conflicted
+++ resolved
@@ -2309,20 +2309,6 @@
 }
 
 .admonition.tip::before {
-<<<<<<< HEAD
-    background-image: url('/static/img/icon/icons.svg?v=1699637901#info-circle-regular');
-}
-.admonition.note::before {
-    background-image: url('/static/img/icon/icons.svg?v=1699637901#hand-point-right-regular');
-    filter: invert(1);
-}
-.admonition.warning::before {
-    background-image: url('/static/img/icon/icons.svg?v=1699637901#triangle-exclamation-regular');
-    filter: invert(1);
-}
-.admonition.error::before {
-    background-image: url('/static/img/icon/icons.svg?v=1699637901#skull-crossbones-solid');
-=======
     background-image: url('/static/img/icon/icons.svg?v=1699481093#info-circle-regular');
 }
 .admonition.note::before {
@@ -2335,7 +2321,6 @@
 }
 .admonition.error::before {
     background-image: url('/static/img/icon/icons.svg?v=1699481093#skull-crossbones-solid');
->>>>>>> e62463c0
     padding: 0.75em;
     top: 0;
     filter: invert(1);
@@ -5248,22 +5233,14 @@
 /*  Loading spinner (for object popups).
  */
 .popup.loading::before {
-<<<<<<< HEAD
-    background-image: url('/static/img/icon/icons.svg?v=1699637901#circle-notch-light');
-=======
     background-image: url('/static/img/icon/icons.svg?v=1699481093#circle-notch-light');
->>>>>>> e62463c0
     animation: fa-spin 2s infinite linear;
 }
 
 /*  Rendering spinner.
  */
 .popup.rendering::before {
-<<<<<<< HEAD
-    background-image: url('/static/img/icon/icons.svg?v=1699637901#spinner-third-light');
-=======
     background-image: url('/static/img/icon/icons.svg?v=1699481093#spinner-third-light');
->>>>>>> e62463c0
     animation: fa-spin 3s infinite linear;
 }
 
@@ -5404,11 +5381,7 @@
     */
 .popup.image:not(.dimensions-specified).loading-failed::after {
     content: "";
-<<<<<<< HEAD
-    background-image: url('/static/img/icon/icons.svg?v=1699637901#xmark-regular');
-=======
     background-image: url('/static/img/icon/icons.svg?v=1699481093#xmark-regular');
->>>>>>> e62463c0
     background-position: center;
     box-sizing: border-box;
     margin: 8px;
@@ -5869,22 +5842,14 @@
 /*  Loading spinner (for object popins).
  */
 .popin.loading::before {
-<<<<<<< HEAD
-    background-image: url('/static/img/icon/icons.svg?v=1699637901#circle-notch-light');
-=======
     background-image: url('/static/img/icon/icons.svg?v=1699481093#circle-notch-light');
->>>>>>> e62463c0
     animation: fa-spin 2s infinite linear;
 }
 
 /*  Rendering spinner.
  */
 .popin.rendering::before {
-<<<<<<< HEAD
-    background-image: url('/static/img/icon/icons.svg?v=1699637901#spinner-third-light');
-=======
     background-image: url('/static/img/icon/icons.svg?v=1699481093#spinner-third-light');
->>>>>>> e62463c0
     animation: fa-spin 3s infinite linear;
 }
 
@@ -6787,11 +6752,7 @@
 
 #image-focus-overlay .help-overlay::after {
     content: "";
-<<<<<<< HEAD
-    background-image: url('/static/img/icon/icons.svg?v=1699637901#question');
-=======
     background-image: url('/static/img/icon/icons.svg?v=1699481093#question');
->>>>>>> e62463c0
     background-origin: content-box;
     background-clip: content-box;
     position: absolute;
@@ -7357,11 +7318,7 @@
 }
 
 a.include-loading.include-spinner {
-<<<<<<< HEAD
-    --spinner-image: url('/static/img/icon/icons.svg?v=1699637901#circle-notch-solid');
-=======
     --spinner-image: url('/static/img/icon/icons.svg?v=1699481093#circle-notch-solid');
->>>>>>> e62463c0
 
     pointer-events: none;
 }
@@ -7436,11 +7393,7 @@
 
 .markdownBody span.block-context-highlighted:empty::before {
     content: "";
-<<<<<<< HEAD
-    background-image: url('/static/img/icon/icons.svg?v=1699637901#hand-point-right-regular');
-=======
     background-image: url('/static/img/icon/icons.svg?v=1699481093#hand-point-right-regular');
->>>>>>> e62463c0
     background-origin: content-box;
     background-clip: content-box;
     background-repeat: no-repeat;
