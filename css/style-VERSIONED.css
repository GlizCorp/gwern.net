--- conflicted
+++ resolved
@@ -2306,20 +2306,6 @@
 }
 
 .admonition.tip::before {
-<<<<<<< HEAD
-    background-image: url('/static/img/icon/icons.svg?v=1697940768#info-circle-regular');
-}
-.admonition.note::before {
-    background-image: url('/static/img/icon/icons.svg?v=1697940768#hand-point-right-regular');
-    filter: invert(1);
-}
-.admonition.warning::before {
-    background-image: url('/static/img/icon/icons.svg?v=1697940768#triangle-exclamation-regular');
-    filter: invert(1);
-}
-.admonition.error::before {
-    background-image: url('/static/img/icon/icons.svg?v=1697940768#skull-crossbones-solid');
-=======
     background-image: url('/static/img/icon/icons.svg?v=1698021605#info-circle-regular');
 }
 .admonition.note::before {
@@ -2332,7 +2318,6 @@
 }
 .admonition.error::before {
     background-image: url('/static/img/icon/icons.svg?v=1698021605#skull-crossbones-solid');
->>>>>>> b58e52cc
     padding: 0.75em;
     top: 0;
     filter: invert(1);
@@ -2592,7 +2577,7 @@
     border: 1px solid var(--GW-code-element-border-color);
     background-color: var(--background-color);
 
-/*	This is currently broken in Safari. Since it’s not important enough to 
+/*	This is currently broken in Safari. Since it’s not important enough to
 	figure out a way to scope it to only non-Safari browsers, I’m disabling it
 	for now. This should be revisited in a year.
 		—SA 2023-09-24
@@ -5237,22 +5222,14 @@
 /*  Loading spinner (for object popups).
  */
 .popup.loading::before {
-<<<<<<< HEAD
-    background-image: url('/static/img/icon/icons.svg?v=1697940768#circle-notch-light');
-=======
     background-image: url('/static/img/icon/icons.svg?v=1698021605#circle-notch-light');
->>>>>>> b58e52cc
     animation: fa-spin 2s infinite linear;
 }
 
 /*  Rendering spinner.
  */
 .popup.rendering::before {
-<<<<<<< HEAD
-    background-image: url('/static/img/icon/icons.svg?v=1697940768#spinner-third-light');
-=======
     background-image: url('/static/img/icon/icons.svg?v=1698021605#spinner-third-light');
->>>>>>> b58e52cc
     animation: fa-spin 3s infinite linear;
 }
 
@@ -5385,11 +5362,7 @@
     */
 .popup.image:not(.dimensions-specified).loading-failed::after {
     content: "";
-<<<<<<< HEAD
-    background-image: url('/static/img/icon/icons.svg?v=1697940768#xmark-regular');
-=======
     background-image: url('/static/img/icon/icons.svg?v=1698021605#xmark-regular');
->>>>>>> b58e52cc
     background-position: center;
     box-sizing: border-box;
     margin: 8px;
@@ -5522,7 +5495,7 @@
     background-color: var(--background-color);
     border: var(--GW-popins-popin-border-width) double var(--GW-popins-popin-border-color);
 
-	/*	Having a filter on the popin causes `position:fixed` to not work on 
+	/*	Having a filter on the popin causes `position:fixed` to not work on
 		the popin backdrop (see below). This is not, technically, a ‘bug’:
 		https://stackoverflow.com/questions/52937708/why-does-applying-a-css-filter-on-the-parent-break-the-child-positioning
 		https://github.com/w3c/fxtf-drafts/issues/402
@@ -5844,22 +5817,14 @@
 /*  Loading spinner (for object popins).
  */
 .popin.loading::before {
-<<<<<<< HEAD
-    background-image: url('/static/img/icon/icons.svg?v=1697940768#circle-notch-light');
-=======
     background-image: url('/static/img/icon/icons.svg?v=1698021605#circle-notch-light');
->>>>>>> b58e52cc
     animation: fa-spin 2s infinite linear;
 }
 
 /*  Rendering spinner.
  */
 .popin.rendering::before {
-<<<<<<< HEAD
-    background-image: url('/static/img/icon/icons.svg?v=1697940768#spinner-third-light');
-=======
     background-image: url('/static/img/icon/icons.svg?v=1698021605#spinner-third-light');
->>>>>>> b58e52cc
     animation: fa-spin 3s infinite linear;
 }
 
@@ -6762,11 +6727,7 @@
 
 #image-focus-overlay .help-overlay::after {
     content: "";
-<<<<<<< HEAD
-    background-image: url('/static/img/icon/icons.svg?v=1697940768#question');
-=======
     background-image: url('/static/img/icon/icons.svg?v=1698021605#question');
->>>>>>> b58e52cc
     background-origin: content-box;
     background-clip: content-box;
     position: absolute;
@@ -7332,11 +7293,7 @@
 }
 
 a.include-loading.include-spinner {
-<<<<<<< HEAD
-    --spinner-image: url('/static/img/icon/icons.svg?v=1697940768#circle-notch-solid');
-=======
     --spinner-image: url('/static/img/icon/icons.svg?v=1698021605#circle-notch-solid');
->>>>>>> b58e52cc
 
     pointer-events: none;
 }
@@ -7411,11 +7368,7 @@
 
 .markdownBody span.block-context-highlighted:empty::before {
 	content: "";
-<<<<<<< HEAD
-	background-image: url('/static/img/icon/icons.svg?v=1697940768#hand-point-right-regular');
-=======
 	background-image: url('/static/img/icon/icons.svg?v=1698021605#hand-point-right-regular');
->>>>>>> b58e52cc
     background-origin: content-box;
     background-clip: content-box;
     background-repeat: no-repeat;
